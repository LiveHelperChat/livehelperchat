--- conflicted
+++ resolved
@@ -1,144 +1,140 @@
-#include "logindialog.h"
-#include "pmsettings.h"
-#include "webservice.h"
-
-#include <QScriptEngine>
-#include <QScriptValueIterator>
-#include <QtGui>
-
-LoginDialog::LoginDialog(QWidget *parent,bool canautologin) : LoginDialogBase(parent)
-{
-	PMSettings *pmsettings = new PMSettings();
-
-	ui.PasswordEdit->setText(pmsettings->getAttributeSettings("password"));
-	ui.HostEdit->setText(pmsettings->getAttributeSettings("host"));
-	ui.UsernameEdit->setText(pmsettings->getAttributeSettings("username"));
-
-	if (pmsettings->getAttributeSettings("autologin") == "true")
-    {
-        ui.AutoLogincheckBox->setChecked(true);
-        delete pmsettings;
-
-        if (canautologin == true) canContinue();
-
-    } else {
-        delete pmsettings;
-    }
-
-
-
-}
-
-LoginDialog::~LoginDialog()
-{
-
-}
-
-void LoginDialog::on_cancelButton_clicked()
-{
-    QDialog::reject();
-}
-
-void LoginDialog::canContinue()
-{
-        PMSettings *pmsettings = new PMSettings();
-        if (pmsettings->getAttributeSettings("autologin") == "true")
-        {
-            LhcWebServiceClient *lhwsc = LhcWebServiceClient::instance();
-            lhwsc->setFetchURL(ui.HostEdit->text().replace(QString("index.php"), QString("")).replace(QString("http://"), QString("")));
-            delete pmsettings;
-
-            QStringList filter;
-            filter.append("username="+ui.UsernameEdit->text());
-            filter.append("password="+ui.PasswordEdit->text());
-
-            lhwsc->setLogins(ui.UsernameEdit->text(),ui.PasswordEdit->text());
-            lhwsc->LhcSendRequestAuthorization(filter,"/xml/checklogin/",(QObject*) this, LoginDialog::LoginCheckedCallback);
-        }
-
-}
-
-void LoginDialog::LoginCheckedCallback(void* pt2Object, QByteArray result)
-{
-    LoginDialog* mySelf = (LoginDialog*) pt2Object;
-
-    QScriptValue sc;
-    QScriptEngine engine;
-    sc = engine.evaluate("(" +QString(result)+ ")");
-
-    if (sc.property("result").toBoolean() == true)
-    {
-        mySelf->accept();
-    } else {
-        QMessageBox::warning(NULL, tr("Authentication failed"),
-									 tr("Authentication failed"),
-									 tr("&OK"), QString::null , 0, 0, 1);
-    }
-}
-
-void LoginDialog::on_okButton_clicked()
-{
-	lgUserName = ui.UsernameEdit->text();
-
-	if (!lgUserName.isEmpty())
-	{
-
-			lgUserPassword = ui.PasswordEdit->text();
-
-			if (!lgUserPassword.isEmpty())
-			{
-                lgHost = ui.HostEdit->text().replace(QString("index.php"), QString("")).replace(QString("http://"), QString(""));
-
-				if (!lgHost.isEmpty())
-				{
-						PMSettings *pmsettings = new PMSettings();
-						pmsettings->setAttribute("username",lgUserName);
-						pmsettings->setAttribute("password",lgUserPassword);
-						pmsettings->setAttribute("host",lgHost);
-
-						if (ui.AutoLogincheckBox->isChecked())
-							pmsettings->setAttribute("autologin","true");
-						else
-							pmsettings->setAttribute("autologin","false");
-
-
-						pmsettings->sync();
-
-						delete pmsettings;
-
-                        LhcWebServiceClient *lhwsc = LhcWebServiceClient::instance();
-                        lhwsc->setFetchURL(lgHost);
-
-                        QStringList filter;
-                        filter.append("username="+lgUserName);
-                        filter.append("password="+lgUserPassword);
-
-                        lhwsc->setLogins(lgUserName,lgUserPassword);
-                        lhwsc->LhcSendRequestAuthorization(filter,"/xml/checklogin/",(QObject*) this, LoginDialog::LoginCheckedCallback);
-
-				}else {
-					QMessageBox::warning(this, tr("Warning"),
-								 tr("The host field is empty!"),
-								 tr("&OK"), QString::null , 0, 0, 1);
-					ui.HostEdit->setFocus();
-				}
-
-			}else {
-                QMessageBox::warning(this, tr("Warning"),
-								 tr("The password field is empty!"),
-								 tr("&OK"), QString::null , 0, 0, 1);
-				ui.PasswordEdit->setFocus();
-			}
-
-
-    } else {
+#include "logindialog.h"
+#include "pmsettings.h"
+#include "webservice.h"
+
+#include <QScriptEngine>
+#include <QScriptValueIterator>
+#include <QtGui>
+
+LoginDialog::LoginDialog(QWidget *parent,bool canautologin) : LoginDialogBase(parent)
+{
+	PMSettings *pmsettings = new PMSettings();
+
+	ui.PasswordEdit->setText(pmsettings->getAttributeSettings("password"));
+	ui.HostEdit->setText(pmsettings->getAttributeSettings("host"));
+	ui.UsernameEdit->setText(pmsettings->getAttributeSettings("username"));
+
+	if (pmsettings->getAttributeSettings("autologin") == "true")
+    {
+        ui.AutoLogincheckBox->setChecked(true);
+        delete pmsettings;
+
+        if (canautologin == true) canContinue();
+
+    } else {
+        delete pmsettings;
+    }
+
+
+
+}
+
+LoginDialog::~LoginDialog()
+{
+
+}
+
+void LoginDialog::on_cancelButton_clicked()
+{
+    QDialog::reject();
+}
+
+void LoginDialog::canContinue()
+{
+        PMSettings *pmsettings = new PMSettings();
+        if (pmsettings->getAttributeSettings("autologin") == "true")
+        {
+            LhcWebServiceClient *lhwsc = LhcWebServiceClient::instance();
+            lhwsc->setFetchURL(ui.HostEdit->text().replace(QString("index.php"), QString("")).replace(QString("http://"), QString("")));
+            delete pmsettings;
+
+            QStringList filter;
+            filter.append("username="+ui.UsernameEdit->text());
+            filter.append("password="+ui.PasswordEdit->text());
+
+            lhwsc->setLogins(ui.UsernameEdit->text(),ui.PasswordEdit->text());
+            lhwsc->LhcSendRequestAuthorization(filter,"/xml/checklogin/",(QObject*) this, LoginDialog::LoginCheckedCallback);
+        }
+
+}
+
+void LoginDialog::LoginCheckedCallback(void* pt2Object, QByteArray result)
+{
+    LoginDialog* mySelf = (LoginDialog*) pt2Object;
+
+    QScriptValue sc;
+    QScriptEngine engine;
+    sc = engine.evaluate("(" +QString(result)+ ")");
+
+    if (sc.property("result").toBoolean() == true)
+    {
+        mySelf->accept();
+    } else {
+        QMessageBox::warning(NULL, tr("Authentication failed"),
+									 tr("Authentication failed"),
+									 tr("&OK"), QString::null , 0, 0, 1);
+    }
+}
+
+void LoginDialog::on_okButton_clicked()
+{
+	lgUserName = ui.UsernameEdit->text();
+
+	if (!lgUserName.isEmpty())
+	{
+
+			lgUserPassword = ui.PasswordEdit->text();
+
+			if (!lgUserPassword.isEmpty())
+			{
+                lgHost = ui.HostEdit->text().replace(QString("index.php"), QString("")).replace(QString("http://"), QString(""));
+
+				if (!lgHost.isEmpty())
+				{
+						PMSettings *pmsettings = new PMSettings();
+						pmsettings->setAttribute("username",lgUserName);
+						pmsettings->setAttribute("password",lgUserPassword);
+						pmsettings->setAttribute("host",lgHost);
+
+						if (ui.AutoLogincheckBox->isChecked())
+							pmsettings->setAttribute("autologin","true");
+						else
+							pmsettings->setAttribute("autologin","false");
+
+
+						pmsettings->sync();
+
+						delete pmsettings;
+
+                        LhcWebServiceClient *lhwsc = LhcWebServiceClient::instance();
+                        lhwsc->setFetchURL(lgHost);
+
+                        QStringList filter;
+                        filter.append("username="+lgUserName);
+                        filter.append("password="+lgUserPassword);
+
+                        lhwsc->setLogins(lgUserName,lgUserPassword);
+                        lhwsc->LhcSendRequestAuthorization(filter,"/xml/checklogin/",(QObject*) this, LoginDialog::LoginCheckedCallback);
+
+				}else {
+					QMessageBox::warning(this, tr("Warning"),
+								 tr("The host field is empty!"),
+								 tr("&OK"), QString::null , 0, 0, 1);
+					ui.HostEdit->setFocus();
+				}
+
+			}else {
+                QMessageBox::warning(this, tr("Warning"),
+								 tr("The password field is empty!"),
+								 tr("&OK"), QString::null , 0, 0, 1);
+				ui.PasswordEdit->setFocus();
+			}
+
+
+    } else {
 		QMessageBox::warning(this, tr("Warning"),
-<<<<<<< HEAD
                              tr("The username field is empty!"),
-=======
-                             tr("The user name field is empty!"),
->>>>>>> d96ac53f
-                             tr("&OK"), QString::null , 0, 0, 1);
-        ui.UsernameEdit->setFocus();
-	}
-}
+                             tr("&OK"), QString::null , 0, 0, 1);
+        ui.UsernameEdit->setFocus();
+	}
+}