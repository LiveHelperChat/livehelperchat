--- conflicted
+++ resolved
@@ -1,253 +1,249 @@
-#include <QtGui>
-#include <QtPlugin>
-#include <QWorkspace>
-#include <Qt>
+#include <QtGui>
+#include <QtPlugin>
+#include <QWorkspace>
+#include <Qt>
+
+#include "mainwindow.h"
+#include "logindialog.h"
+#include "chatroomswindow.h"
+#include "chatwindow.h"
+#include "webservice.h"
+
+/**
+*Class constructor
+**/
+MainWindow::MainWindow()
+{
+    //QApplication::setStyle(QStyleFactory::create("cleanlooks"));
+
+	mdiArea = new QMdiArea;
+    setCentralWidget(mdiArea);
+
+    setWindowIcon(QIcon(":/images/icon.png"));
+	setWindowTitle(tr("Live helper chat"));
+
+	createActions();
+	createTrayIcon();
+	createMainMenu();
+
+	// Try icon changing
+	connect(trayIcon, SIGNAL(activated(QSystemTrayIcon::ActivationReason)),
+            this, SLOT(iconActivated(QSystemTrayIcon::ActivationReason)));
+
+    connect(trayIcon, SIGNAL(messageClicked()), this, SLOT(messageClicked()));
+
+
+	trayIcon->show();
+
+	this->createStatusBar();
+
+    QFile file(qApp->applicationDirPath() + "/qss/lhc.qss");
+    file.open(QFile::ReadOnly);
+    QString styleSheet = QLatin1String(file.readAll());
+    qApp->setStyleSheet(styleSheet);
+
+    this->chatID = 0;
+    this->chatMode = 0;
+
+    audioOutput = new Phonon::AudioOutput(Phonon::NotificationCategory, this);
+    mediaObject = new Phonon::MediaObject(this);
+    Phonon::createPath(mediaObject, audioOutput);
+
+}
+
+
+void MainWindow::ChangeStatusBar(const QString &newStatus)
+{
+	statusLabel->setText(newStatus);
+}
+
+/**
+*
+*/
+void MainWindow::showToolTipNewChat(int chat_id, int chat_mode)
+{
+    QSystemTrayIcon::MessageIcon icon = QSystemTrayIcon::MessageIcon(QStyle::SP_MessageBoxInformation);
+
+    if (chat_mode == 0)
+    {
+        trayIcon->showMessage(tr("New request"), tr("You have a new chat pending. To start the chat click me."),icon , 15 * 1000);
+    }
+
+    if (chat_mode == 1)
+    {
+        trayIcon->showMessage(tr("New request"), tr("A new chat has been transferred to you. To start the chat click me."),icon , 15 * 1000);
+    }
+
+    this->chatID = chat_id;
+    this->chatMode = chat_mode;
+
+    if ( QFile::exists(qApp->applicationDirPath() + "/sounds/new_chat.mp3") ) {
+        this->mediaObject->setCurrentSource(Phonon::MediaSource(qApp->applicationDirPath() + "/sounds/new_chat.mp3"));
+        this->mediaObject->play();
+    }
+
+}
+
+void MainWindow::messageClicked()
+{
+    if (this->chatID != 0)
+    {
+        // Pending chat
+        if (this->chatMode == 0)
+        {
+            ChatWindow *crw = new ChatWindow(this->chatID);
+            crw->show();
+        }
+
+        // Transfered chat
+        if (this->chatMode == 1)
+        {
+            LhcWebServiceClient::instance()->LhcSendRequest("/xml/accepttransferbychat/"+QString::number(this->chatID));
+            ChatWindow *crw = new ChatWindow(this->chatID);
+            crw->show();
+        }
+    }
+}
+
+/**
+* Currently not used :)
+* Will be used in future releases
+*/
+void MainWindow::createStatusBar()
+{
+	statusLabel = new QLabel(tr("Waiting for action..."));
+	statusBar()->addWidget(statusLabel);
+}
+
+void MainWindow::iconActivated(QSystemTrayIcon::ActivationReason reason)
+{
+
+    switch (reason) {
+    case QSystemTrayIcon::Trigger:
+		// Show window if it's hidden hide if it is shown.
+		if (this->isHidden())
+		{
+			this->showNormal();
+			this->activateWindow();
+		}
+		else
+			this->hide();
+	break;
+	/* FOR FEATURE
+    case QSystemTrayIcon::DoubleClick:
+        iconComboBox->setCurrentIndex((iconComboBox->currentIndex() + 1)
+                                      % iconComboBox->count());
+        break;
+    case QSystemTrayIcon::MiddleClick:
+        showMessage();
+        break;
+	*/
+    default:
+        ;
+    }
+}
+
+
+/**
+* @brief Create try icon actions
+*/
+void MainWindow::createActions()
+{
+    restoreAction = new QAction(tr("&Restore"), this);
+    connect(restoreAction, SIGNAL(triggered()), this, SLOT(showNormal()));
+    restoreAction->setIcon(QIcon(":/images/application_get.png"));
+
+    quitAction = new QAction(tr("&Quit"), this);
+    quitAction->setIcon(QIcon(":/images/close.png"));
+    connect(quitAction, SIGNAL(triggered()), qApp, SLOT(quit()));
+	/**
+	* Main menu actions
+	*/
+	exitAct = new QAction(tr("E&xit"), this);
+    exitAct->setShortcut(tr("Ctrl+Q"));
+    exitAct->setIcon(QIcon(":/images/close.png"));
+    exitAct->setStatusTip(tr("Exit the application"));
+    connect(exitAct, SIGNAL(triggered()), this, SLOT(close()));
+
+    connectionAct = new QAction(tr("Login as"), this);
+    connectionAct->setStatusTip(tr("Login as"));
+    connectionAct->setShortcut(tr("Ctrl+U"));
+    connect(connectionAct, SIGNAL(triggered()), this, SLOT(changeConnection()));
+
+    chatroomsAct = new QAction(tr("Chat rooms"), this);
+    chatroomsAct->setStatusTip(tr("Chat rooms"));
+    chatroomsAct->setShortcut(tr("Ctrl+R"));
+    connect(chatroomsAct, SIGNAL(triggered()), this, SLOT(chatRooms()));
 
-#include "mainwindow.h"
-#include "logindialog.h"
-#include "chatroomswindow.h"
-#include "chatwindow.h"
-#include "webservice.h"
-
-/**
-*Class constructor
-**/
-MainWindow::MainWindow()
-{
-    //QApplication::setStyle(QStyleFactory::create("cleanlooks"));
-
-	mdiArea = new QMdiArea;
-    setCentralWidget(mdiArea);
-
-    setWindowIcon(QIcon(":/images/icon.png"));
-	setWindowTitle(tr("Live helper chat"));
-
-	createActions();
-	createTrayIcon();
-	createMainMenu();
-
-	// Try icon changing
-	connect(trayIcon, SIGNAL(activated(QSystemTrayIcon::ActivationReason)),
-            this, SLOT(iconActivated(QSystemTrayIcon::ActivationReason)));
-
-    connect(trayIcon, SIGNAL(messageClicked()), this, SLOT(messageClicked()));
-
-
-	trayIcon->show();
-
-	this->createStatusBar();
-
-    QFile file(qApp->applicationDirPath() + "/qss/lhc.qss");
-    file.open(QFile::ReadOnly);
-    QString styleSheet = QLatin1String(file.readAll());
-    qApp->setStyleSheet(styleSheet);
-
-    this->chatID = 0;
-    this->chatMode = 0;
-
-    audioOutput = new Phonon::AudioOutput(Phonon::NotificationCategory, this);
-    mediaObject = new Phonon::MediaObject(this);
-    Phonon::createPath(mediaObject, audioOutput);
-
-}
-
-
-void MainWindow::ChangeStatusBar(const QString &newStatus)
-{
-	statusLabel->setText(newStatus);
-}
-
-/**
-*
-*/
-void MainWindow::showToolTipNewChat(int chat_id, int chat_mode)
-{
-    QSystemTrayIcon::MessageIcon icon = QSystemTrayIcon::MessageIcon(QStyle::SP_MessageBoxInformation);
-
-    if (chat_mode == 0)
-    {
-        trayIcon->showMessage(tr("New request"), tr("You have a new chat pending. To start the chat click me."),icon , 15 * 1000);
-    }
-
-    if (chat_mode == 1)
-    {
-        trayIcon->showMessage(tr("New request"), tr("A new chat has been transferred to you. To start the chat click me."),icon , 15 * 1000);
-    }
-
-    this->chatID = chat_id;
-    this->chatMode = chat_mode;
-
-    if ( QFile::exists(qApp->applicationDirPath() + "/sounds/new_chat.mp3") ) {
-        this->mediaObject->setCurrentSource(Phonon::MediaSource(qApp->applicationDirPath() + "/sounds/new_chat.mp3"));
-        this->mediaObject->play();
-    }
-
-}
-
-void MainWindow::messageClicked()
-{
-    if (this->chatID != 0)
-    {
-        // Pending chat
-        if (this->chatMode == 0)
-        {
-            ChatWindow *crw = new ChatWindow(this->chatID);
-            crw->show();
-        }
-
-        // Transfered chat
-        if (this->chatMode == 1)
-        {
-            LhcWebServiceClient::instance()->LhcSendRequest("/xml/accepttransferbychat/"+QString::number(this->chatID));
-            ChatWindow *crw = new ChatWindow(this->chatID);
-            crw->show();
-        }
-    }
-}
-
-/**
-* Currently not used :)
-* Will be used in future releases
-*/
-void MainWindow::createStatusBar()
-{
-	statusLabel = new QLabel(tr("Waiting for action..."));
-	statusBar()->addWidget(statusLabel);
-}
-
-void MainWindow::iconActivated(QSystemTrayIcon::ActivationReason reason)
-{
-
-    switch (reason) {
-    case QSystemTrayIcon::Trigger:
-		// Show window if it's hidden hide if it is shown.
-		if (this->isHidden())
-		{
-			this->showNormal();
-			this->activateWindow();
-		}
-		else
-			this->hide();
-	break;
-	/* FOR FEATURE
-    case QSystemTrayIcon::DoubleClick:
-        iconComboBox->setCurrentIndex((iconComboBox->currentIndex() + 1)
-                                      % iconComboBox->count());
-        break;
-    case QSystemTrayIcon::MiddleClick:
-        showMessage();
-        break;
-	*/
-    default:
-        ;
-    }
-}
-
-
-/**
-* @brief Create try icon actions
-*/
-void MainWindow::createActions()
-{
-    restoreAction = new QAction(tr("&Restore"), this);
-    connect(restoreAction, SIGNAL(triggered()), this, SLOT(showNormal()));
-    restoreAction->setIcon(QIcon(":/images/application_get.png"));
-
-    quitAction = new QAction(tr("&Quit"), this);
-    quitAction->setIcon(QIcon(":/images/close.png"));
-    connect(quitAction, SIGNAL(triggered()), qApp, SLOT(quit()));
-	/**
-	* Main menu actions
-	*/
-	exitAct = new QAction(tr("E&xit"), this);
-    exitAct->setShortcut(tr("Ctrl+Q"));
-    exitAct->setIcon(QIcon(":/images/close.png"));
-    exitAct->setStatusTip(tr("Exit the application"));
-    connect(exitAct, SIGNAL(triggered()), this, SLOT(close()));
-
-    connectionAct = new QAction(tr("Login as"), this);
-    connectionAct->setStatusTip(tr("Login as"));
-    connectionAct->setShortcut(tr("Ctrl+U"));
-    connect(connectionAct, SIGNAL(triggered()), this, SLOT(changeConnection()));
-
-    chatroomsAct = new QAction(tr("Chat rooms"), this);
-    chatroomsAct->setStatusTip(tr("Chat rooms"));
-    chatroomsAct->setShortcut(tr("Ctrl+R"));
-    connect(chatroomsAct, SIGNAL(triggered()), this, SLOT(chatRooms()));
-
-<<<<<<< HEAD
-    aboutAct = new QAction(tr("About"), this);
-=======
     aboutAct = new QAction(tr("About the program"), this);
->>>>>>> d96ac53f
-    aboutAct->setStatusTip(tr("About the program"));
-    connect(aboutAct, SIGNAL(triggered()), this, SLOT(about()));
-
-}
-
-void MainWindow::chatRooms()
-{
-    ChatRoomsWindow *crw = new ChatRoomsWindow(this);
-	mdiArea->addSubWindow(crw);
-    crw->setMdiAreas(mdiArea);
-	crw->show();
-}
-
-void MainWindow::changeConnection()
-{
-    LoginDialog *lgnDialog = new LoginDialog();
-   lgnDialog->exec();
-}
-
-void MainWindow::about()
-{
-    QMessageBox box(this);
-    box.setTextFormat(Qt::RichText);
-    box.setText(tr("<center>Live helper chat</center> <p>System purpose is to give Live helper chat desktop interface.</p><p>This is 1.1 version of desktop client.</p>"));
-    box.setWindowTitle(QApplication::translate("AboutDialog", "Live helper chat - 1.1 "));
-    box.setIcon(QMessageBox::NoIcon);
-    box.exec();
-}
-
-/**
-* @brief Create system try icon and assign menu
-*/
-void MainWindow::createTrayIcon()
-{
-    trayIconMenu = new QMenu(this);
-    trayIconMenu->addAction(restoreAction);
-    trayIconMenu->addAction(quitAction);
-
-    trayIcon = new QSystemTrayIcon(this);
-    trayIcon->setIcon(QIcon(":/images/icon.png"));
-    trayIcon->setContextMenu(trayIconMenu);
-}
-
-/**
-* @brief Create main menu
-*/
-void MainWindow::createMainMenu()
-{
-	mainMenu = menuBar()->addMenu(tr("&Actions"));
-    mainMenu->addSeparator();
-    mainMenu->addAction(exitAct);
-
-    chatMenu = menuBar()->addMenu(tr("&Chats"));
-    chatMenu->addAction(chatroomsAct);
-
-	managementMenu = menuBar()->addMenu(tr("&Management"));
-    managementMenu->addAction(connectionAct);
-
-    helpMenu =  menuBar()->addMenu(tr("&Help"));
-    helpMenu->addAction(aboutAct);
-}
-
-
-/**
-* @brief minimize on close
-*/
-void MainWindow::closeEvent(QCloseEvent *event)
-{
-	hide();
-	event->ignore();
-}
+    aboutAct->setStatusTip(tr("About the program"));
+    connect(aboutAct, SIGNAL(triggered()), this, SLOT(about()));
+
+}
+
+void MainWindow::chatRooms()
+{
+    ChatRoomsWindow *crw = new ChatRoomsWindow(this);
+	mdiArea->addSubWindow(crw);
+    crw->setMdiAreas(mdiArea);
+	crw->show();
+}
+
+void MainWindow::changeConnection()
+{
+    LoginDialog *lgnDialog = new LoginDialog();
+   lgnDialog->exec();
+}
+
+void MainWindow::about()
+{
+    QMessageBox box(this);
+    box.setTextFormat(Qt::RichText);
+    box.setText(tr("<center>Live helper chat</center> <p>System purpose is to give Live helper chat desktop interface.</p><p>This is 1.1 version of desktop client.</p>"));
+    box.setWindowTitle(QApplication::translate("AboutDialog", "Live helper chat - 1.1 "));
+    box.setIcon(QMessageBox::NoIcon);
+    box.exec();
+}
+
+/**
+* @brief Create system try icon and assign menu
+*/
+void MainWindow::createTrayIcon()
+{
+    trayIconMenu = new QMenu(this);
+    trayIconMenu->addAction(restoreAction);
+    trayIconMenu->addAction(quitAction);
+
+    trayIcon = new QSystemTrayIcon(this);
+    trayIcon->setIcon(QIcon(":/images/icon.png"));
+    trayIcon->setContextMenu(trayIconMenu);
+}
+
+/**
+* @brief Create main menu
+*/
+void MainWindow::createMainMenu()
+{
+	mainMenu = menuBar()->addMenu(tr("&Actions"));
+    mainMenu->addSeparator();
+    mainMenu->addAction(exitAct);
+
+    chatMenu = menuBar()->addMenu(tr("&Chats"));
+    chatMenu->addAction(chatroomsAct);
+
+	managementMenu = menuBar()->addMenu(tr("&Management"));
+    managementMenu->addAction(connectionAct);
+
+    helpMenu =  menuBar()->addMenu(tr("&Help"));
+    helpMenu->addAction(aboutAct);
+}
+
+
+/**
+* @brief minimize on close
+*/
+void MainWindow::closeEvent(QCloseEvent *event)
+{
+	hide();
+	event->ignore();
+}