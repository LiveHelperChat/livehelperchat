--- conflicted
+++ resolved
@@ -1,4 +1,3 @@
-<<<<<<< HEAD
 <?xml version="1.0" encoding="utf-8"?>
 <!DOCTYPE TS>
 <TS version="2.0" language="lt">
@@ -355,293 +354,4 @@
         <translation>&amp;Pagalba</translation>
     </message>
 </context>
-</TS>
-=======
-<?xml version="1.0" encoding="utf-8"?>
-<!DOCTYPE TS><TS version="1.1" language="lt">
-<defaultcodec></defaultcodec>
-<context>
-    <name>LHQTableWidget</name>
-     <message>
-        <source>ID</source>
-        <translation>ID</translation>
-    </message>
-	<message>
-        <source>Nick</source>
-        <translation>Nikas</translation>
-    </message>
-	<message>
-        <source>Time</source>
-        <translation>Laikas</translation>
-    </message>
-	<message>
-        <source>Referrer</source>
-        <translation>Referrer</translation>
-    </message>
-	<message>
-        <source>IP</source>
-        <translation>IP</translation>
-    </message>
-	<message>
-        <source>E-mail</source>
-        <translation>El. paštas</translation>
-    </message>
-	<message>
-        <source>Department</source>
-        <translation>Departamentas</translation>
-    </message>	
-</context>
-<context>
-    <name>ChatWidget</name>
-     <message>
-        <source>Live helper chat - chat</source>
-        <translation>Live helper chat - pokalbis</translation>
-    </message>	
-</context>
-<context>
-    <name>ChatRoomsWidget</name>
-     <message>
-        <source>Live helper chat - chat rooms</source>
-        <translation>Live helper chat - pokalbių kambariai</translation>
-    </message>	
-</context>
-<context>
-    <name>LoginDialogBase</name>
-     <message>
-        <source>Please login</source>
-        <translation>Prašome prisijungti</translation>
-    </message>
-	<message>
-        <source>Ok</source>
-        <translation>Gerai</translation>
-    </message>
-	<message>
-        <source>Cancel</source>
-        <translation>Atšaukti</translation>
-    </message>
-	<message>
-        <source>Username</source>
-        <translation>Vartotojas</translation>
-    </message>
-	<message>
-        <source>Password</source>
-        <translation>Slaptažodis</translation>
-    </message>
-	<message>
-        <source>Host</source>
-        <translation>Adresas</translation>
-    </message>
-	<message>
-        <source>Autologin</source>
-        <translation>Prisijungti automatiškai</translation>
-    </message>
-</context>
-<context>
-    <name>LoginDialog</name>
-     <message>
-        <source>Authentication failed</source>
-        <translation>Autentifikacija nepavyko</translation>
-    </message>
-	<message>
-        <source>Warning</source>
-        <translation>Įspėjimas</translation>
-    </message>
-	<message>
-        <source>The host field is empty!</source>
-        <translation>Domeno laukas tuščias!</translation>
-    </message>
-	<message>
-        <source>The password field is empty!</source>
-        <translation>Slaptažodžio laukas tuščias!</translation>
-    </message>
-	<message>
-        <source>The username field is empty!</source>
-        <translation>Vartotojo laukas tuščias!</translation>
-    </message>
-</context>
-<context>
-    <name>LhcTransferDialog</name>
-     <message>
-        <source>Chat transfer</source>
-        <translation>Pokalbio perskyrimas</translation>
-    </message>
-	<message>
-        <source>Online users</source>
-        <translation>Prisijungę vartotojai</translation>
-    </message>
-	<message>
-        <source>Ok</source>
-        <translation>Gerai</translation>
-    </message>
-	<message>
-        <source>Cancel</source>
-        <translation>Atšaukti</translation>
-    </message> 
-</context>	
-<context>
-    <name>ChatRoomsWindow</name>
-     <message>
-        <source>Add chat</source>
-        <translation>Pridėti pokalbį</translation>
-    </message> 
-	<message>
-        <source>Open in a new window</source>
-        <translation>Atidaryti naujam lange</translation>
-    </message>
-	<message>
-        <source>Open in a new window</source>
-        <translation>Atidaryti naujam lange</translation>
-    </message>
-	<message>
-        <source>Open in a new separate window</source>
-        <translation>Atidaryti atskiram lange</translation>
-    </message>
-	<message>
-        <source>Loading...</source>
-        <translation>Kraunama...</translation>
-    </message> 
-	<message>
-        <source>Close chat</source>
-        <translation>Uždaryti pokalbį</translation>
-    </message> 
-	<message>
-        <source>Delete chat</source>
-        <translation>Ištrinti pokalbį</translation>
-    </message>
-	<message>
-        <source>Reject chat</source>
-        <translation>Atmesti pokalbį</translation>
-    </message>
-	<message>
-        <source>Pending chats</source>
-        <translation>Laukiantys pokalbiai</translation>
-    </message>
-	<message>
-        <source>Transferred chats</source>
-        <translation>Pervesti pokalbiai</translation>
-    </message>
-	<message>
-        <source>Active chats</source>
-        <translation>Aktyvūs pokalbiai</translation>
-    </message>
-	<message>
-        <source>Closed chats</source>
-        <translation>Uždaryti pokalbiai</translation>
-    </message> 
-</context>
-<context>
-    <name>ChatWindow</name>
-     <message>
-        <source>User left the chat</source>
-        <translation>Vartotojas paliko pokalbį</translation>
-    </message>
-	<message>
-        <source>User joined the chat</source>
-        <translation>Vartotojas prisijungė</translation>
-    </message>
-	<message>
-        <source>Actions</source>
-        <translation>Veiksmai</translation>
-    </message> 
-	<message>
-        <source>Information</source>
-        <translation>Informacija</translation>
-    </message>
-	<message>
-        <source>Loading...</source>
-        <translation>Kraunama...</translation>
-    </message>
-	<message>
-        <source>Owner</source>
-        <translation>Savininkas</translation>
-    </message>
-	<message>
-        <source>responsible</source>
-        <translation>atsakovas</translation>
-    </message>
-	<message>
-        <source>Came from</source>
-        <translation>Atėjo iš</translation>
-    </message>
-	<message>
-        <source>Came from</source>
-        <translation>Atėjo iš</translation>
-    </message>
-	<message>
-        <source>E-mail</source>
-        <translation>El. paštas</translation>
-    </message>
-	<message>
-        <source>Error</source>
-        <translation>Klaida</translation>
-    </message> 
-</context>
-<context>
-    <name>MainWindow</name>
-    <message>
-        <source>Live helper chat</source>
-        <translation>Live helper chat</translation>
-    </message>  
-	<message>
-        <source>New request</source>
-        <translation>Naujas užklausimas</translation>
-    </message>
-	<message>
-        <source>You have a new chat pending. To start the chat click me.</source>
-        <translation>Jūs turite naują pokalbį. Norėdami pradėti pokalbį paspauskite mane.</translation>
-    </message>
-	<message>
-        <source>A new chat has been transferred to you. To start the chat click me.</source>
-        <translation>Jums pervestas naujas pokalbis, norėdami pradėti pokalbį paspauskite mane.</translation>
-    </message> 
-	<message>
-        <source>Waiting for action...</source>
-        <translation>Laukiama veiksmų</translation>
-    </message> 
-	<message>
-        <source>&amp;Restore</source>
-        <translation>&amp;Atstatyti</translation>
-    </message>
-	<message>
-        <source>&amp;Quit</source>
-        <translation>&amp;Išeiti</translation>
-    </message>
-	<message>
-        <source>E&amp;xit</source>
-        <translation>&amp;Uždaryti</translation>
-    </message> 
-	<message>
-        <source>Login as</source>
-        <translation>Prisijungti kaip</translation>
-    </message>
-	<message>
-        <source>Chat rooms</source>
-        <translation>Pokalbių kambariai</translation>
-    </message>
-	<message>
-        <source>About</source>
-        <translation>Apie</translation>
-    </message>
-	<message>
-        <source>About the program</source>
-        <translation>Apie programą</translation>
-    </message>
-	<message>
-        <source>&amp;Actions</source>
-        <translation>&amp;Veiksmai</translation>
-    </message>
-	<message>
-        <source>&amp;Chats</source>
-        <translation>&amp;Pokalbiai</translation>
-    </message>
-	<message>
-        <source>&amp;Management</source>
-        <translation>&amp;Valdymas</translation>
-    </message>
-	<message>
-        <source>&amp;Help</source>
-        <translation>&amp;Pagalba</translation>
-    </message>    
-</context>
-</TS>
->>>>>>> d96ac53f
+</TS>