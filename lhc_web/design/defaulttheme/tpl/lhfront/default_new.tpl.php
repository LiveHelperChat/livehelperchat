<?php include(erLhcoreClassDesign::designtpl('lhfront/online_chat_enabled_pre.tpl.php')); ?>

<?php if ($online_chat_enabled_pre == true || $online_visitors_enabled_pre == true) : ?>

    <?php include(erLhcoreClassDesign::designtpl('lhfront/dashboard/options/dashboard_main_options.tpl.php')); ?>
    <?php include(erLhcoreClassDesign::designtpl('lhfront/dashboard/options/left_list_options.tpl.php')); ?>
    <?php include(erLhcoreClassDesign::designtpl('lhchat/onlineusers/online_settings_general.tpl.php')); ?>
    <?php include(erLhcoreClassDesign::designtpl('lhchat/onlineusers/online_settings_online_check.tpl.php')); ?>
    <?php include(erLhcoreClassDesign::designtpl('lhfront/dashboard/tabs_multiinclude.tpl.php')); ?>

    <div ng-controller="OnlineCtrl as online" ng-init='online.forbiddenVisitors=<?php ($currentUser->hasAccessTo('lhchat', 'use_onlineusers') != true || (!in_array('online_users',$frontTabsOrder) && !in_array('online_visitors',$widgetsUser))) ? print 'true' : print 'false'?>;groupByField = <?php echo json_encode($ogroupBy) ?>;online.maxRows="<?php echo (int)$omaxRows ?>";online.time_on_site = <?php echo json_encode($oTimeOnSite, JSON_HEX_APOS)?>;online.country=<?php echo json_encode($oCountry,JSON_HEX_APOS)?>;online.updateTimeout="<?php echo (int)$oupdTimeout ?>";online.userTimeout = "<?php echo (int)$ouserTimeout ?>";online.department_dpgroups = <?php echo json_encode($onlineDepartmentGroups, JSON_HEX_APOS)?>;online.department=<?php echo json_encode($onlineDepartment, JSON_HEX_APOS)?>;online.soundEnabled=<?php echo $soundUserNotification == 1 ? 'true' : 'false' ?>;online.online_connected=<?php echo $onlineVisitorOnly == 1 ? 'true' : 'false' ?>;online.notificationEnabled=<?php echo $browserNotification == 1 ? 'true' : 'false' ?>'>
        <div class="row">
<<<<<<< HEAD
            <div translate="no" class="col chats-column border-right pr-0 pl-0">

                <div class="w-100 d-flex flex-column flex-grow-1">
                    <div class="clearfix bg-light">
                        <?php include(erLhcoreClassDesign::designtpl('lhchat/lists/open_active_chat_tab.tpl.php')); ?>

                        <div class="text-muted p-2 float-left"><i class="material-icons mr-0">list</i><span class="fs13 font-weight-bold"><?php echo erTranslationClassLhTranslation::getInstance()->getTranslation('front/default', 'Open chats'); ?></span></div>
                        <a class="d-inline-block pt-2 pr-1 float-right text-secondary"  onclick="return lhc.revealModal({'url':WWW_DIR_JAVASCRIPT +'chat/dashboardwidgets'})" title="<?php echo erTranslationClassLhTranslation::getInstance()->getTranslation('chat/syncadmininterface','Configure dashboard')?>"><i class="material-icons mr-0">&#xE871;</i></a>

                        <?php if (in_array('online_users',$frontTabsOrder)) : ?>
                        <a class="d-inline-block pt-2 pr-1 float-right text-secondary" onclick="$('#tabs a[href=\'#onlineusers\']').tab('show')"><i class="material-icons md-18">face</i></a>
                        <?php endif; ?>

                        <?php if (in_array('online_map',$frontTabsOrder)) : ?>
                        <a class="d-inline-block pt-2 pr-1 float-right text-secondary" onclick="$('#tabs a[href=\'#map\']').tab('show')"><i class="material-icons md-18">place</i></a>
                        <?php endif; ?>

                        <a class="d-inline-block pt-2 pr-1 float-right text-secondary" onclick="$('#tabs a[href=\'#dashboard\']').tab('show')"><i class="material-icons md-18">home</i></a>

                        <?php include(erLhcoreClassDesign::designtpl('lhfront/dashboard/panels/icons/icons_multiinclude.tpl.php')); ?>
                    </div>
                    <?php include(erLhcoreClassDesign::designtpl('lhchat/lists_panels/basic_chat_enabled.tpl.php'));?>

                    <div role="tabpanel" class="border-top">

                        <?php if ($left_list_option == 0) : ?>
                        <ul class="nav nav-underline nav-small nav-fill mb-0 pb-0 border-bottom" role="tablist" id="sub-tabs">
                            <li role="presentation" class="nav-item">
                                <a class="nav-link active" href="#sub-tabs-open" title="<?php echo erTranslationClassLhTranslation::getInstance()->getTranslation('front/default', 'Open chats'); ?>" aria-controls="sub-tabs-open" role="tab" data-toggle="tab" aria-selected="true">
                                    <i class="material-icons chat-active">question_answer</i>
                                </a>
                            </li>
                            <?php if ($basicChatEnabled == true) : ?>
                            <li role="presentation" class="nav-item">
                                <a class="nav-link" title="<?php include(erLhcoreClassDesign::designtpl('lhchat/lists_panels/titles/my_chats.tpl.php'));?>" href="#sub-tabs-my-assigned" aria-controls="sub-tabs-my-assigned" role="tab" data-toggle="tab" aria-selected="true">
                                    <i class="material-icons chat-active">account_box</i><span class="text-muted fs11 font-weight-bold">({{my_chats.list.length}}{{my_chats.list.length == 10 ? '+' : ''}})</span>
                                </a>
                            </li>
                            <li role="presentation" class="nav-item">
                                <a class="nav-link" href="#sub-tabs-pending" title="<?php include(erLhcoreClassDesign::designtpl('lhchat/lists_panels/titles/pending_chats.tpl.php'));?>" aria-controls="sub-tabs-pending" role="tab" data-toggle="tab" aria-selected="true">
                                    <i class="material-icons chat-pending">chat</i><span class="text-muted fs11 font-weight-bold">({{pending_chats.list.length}}{{pending_chats.list.length == 10 ? '+' : ''}})</span>
                                </a>
                            </li>
                            <li role="presentation" class="nav-item">
                                <a class="nav-link" href="#sub-tabs-active" title="<?php include(erLhcoreClassDesign::designtpl('lhfront/dashboard/panels/titles/active_chats.tpl.php'));?>" aria-controls="sub-tabs-active" role="tab" data-toggle="tab" aria-selected="true">
                                    <i class="material-icons chat-active">chat</i><span class="text-muted fs11 font-weight-bold">({{active_chats.list.length}}{{active_chats.list.length == 10 ? '+' : ''}})</span>
                                </a>
                            </li>
                            <li role="presentation" class="nav-item">
                                <a class="nav-link" href="#sub-tabs-bot" title="<?php include(erLhcoreClassDesign::designtpl('lhfront/dashboard/panels/titles/bot_chats.tpl.php'));?>" aria-controls="sub-tabs-bot" role="tab" data-toggle="tab" aria-selected="true">
                                    <i class="material-icons chat-active">android</i><span class="text-muted fs11 font-weight-bold">({{bot_chats.list.length}}{{bot_chats.list.length == lhc.limitb ? '+' : ''}})</span>
                                </a>
                            </li>
                            <?php endif;?>
                        </ul>
                        <?php endif; ?>

                        <div class="tab-content sub-tabs-content">
                            <div role="tabpanel" class="tab-pane active" id="sub-tabs-open">
                                <div id="tabs-dashboard"></div>

                                <?php if ($currentUser->hasAccessTo('lhgroupchat','use')) : ?>
                                <div class="border-top border-bottom bg-light card-header">
                                    <div class="text-muted"><i class="material-icons">list</i><span class="fs13 font-weight-bold"><?php echo erTranslationClassLhTranslation::getInstance()->getTranslation('pagelayout/pagelayout','Group chats')?></span>
                                        <a title="<?php echo erTranslationClassLhTranslation::getInstance()->getTranslation('pagelayout/pagelayout','collapse/expand')?>" ng-click="lhc.toggleWidget('group_chat_widget_exp')" class="fs24 float-right material-icons exp-cntr">{{lhc.toggleWidgetData['group_chat_widget_exp'] == false ? 'expand_less' : 'expand_more'}}</a>
                                    </div>
                                </div>

                                <div ng-if="lhc.toggleWidgetData['group_chat_widget_exp'] !== true">
                                        <?php include(erLhcoreClassDesign::designtpl('lhfront/dashboard/panels/bodies/group_chats.tpl.php'));?>
                                </div>
                                <?php endif;?>

                            </div>
                            <?php if ($basicChatEnabled == true && $left_list_option == 0) : ?>
                            <div role="tabpanel" class="tab-pane" id="sub-tabs-my-assigned">
                                <?php $rightPanelMode = true; $hideCardHeader = true; ?>
                                <?php include(erLhcoreClassDesign::designtpl('lhchat/lists_panels/my_chats_panel.tpl.php'));?>
                            </div>

                            <div role="tabpanel" class="tab-pane" id="sub-tabs-pending">
                                <?php $rightPanelMode = true; $hideCardHeader = true; ?>
                                <?php include(erLhcoreClassDesign::designtpl('lhchat/lists_panels/pending_panel.tpl.php'));?>
                            </div>

                            <div role="tabpanel" class="tab-pane" id="sub-tabs-active">
                                <?php $rightPanelMode = true; $hideCardHeader = true; ?>
                                <?php include(erLhcoreClassDesign::designtpl('lhchat/lists_panels/active_panel.tpl.php'));?>
                            </div>

                            <div role="tabpanel" class="tab-pane" id="sub-tabs-bot">
                                <?php $rightPanelMode = true; $hideCardHeader = true; ?>
                                <?php include(erLhcoreClassDesign::designtpl('lhfront/dashboard/panels/bot_chats.tpl.php'));?>
                                <?php unset($rightPanelMode); unset($hideCardHeader); ?>
                            </div>

                            <?php endif; ?>
                        </div>
                    </div>

                    <?php if ($basicChatEnabled == true && $left_list_option == 1) : ?>
                    <div class="dashboard-panels d-flex flex-column flex-grow-1" style="position:relative">
                        <?php $hideCard = true; ?>
                        <?php include(erLhcoreClassDesign::designtpl('lhchat/lists_panels/right_panel_container.tpl.php'));?>
                    </div>
                    <?php endif; ?>

                </div>
            </div>
=======
            <?php //include(erLhcoreClassDesign::designtpl('lhfront/dashboard/home_page_left.tpl.php'));?>
>>>>>>> 92dc4441
            <div class="col">

                <div role="tabpanel" id="tabs" ng-cloak class="<?php (int)erLhcoreClassModelUserSetting::getSetting('hide_tabs',1) == 1 ? print ' pt-0' : ''?>">
                    <ul translate="no" class="nav nav-pills<?php (int)erLhcoreClassModelUserSetting::getSetting('hide_tabs',1) == 1 ? print ' d-none' : ''?>" role="tablist">
                        <?php foreach ($frontTabsOrder as $frontTab) : ?>
                            <?php if (trim($frontTab) == 'online_users' && $online_visitors_enabled_pre == true) : ?>
                                <?php include(erLhcoreClassDesign::designtpl('lhchat/onlineusers/section_online_users_tab.tpl.php')); ?>
                            <?php elseif (trim($frontTab) == 'online_map' && $online_visitors_enabled_pre == true) : ?>
                                <?php include(erLhcoreClassDesign::designtpl('lhchat/onlineusers/section_map_online_tab.tpl.php')); ?>
                            <?php elseif (trim($frontTab) == 'pending_chats') : ?>
                                <?php if ($pendingTabEnabled == true && $online_chat_enabled_pre == true) : ?>
                                    <?php include(erLhcoreClassDesign::designtpl('lhchat/lists/angular_pending_list_tab.tpl.php')); ?>
                                <?php endif; ?>
                            <?php elseif (trim($frontTab) == 'active_chats') : ?>
                                <?php if ($activeTabEnabled == true && $online_chat_enabled_pre == true) : ?>
                                    <?php include(erLhcoreClassDesign::designtpl('lhchat/lists/angular_active_list_tab.tpl.php')); ?>
                                <?php endif; ?>
                            <?php elseif (trim($frontTab) == 'unread_chats') : ?>
                                <?php if ($unreadTabEnabled == true && $online_chat_enabled_pre == true) : ?>
                                    <?php include(erLhcoreClassDesign::designtpl('lhchat/lists/angular_unread_list_tab.tpl.php')); ?>
                                <?php endif; ?>
                            <?php elseif (trim($frontTab) == 'closed_chats') : ?>
                                <?php if ($closedTabEnabled == true && $online_chat_enabled_pre == true) : ?>
                                    <?php include(erLhcoreClassDesign::designtpl('lhchat/lists/angular_closed_list_tab.tpl.php')); ?>
                                <?php endif; ?>
                            <?php elseif (trim($frontTab) == 'dashboard') : ?>
                                <?php if ($online_chat_enabled_pre == true) : ?>
                                    <?php include(erLhcoreClassDesign::designtpl('lhchat/lists/angular_dashboard_tab.tpl.php')); ?>
                                <?php endif; ?>
                            <?php elseif (trim($frontTab) == 'online_operators') : ?>
                                <?php if ($canListOnlineUsers == true || $canListOnlineUsersAll == true) : ?>
                                    <?php include(erLhcoreClassDesign::designtpl('lhchat/lists/angular_online_op_list_tab.tpl.php')); ?>
                                <?php endif; ?>
                            <?php else : ?>
                                <?php include(erLhcoreClassDesign::designtpl('lhchat/lists/angular_custom_list_tab_multiinclude.tpl.php')); ?>
                            <?php endif; ?>
                        <?php endforeach; ?>
                    </ul>
                    <div class="tab-content<?php (int)erLhcoreClassModelUserSetting::getSetting('hide_tabs',1) == 1 ? print ' mt-0' : ''?>" ng-cloak>
                        <?php foreach ($frontTabsOrder as $frontTab) : ?>
                            <?php if (trim($frontTab) == 'online_users' && $online_visitors_enabled_pre == true) : ?>
                                <div role="tabpanel" class="tab-pane form-group<?php (int)erLhcoreClassModelUserSetting::getSetting('hide_tabs',1) == 1 ? print ' mt-3' : ''?>" id="onlineusers">
                                    <div>
                                        <?php include(erLhcoreClassDesign::designtpl('lhchat/onlineusers/section_online_users.tpl.php')); ?>
                                    </div>
                                </div>
                            <?php elseif (trim($frontTab) == 'online_map' && $online_visitors_enabled_pre == true) : ?>
                                <div role="tabpanel" class="tab-pane form-group<?php (int)erLhcoreClassModelUserSetting::getSetting('hide_tabs',1) == 1 ? print ' mt-3' : ''?>" id="map">
                                    <div>
                                        <?php include(erLhcoreClassDesign::designtpl('lhchat/onlineusers/section_map_online.tpl.php')); ?>
                                    </div>
                                </div>
                            <?php elseif (trim($frontTab) == 'pending_chats' && $online_chat_enabled_pre == true) : ?>
                                <?php if ($pendingTabEnabled == true) : ?>
                                    <div role="tabpanel" class="tab-pane form-group<?php (int)erLhcoreClassModelUserSetting::getSetting('hide_tabs',1) == 1 ? print ' mt-3' : ''?>" id="pendingchats">
                                        <div id="pending-chat-list">
                                            <?php include(erLhcoreClassDesign::designtpl('lhchat/lists/angular_pending_list.tpl.php')); ?>
                                        </div>
                                        <a class="btn btn-secondary btn-sm" href="<?php echo erLhcoreClassDesign::baseurl('chat/list') ?>/(chat_status_ids)/0"><?php echo erTranslationClassLhTranslation::getInstance()->getTranslation('front/default', 'All pending chats'); ?></a>
                                    </div>
                                <?php endif; ?>
                            <?php elseif (trim($frontTab) == 'active_chats' && $online_chat_enabled_pre == true) : ?>

                                <?php if ($activeTabEnabled == true) : ?>
                                    <div role="tabpanel" class="tab-pane form-group<?php (int)erLhcoreClassModelUserSetting::getSetting('hide_tabs',1) == 1 ? print ' mt-3' : ''?>" id="activechats">
                                        <div id="active-chat-list">
                                            <?php include(erLhcoreClassDesign::designtpl('lhchat/lists/angular_active_list.tpl.php')); ?>
                                        </div>
                                        <a class="btn btn-secondary btn-sm" href="<?php echo erLhcoreClassDesign::baseurl('chat/list') ?>/(chat_status_ids)/1"><?php echo erTranslationClassLhTranslation::getInstance()->getTranslation('front/default', 'All active chats'); ?></a>
                                    </div>
                                <?php endif; ?>

                            <?php elseif (trim($frontTab) == 'unread_chats' && $online_chat_enabled_pre == true) : ?>

                                <?php if ($unreadTabEnabled == true) : ?>
                                    <div role="tabpanel" class="tab-pane form-group<?php (int)erLhcoreClassModelUserSetting::getSetting('hide_tabs',1) == 1 ? print ' mt-3' : ''?>" id="unreadchats">
                                        <div id="unread-chat-list"><?php include(erLhcoreClassDesign::designtpl('lhchat/lists/angular_unread_list.tpl.php')); ?></div>
                                        <a class="btn btn-secondary btn-sm" href="<?php echo erLhcoreClassDesign::baseurl('chat/list') ?>/(hum)/1"><?php echo erTranslationClassLhTranslation::getInstance()->getTranslation('front/default', 'All unread chats'); ?></a>
                                    </div>
                                <?php endif; ?>

                            <?php elseif (trim($frontTab) == 'closed_chats' && $online_chat_enabled_pre == true) : ?>

                                <?php if ($closedTabEnabled == true) : ?>
                                    <div role="tabpanel" class="tab-pane form-group<?php (int)erLhcoreClassModelUserSetting::getSetting('hide_tabs',1) == 1 ? print ' mt-3' : ''?>" id="closedchats">
                                        <div id="closed-chat-list"><?php include(erLhcoreClassDesign::designtpl('lhchat/lists/angular_closed_list.tpl.php')); ?></div>
                                        <a class="btn btn-secondary btn-sm" href="<?php echo erLhcoreClassDesign::baseurl('chat/list') ?>/(chat_status_ids)/2"><?php echo erTranslationClassLhTranslation::getInstance()->getTranslation('front/default', 'All closed chats'); ?></a>
                                    </div>
                                <?php endif; ?>

                            <?php elseif (trim($frontTab) == 'dashboard' && $online_chat_enabled_pre == true) : ?>

                                <div role="tabpanel" class="tab-pane form-group<?php (int)erLhcoreClassModelUserSetting::getSetting('hide_tabs',1) == 1 ? print ' mt-3' : ''?>" id="dashboard">
                                    <?php include(erLhcoreClassDesign::designtpl('lhfront/dashboard/index.tpl.php')); ?>
                                </div>

                            <?php elseif (trim($frontTab) == 'online_operators') : ?>

                                <?php if ($canListOnlineUsers == true || $canListOnlineUsersAll == true) : ?>
                                    <div role="tabpanel" class="tab-pane form-group<?php (int)erLhcoreClassModelUserSetting::getSetting('hide_tabs',1) == 1 ? print ' mt-3' : ''?>" id="onlineoperators">
                                        <div id="online-operator-list"><?php include(erLhcoreClassDesign::designtpl('lhchat/lists/angular_online_op_list.tpl.php')); ?></div>
                                    </div>
                                <?php endif; ?>
                            <?php else : ?>
                                <?php include(erLhcoreClassDesign::designtpl('lhchat/lists/angular_custom_list_multiinclude.tpl.php')); ?>
                            <?php endif; ?>
                        <?php endforeach; ?>
                    </div>
                </div>
            </div>
        </div>
    </div>

    <?php if (isset($load_chat_id) && is_numeric($load_chat_id)) : ?>
        <input type="hidden" id="load_chat_id" value="<?php echo htmlspecialchars($load_chat_id)?>" />
    <?php endif; ?>

    <?php if (isset($load_mail_id) && is_numeric($load_mail_id)) : ?>
        <input type="hidden" id="load_mail_id" value="<?php echo htmlspecialchars($load_mail_id)?>" />
    <?php endif; ?>

    <script>
        $(document).ready(function () {
            //lhinst.attachTabNavigator();
            $('#right-column-page').removeAttr('id');
            $('#tabs a:first').tab('show')
        });
    </script>
<?php else : ?>

    <?php include(erLhcoreClassDesign::designtpl('lhfront/default_if_no_module.tpl.php')); ?>

<?php endif; ?><|MERGE_RESOLUTION|>--- conflicted
+++ resolved
@@ -10,121 +10,7 @@
 
     <div ng-controller="OnlineCtrl as online" ng-init='online.forbiddenVisitors=<?php ($currentUser->hasAccessTo('lhchat', 'use_onlineusers') != true || (!in_array('online_users',$frontTabsOrder) && !in_array('online_visitors',$widgetsUser))) ? print 'true' : print 'false'?>;groupByField = <?php echo json_encode($ogroupBy) ?>;online.maxRows="<?php echo (int)$omaxRows ?>";online.time_on_site = <?php echo json_encode($oTimeOnSite, JSON_HEX_APOS)?>;online.country=<?php echo json_encode($oCountry,JSON_HEX_APOS)?>;online.updateTimeout="<?php echo (int)$oupdTimeout ?>";online.userTimeout = "<?php echo (int)$ouserTimeout ?>";online.department_dpgroups = <?php echo json_encode($onlineDepartmentGroups, JSON_HEX_APOS)?>;online.department=<?php echo json_encode($onlineDepartment, JSON_HEX_APOS)?>;online.soundEnabled=<?php echo $soundUserNotification == 1 ? 'true' : 'false' ?>;online.online_connected=<?php echo $onlineVisitorOnly == 1 ? 'true' : 'false' ?>;online.notificationEnabled=<?php echo $browserNotification == 1 ? 'true' : 'false' ?>'>
         <div class="row">
-<<<<<<< HEAD
-            <div translate="no" class="col chats-column border-right pr-0 pl-0">
-
-                <div class="w-100 d-flex flex-column flex-grow-1">
-                    <div class="clearfix bg-light">
-                        <?php include(erLhcoreClassDesign::designtpl('lhchat/lists/open_active_chat_tab.tpl.php')); ?>
-
-                        <div class="text-muted p-2 float-left"><i class="material-icons mr-0">list</i><span class="fs13 font-weight-bold"><?php echo erTranslationClassLhTranslation::getInstance()->getTranslation('front/default', 'Open chats'); ?></span></div>
-                        <a class="d-inline-block pt-2 pr-1 float-right text-secondary"  onclick="return lhc.revealModal({'url':WWW_DIR_JAVASCRIPT +'chat/dashboardwidgets'})" title="<?php echo erTranslationClassLhTranslation::getInstance()->getTranslation('chat/syncadmininterface','Configure dashboard')?>"><i class="material-icons mr-0">&#xE871;</i></a>
-
-                        <?php if (in_array('online_users',$frontTabsOrder)) : ?>
-                        <a class="d-inline-block pt-2 pr-1 float-right text-secondary" onclick="$('#tabs a[href=\'#onlineusers\']').tab('show')"><i class="material-icons md-18">face</i></a>
-                        <?php endif; ?>
-
-                        <?php if (in_array('online_map',$frontTabsOrder)) : ?>
-                        <a class="d-inline-block pt-2 pr-1 float-right text-secondary" onclick="$('#tabs a[href=\'#map\']').tab('show')"><i class="material-icons md-18">place</i></a>
-                        <?php endif; ?>
-
-                        <a class="d-inline-block pt-2 pr-1 float-right text-secondary" onclick="$('#tabs a[href=\'#dashboard\']').tab('show')"><i class="material-icons md-18">home</i></a>
-
-                        <?php include(erLhcoreClassDesign::designtpl('lhfront/dashboard/panels/icons/icons_multiinclude.tpl.php')); ?>
-                    </div>
-                    <?php include(erLhcoreClassDesign::designtpl('lhchat/lists_panels/basic_chat_enabled.tpl.php'));?>
-
-                    <div role="tabpanel" class="border-top">
-
-                        <?php if ($left_list_option == 0) : ?>
-                        <ul class="nav nav-underline nav-small nav-fill mb-0 pb-0 border-bottom" role="tablist" id="sub-tabs">
-                            <li role="presentation" class="nav-item">
-                                <a class="nav-link active" href="#sub-tabs-open" title="<?php echo erTranslationClassLhTranslation::getInstance()->getTranslation('front/default', 'Open chats'); ?>" aria-controls="sub-tabs-open" role="tab" data-toggle="tab" aria-selected="true">
-                                    <i class="material-icons chat-active">question_answer</i>
-                                </a>
-                            </li>
-                            <?php if ($basicChatEnabled == true) : ?>
-                            <li role="presentation" class="nav-item">
-                                <a class="nav-link" title="<?php include(erLhcoreClassDesign::designtpl('lhchat/lists_panels/titles/my_chats.tpl.php'));?>" href="#sub-tabs-my-assigned" aria-controls="sub-tabs-my-assigned" role="tab" data-toggle="tab" aria-selected="true">
-                                    <i class="material-icons chat-active">account_box</i><span class="text-muted fs11 font-weight-bold">({{my_chats.list.length}}{{my_chats.list.length == 10 ? '+' : ''}})</span>
-                                </a>
-                            </li>
-                            <li role="presentation" class="nav-item">
-                                <a class="nav-link" href="#sub-tabs-pending" title="<?php include(erLhcoreClassDesign::designtpl('lhchat/lists_panels/titles/pending_chats.tpl.php'));?>" aria-controls="sub-tabs-pending" role="tab" data-toggle="tab" aria-selected="true">
-                                    <i class="material-icons chat-pending">chat</i><span class="text-muted fs11 font-weight-bold">({{pending_chats.list.length}}{{pending_chats.list.length == 10 ? '+' : ''}})</span>
-                                </a>
-                            </li>
-                            <li role="presentation" class="nav-item">
-                                <a class="nav-link" href="#sub-tabs-active" title="<?php include(erLhcoreClassDesign::designtpl('lhfront/dashboard/panels/titles/active_chats.tpl.php'));?>" aria-controls="sub-tabs-active" role="tab" data-toggle="tab" aria-selected="true">
-                                    <i class="material-icons chat-active">chat</i><span class="text-muted fs11 font-weight-bold">({{active_chats.list.length}}{{active_chats.list.length == 10 ? '+' : ''}})</span>
-                                </a>
-                            </li>
-                            <li role="presentation" class="nav-item">
-                                <a class="nav-link" href="#sub-tabs-bot" title="<?php include(erLhcoreClassDesign::designtpl('lhfront/dashboard/panels/titles/bot_chats.tpl.php'));?>" aria-controls="sub-tabs-bot" role="tab" data-toggle="tab" aria-selected="true">
-                                    <i class="material-icons chat-active">android</i><span class="text-muted fs11 font-weight-bold">({{bot_chats.list.length}}{{bot_chats.list.length == lhc.limitb ? '+' : ''}})</span>
-                                </a>
-                            </li>
-                            <?php endif;?>
-                        </ul>
-                        <?php endif; ?>
-
-                        <div class="tab-content sub-tabs-content">
-                            <div role="tabpanel" class="tab-pane active" id="sub-tabs-open">
-                                <div id="tabs-dashboard"></div>
-
-                                <?php if ($currentUser->hasAccessTo('lhgroupchat','use')) : ?>
-                                <div class="border-top border-bottom bg-light card-header">
-                                    <div class="text-muted"><i class="material-icons">list</i><span class="fs13 font-weight-bold"><?php echo erTranslationClassLhTranslation::getInstance()->getTranslation('pagelayout/pagelayout','Group chats')?></span>
-                                        <a title="<?php echo erTranslationClassLhTranslation::getInstance()->getTranslation('pagelayout/pagelayout','collapse/expand')?>" ng-click="lhc.toggleWidget('group_chat_widget_exp')" class="fs24 float-right material-icons exp-cntr">{{lhc.toggleWidgetData['group_chat_widget_exp'] == false ? 'expand_less' : 'expand_more'}}</a>
-                                    </div>
-                                </div>
-
-                                <div ng-if="lhc.toggleWidgetData['group_chat_widget_exp'] !== true">
-                                        <?php include(erLhcoreClassDesign::designtpl('lhfront/dashboard/panels/bodies/group_chats.tpl.php'));?>
-                                </div>
-                                <?php endif;?>
-
-                            </div>
-                            <?php if ($basicChatEnabled == true && $left_list_option == 0) : ?>
-                            <div role="tabpanel" class="tab-pane" id="sub-tabs-my-assigned">
-                                <?php $rightPanelMode = true; $hideCardHeader = true; ?>
-                                <?php include(erLhcoreClassDesign::designtpl('lhchat/lists_panels/my_chats_panel.tpl.php'));?>
-                            </div>
-
-                            <div role="tabpanel" class="tab-pane" id="sub-tabs-pending">
-                                <?php $rightPanelMode = true; $hideCardHeader = true; ?>
-                                <?php include(erLhcoreClassDesign::designtpl('lhchat/lists_panels/pending_panel.tpl.php'));?>
-                            </div>
-
-                            <div role="tabpanel" class="tab-pane" id="sub-tabs-active">
-                                <?php $rightPanelMode = true; $hideCardHeader = true; ?>
-                                <?php include(erLhcoreClassDesign::designtpl('lhchat/lists_panels/active_panel.tpl.php'));?>
-                            </div>
-
-                            <div role="tabpanel" class="tab-pane" id="sub-tabs-bot">
-                                <?php $rightPanelMode = true; $hideCardHeader = true; ?>
-                                <?php include(erLhcoreClassDesign::designtpl('lhfront/dashboard/panels/bot_chats.tpl.php'));?>
-                                <?php unset($rightPanelMode); unset($hideCardHeader); ?>
-                            </div>
-
-                            <?php endif; ?>
-                        </div>
-                    </div>
-
-                    <?php if ($basicChatEnabled == true && $left_list_option == 1) : ?>
-                    <div class="dashboard-panels d-flex flex-column flex-grow-1" style="position:relative">
-                        <?php $hideCard = true; ?>
-                        <?php include(erLhcoreClassDesign::designtpl('lhchat/lists_panels/right_panel_container.tpl.php'));?>
-                    </div>
-                    <?php endif; ?>
-
-                </div>
-            </div>
-=======
-            <?php //include(erLhcoreClassDesign::designtpl('lhfront/dashboard/home_page_left.tpl.php'));?>
->>>>>>> 92dc4441
             <div class="col">
-
                 <div role="tabpanel" id="tabs" ng-cloak class="<?php (int)erLhcoreClassModelUserSetting::getSetting('hide_tabs',1) == 1 ? print ' pt-0' : ''?>">
                     <ul translate="no" class="nav nav-pills<?php (int)erLhcoreClassModelUserSetting::getSetting('hide_tabs',1) == 1 ? print ' d-none' : ''?>" role="tablist">
                         <?php foreach ($frontTabsOrder as $frontTab) : ?>
