--- conflicted
+++ resolved
@@ -1,8 +1,4 @@
-<<<<<<< HEAD
-<div translate="no" ng-class="{hide: rmtoggle}" class="col-2 d-flex border-right pr-0 pl-0">
-=======
 <div translate="no" ng-class="{hide: rmtoggle}" class="col-2 chats-column d-flex border-right pr-0 pl-0"">
->>>>>>> 73959ce2
 <?php /*col chats-column*/ ?>
     <div class="w-100 d-flex flex-column flex-grow-1">
         <div class="clearfix bg-light">
