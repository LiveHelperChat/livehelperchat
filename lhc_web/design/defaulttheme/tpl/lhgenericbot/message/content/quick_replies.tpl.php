--- conflicted
+++ resolved
@@ -1,29 +1,24 @@
-<div class="meta-message meta-message-<?php echo $messageId?>">
-    <ul class="quick-replies list-inline meta-auto-hide">
-    <?php foreach ($metaMessage as $item) : $disabledButton = isset($item['content']['disabled']) && $item['content']['disabled'] == true;?>
-            <?php if ($item['type'] == 'url') : ?>
-<<<<<<< HEAD
-            <li>
-                <a <?php if (isset($item['content']['payload_message']) && $item['content']['payload_message'] != '') : ?>onclick='lhinst.buttonClicked(<?php echo json_encode($item['content']['payload_message'])?>,<?php echo $messageId?>,$(this))'<?php else : ?>onclick="lhinst.enableVisitorEditor()"<?php endif;?> class="btn btn-xs btn-info btn-bot" target="_blank" href="<?php echo htmlspecialchars($item['content']['payload'])?>"><i class="material-icons">&#xf3cc;</i><?php echo htmlspecialchars($item['content']['name'])?></a>
-=======
-            <li class="list-inline-item">
-                <a <?php if (isset($item['content']['payload_message']) && $item['content']['payload_message'] != '') : ?>onclick='lhinst.buttonClicked(<?php echo json_encode($item['content']['payload_message'])?>,<?php echo $messageId?>,$(this))'<?php else : ?>onclick="lhinst.enableVisitorEditor()"<?php endif;?> class="btn btn-xs btn-info btn-bot" target="_blank" href="<?php echo htmlspecialchars($item['content']['payload'])?>"><i class="material-icons">open_in_new</i><?php echo htmlspecialchars($item['content']['name'])?></a>
->>>>>>> a5ab2ae2
-            </li>
-             <?php elseif ($item['type'] == 'trigger') : ?>
-            <li class="list-inline-item"><button type="button" class="btn btn-xs btn-info btn-bot" <?php if ($disabledButton == true) : ?>disabled="disabled"<?php endif;?> <?php if ($disabledButton == false) : ?>onclick='lhinst.updateTriggerClicked(<?php echo json_encode($item['content']['payload'])?>,<?php echo $messageId?>,$(this))'<?php endif;?>><?php echo htmlspecialchars($item['content']['name'])?></button></li>
-            <?php elseif ($item['type'] == 'updatechat') : ?>
-                <?php if ($item['content']['payload'] == 'subscribeToNotifications') : $detectMobile = new Mobile_Detect; ?>
-                    <?php if (!$detectMobile->is('IOS') && erLhcoreClassModelNotificationSubscriber::getCount(array('filter_custom' => array('`chat_id` = ' . (int)$chat->id . ($chat->online_user_id > 0 ? ' OR `online_user_id` = ' . (int)$chat->online_user_id : '')))) == 0) : ?>
-                        <li class="list-inline-item"><button type="button" <?php if ($disabledButton == true) : ?>disabled="disabled"<?php endif;?> class="btn btn-xs btn-info btn-bot" <?php if ($disabledButton == false) : ?>onclick='$(this).attr("disabled","disabled").text("Subscribing...");notificationsLHC.sendNotification();'<?php endif;?>><?php echo htmlspecialchars($item['content']['name'])?></button></li>
-                    <?php endif; ?>
-                <?php else : ?>
-                        <li class="list-inline-item"><button type="button" <?php if ($disabledButton == true) : ?>disabled="disabled"<?php endif;?> class="btn btn-xs btn-info btn-bot" <?php if ($disabledButton == false) : ?>onclick='lhinst.updateChatClicked(<?php echo json_encode($item['content']['payload'])?>,<?php echo $messageId?>,$(this))'<?php endif;?>><?php echo htmlspecialchars($item['content']['name'])?></button></li>
-                <?php endif; ?>
-            <?php else : ?>
-                        <li class="list-inline-item"><button type="button" <?php if ($disabledButton == true) : ?>disabled="disabled"<?php endif;?> class="btn btn-xs btn-info btn-bot" <?php if ($disabledButton == false) : ?>onclick='lhinst.buttonClicked(<?php echo json_encode($item['content']['payload'])?>,<?php echo $messageId?>,$(this))'<?php endif;?>><?php echo htmlspecialchars($item['content']['name'])?></button></li>
-            <?php endif?>
-    <?php endforeach; ?>
-    </ul>
-</div>
-
+<div class="meta-message meta-message-<?php echo $messageId?>">
+    <ul class="quick-replies list-inline meta-auto-hide">
+    <?php foreach ($metaMessage as $item) : $disabledButton = isset($item['content']['disabled']) && $item['content']['disabled'] == true;?>
+            <?php if ($item['type'] == 'url') : ?>
+            <li class="list-inline-item">
+                <a <?php if (isset($item['content']['payload_message']) && $item['content']['payload_message'] != '') : ?>onclick='lhinst.buttonClicked(<?php echo json_encode($item['content']['payload_message'])?>,<?php echo $messageId?>,$(this))'<?php else : ?>onclick="lhinst.enableVisitorEditor()"<?php endif;?> class="btn btn-xs btn-info btn-bot" target="_blank" href="<?php echo htmlspecialchars($item['content']['payload'])?>"><i class="material-icons">&#xf3cc;</i><?php echo htmlspecialchars($item['content']['name'])?></a>
+            </li>
+             <?php elseif ($item['type'] == 'trigger') : ?>
+            <li class="list-inline-item"><button type="button" class="btn btn-xs btn-info btn-bot" <?php if ($disabledButton == true) : ?>disabled="disabled"<?php endif;?> <?php if ($disabledButton == false) : ?>onclick='lhinst.updateTriggerClicked(<?php echo json_encode($item['content']['payload'])?>,<?php echo $messageId?>,$(this))'<?php endif;?>><?php echo htmlspecialchars($item['content']['name'])?></button></li>
+            <?php elseif ($item['type'] == 'updatechat') : ?>
+                <?php if ($item['content']['payload'] == 'subscribeToNotifications') : $detectMobile = new Mobile_Detect; ?>
+                    <?php if (!$detectMobile->is('IOS') && erLhcoreClassModelNotificationSubscriber::getCount(array('filter_custom' => array('`chat_id` = ' . (int)$chat->id . ($chat->online_user_id > 0 ? ' OR `online_user_id` = ' . (int)$chat->online_user_id : '')))) == 0) : ?>
+                        <li class="list-inline-item"><button type="button" <?php if ($disabledButton == true) : ?>disabled="disabled"<?php endif;?> class="btn btn-xs btn-info btn-bot" <?php if ($disabledButton == false) : ?>onclick='$(this).attr("disabled","disabled").text("Subscribing...");notificationsLHC.sendNotification();'<?php endif;?>><?php echo htmlspecialchars($item['content']['name'])?></button></li>
+                    <?php endif; ?>
+                <?php else : ?>
+                        <li class="list-inline-item"><button type="button" <?php if ($disabledButton == true) : ?>disabled="disabled"<?php endif;?> class="btn btn-xs btn-info btn-bot" <?php if ($disabledButton == false) : ?>onclick='lhinst.updateChatClicked(<?php echo json_encode($item['content']['payload'])?>,<?php echo $messageId?>,$(this))'<?php endif;?>><?php echo htmlspecialchars($item['content']['name'])?></button></li>
+                <?php endif; ?>
+            <?php else : ?>
+                        <li class="list-inline-item"><button type="button" <?php if ($disabledButton == true) : ?>disabled="disabled"<?php endif;?> class="btn btn-xs btn-info btn-bot" <?php if ($disabledButton == false) : ?>onclick='lhinst.buttonClicked(<?php echo json_encode($item['content']['payload'])?>,<?php echo $messageId?>,$(this))'<?php endif;?>><?php echo htmlspecialchars($item['content']['name'])?></button></li>
+            <?php endif?>
+    <?php endforeach; ?>
+    </ul>
+</div>
+