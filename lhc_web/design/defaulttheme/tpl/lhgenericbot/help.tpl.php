--- conflicted
+++ resolved
@@ -9,11 +9,8 @@
 
            <?php include(erLhcoreClassDesign::designtpl('lhgenericbot/helpattributes/cannedreplacerules.tpl.php'));?>
            <?php include(erLhcoreClassDesign::designtpl('lhgenericbot/helpattributes/preconditions.tpl.php'));?>
-<<<<<<< HEAD
            <?php include(erLhcoreClassDesign::designtpl('lhgenericbot/helpattributes/mailingcampaign.tpl.php'));?>
-=======
            <?php include(erLhcoreClassDesign::designtpl('lhgenericbot/helpattributes/emailtemplates.tpl.php'));?>
->>>>>>> 7d7567c9
 
             <?php if ($context == 'text') : ?>
                 <ul>
