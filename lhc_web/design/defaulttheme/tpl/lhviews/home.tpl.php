<div ng-controller="LiveHelperChatViewsCtrl as vctrl">
    <div class="row">
        <div translate="no" class="col chats-column border-right pr-0 pl-0">
            <div class="w-100 d-flex flex-column flex-grow-1">
                <table class="table table-sm mb-0 table-small">
                    <thead>
                    <tr>
                        <th width="99%">
                            <span title="Name" class="material-icons">saved_search</span> <?php echo erTranslationClassLhTranslation::getInstance()->getTranslation('views/view','My views');?>
                        </th>
                        <th width="1%">
                        </th>
                    </tr>
                    </thead>
                    <tbody>
                    <tr ng-repeat="view in vctrl.views track by view.id">
                        <td>
                            <div class="p-1 fs13">
                                <a class="d-block" ng-class="{'font-weight-bold':view.id == vctrl.currentView.id}" ng-click="vctrl.loadView(view)">
<<<<<<< HEAD
                                    <?php include(erLhcoreClassDesign::designtpl('lhviews/custom_type_multiinclude.tpl.php')); ?>
                                    <span class="material-icons" ng-if="view.scope == 'mail'">mail</span>
                                    <span class="material-icons" ng-if="view.scope == 'chat'">chat</span>{{view.name}}<span class="badge pb-1 font-weight-normal badge-light" ng-if="view.total_records > 0">({{view.total_records}})</span>
                                    <span title="<?php echo erTranslationClassLhTranslation::getInstance()->getTranslation('views/view','This view is passive and is not updated live');?>" class="text-warning material-icons float-right ml-2" ng-if="view.id != vctrl.currentView.id && view.passive">timer</span>
=======
>>>>>>> 2a0743e3
                                    <span ng-if="view.id != vctrl.currentView.id" class="float-right text-muted fs12" title="<?php echo erTranslationClassLhTranslation::getInstance()->getTranslation('views/view','Updated ago');?>">{{view.updated_ago || '0 s.'}}</span>
                                    <span ng-if="view.id == vctrl.currentView.id" title="<?php echo erTranslationClassLhTranslation::getInstance()->getTranslation('views/view','Live updating');?>, {{view.updated_ago || '0 s.'}}" class="float-right text-muted material-icons">update</span>
                                    <span title="<?php echo erTranslationClassLhTranslation::getInstance()->getTranslation('views/view','This view is passive and is not updated live');?>" class="text-warning material-icons float-right ml-2" ng-if="view.id != vctrl.currentView.id && view.passive">timer</span>
                                    <?php include(erLhcoreClassDesign::designtpl('lhviews/custom_type_multiinclude.tpl.php')); ?>
                                    <span class="material-icons" ng-if="view.scope == 'chat'">chat</span>{{view.name}}<span class="badge pb-1 font-weight-normal badge-light" ng-if="view.total_records > 0">({{view.total_records}})</span>
                                </a>
                            </div>
                        </td>
                        <td nowrap>
                            <a href="<?php echo erLhcoreClassDesign::baseurl('views/edit')?>/{{view.id}}" class="text-muted"><span class="material-icons mr-0">mode_edit</span></a>
                            <a ng-click="vctrl.deleteView(view)" class="text-muted"><span class="material-icons mr-0">delete</span></a>
                        </td>
                    </tr>
                    </tbody>
                </table>
            </div>
        </div>
        <div class="col" id="view-content">
            ...
        </div>
    </div>
</div>

<|MERGE_RESOLUTION|>--- conflicted
+++ resolved
@@ -17,17 +17,11 @@
                         <td>
                             <div class="p-1 fs13">
                                 <a class="d-block" ng-class="{'font-weight-bold':view.id == vctrl.currentView.id}" ng-click="vctrl.loadView(view)">
-<<<<<<< HEAD
-                                    <?php include(erLhcoreClassDesign::designtpl('lhviews/custom_type_multiinclude.tpl.php')); ?>
-                                    <span class="material-icons" ng-if="view.scope == 'mail'">mail</span>
-                                    <span class="material-icons" ng-if="view.scope == 'chat'">chat</span>{{view.name}}<span class="badge pb-1 font-weight-normal badge-light" ng-if="view.total_records > 0">({{view.total_records}})</span>
-                                    <span title="<?php echo erTranslationClassLhTranslation::getInstance()->getTranslation('views/view','This view is passive and is not updated live');?>" class="text-warning material-icons float-right ml-2" ng-if="view.id != vctrl.currentView.id && view.passive">timer</span>
-=======
->>>>>>> 2a0743e3
                                     <span ng-if="view.id != vctrl.currentView.id" class="float-right text-muted fs12" title="<?php echo erTranslationClassLhTranslation::getInstance()->getTranslation('views/view','Updated ago');?>">{{view.updated_ago || '0 s.'}}</span>
                                     <span ng-if="view.id == vctrl.currentView.id" title="<?php echo erTranslationClassLhTranslation::getInstance()->getTranslation('views/view','Live updating');?>, {{view.updated_ago || '0 s.'}}" class="float-right text-muted material-icons">update</span>
                                     <span title="<?php echo erTranslationClassLhTranslation::getInstance()->getTranslation('views/view','This view is passive and is not updated live');?>" class="text-warning material-icons float-right ml-2" ng-if="view.id != vctrl.currentView.id && view.passive">timer</span>
                                     <?php include(erLhcoreClassDesign::designtpl('lhviews/custom_type_multiinclude.tpl.php')); ?>
+                                    <span class="material-icons" ng-if="view.scope == 'mail'">mail</span>
                                     <span class="material-icons" ng-if="view.scope == 'chat'">chat</span>{{view.name}}<span class="badge pb-1 font-weight-normal badge-light" ng-if="view.total_records > 0">({{view.total_records}})</span>
                                 </a>
                             </div>
