--- conflicted
+++ resolved
@@ -25,14 +25,10 @@
                                     <span ng-if="view.id == vctrl.currentView.id" title="<?php echo erTranslationClassLhTranslation::getInstance()->getTranslation('views/view','Live updating');?>, {{view.updated_ago || '0 s.'}}" class="float-right text-muted material-icons">update</span>
                                     <span title="<?php echo erTranslationClassLhTranslation::getInstance()->getTranslation('views/view','This view is passive and is not updated live');?>" class="text-warning material-icons float-right ml-2" ng-if="view.id != vctrl.currentView.id && view.passive">timer</span>
                                     <?php include(erLhcoreClassDesign::designtpl('lhviews/custom_type_multiinclude.tpl.php')); ?>
-<<<<<<< HEAD
                                     <span class="material-icons" ng-if="view.scope == 'mail'">mail</span>
-                                    <span class="material-icons" ng-if="view.scope == 'chat'">chat</span>{{view.name}}<span class="badge pb-1 font-weight-normal badge-light" ng-if="view.total_records > 0">({{view.total_records}})</span>
-=======
                                     <span class="material-icons" ng-if="view.scope == 'chat'">chat</span>
                                     {{view.name}}
                                     <span class="badge pb-1 font-weight-normal badge-light" ng-if="view.total_records > 0">({{view.total_records}})</span>
->>>>>>> 66aa63c5
                                 </a>
                             </div>
                         </td>
