<div ng-controller="LiveHelperChatViewsCtrl as vctrl">
    <div class="row">
        <div translate="no" class="col chats-column border-right pr-0 pl-0">
            <div class="w-100 d-flex flex-column flex-grow-1">
                <table class="table table-sm mb-0 table-small">
                    <thead>
                    <tr>
                        <th width="99%">
                            <span title="Name" class="material-icons">saved_search</span> <?php echo erTranslationClassLhTranslation::getInstance()->getTranslation('views/view','My views');?>
                        </th>
                        <th width="1%">
                        </th>
                    </tr>
                    </thead>
                    <tbody>
                    <tr ng-repeat="view in vctrl.views track by view.id">
                        <td>
                            <div class="abbr-list p-1 fs13">
                                <a class="d-block" ng-class="{'font-weight-bold':view.id == vctrl.currentView.id}" ng-click="vctrl.loadView(view)">
                                    <?php include(erLhcoreClassDesign::designtpl('lhviews/custom_type_multiinclude.tpl.php')); ?>
<<<<<<< HEAD
                                    <span class="material-icons" ng-if="view.scope == 'mail'">mail</span><span class="material-icons" ng-if="view.scope == 'chat'">chat</span>{{view.name}}<span class="badge pb-1 font-weight-normal badge-light" ng-if="view.total_records > 0">({{view.total_records}})</span>
                                    
=======
                                    <span class="material-icons" ng-if="view.scope == 'chat'">chat</span>{{view.name}}<span class="badge pb-1 font-weight-normal badge-light" ng-if="view.total_records > 0">({{view.total_records}})</span>
                                    <span ng-if="view.id != vctrl.currentView.id" class="float-right text-muted fs12" title="<?php echo erTranslationClassLhTranslation::getInstance()->getTranslation('views/view','Updated ago');?>">{{view.updated_ago}}</span>
                                    <span ng-if="view.id == vctrl.currentView.id" title="<?php echo erTranslationClassLhTranslation::getInstance()->getTranslation('views/view','Live updating');?>" class="float-right text-muted material-icons">update</span>
>>>>>>> 43697cfb
                                </a>
                            </div>
                        </td>
                        <td nowrap>
                            <a href="<?php echo erLhcoreClassDesign::baseurl('views/edit')?>/{{view.id}}" class="text-muted"><span class="material-icons mr-0">mode_edit</span></a>
                            <a ng-click="vctrl.deleteView(view)" class="text-muted"><span class="material-icons mr-0">delete</span></a>
                        </td>
                    </tr>
                    </tbody>
                </table>
            </div>
        </div>
        <div class="col" id="view-content">
            ...
        </div>
    </div>
</div>

<|MERGE_RESOLUTION|>--- conflicted
+++ resolved
@@ -18,14 +18,10 @@
                             <div class="abbr-list p-1 fs13">
                                 <a class="d-block" ng-class="{'font-weight-bold':view.id == vctrl.currentView.id}" ng-click="vctrl.loadView(view)">
                                     <?php include(erLhcoreClassDesign::designtpl('lhviews/custom_type_multiinclude.tpl.php')); ?>
-<<<<<<< HEAD
-                                    <span class="material-icons" ng-if="view.scope == 'mail'">mail</span><span class="material-icons" ng-if="view.scope == 'chat'">chat</span>{{view.name}}<span class="badge pb-1 font-weight-normal badge-light" ng-if="view.total_records > 0">({{view.total_records}})</span>
-                                    
-=======
+                                    <span class="material-icons" ng-if="view.scope == 'mail'">mail</span>
                                     <span class="material-icons" ng-if="view.scope == 'chat'">chat</span>{{view.name}}<span class="badge pb-1 font-weight-normal badge-light" ng-if="view.total_records > 0">({{view.total_records}})</span>
                                     <span ng-if="view.id != vctrl.currentView.id" class="float-right text-muted fs12" title="<?php echo erTranslationClassLhTranslation::getInstance()->getTranslation('views/view','Updated ago');?>">{{view.updated_ago}}</span>
                                     <span ng-if="view.id == vctrl.currentView.id" title="<?php echo erTranslationClassLhTranslation::getInstance()->getTranslation('views/view','Live updating');?>" class="float-right text-muted material-icons">update</span>
->>>>>>> 43697cfb
                                 </a>
                             </div>
                         </td>
