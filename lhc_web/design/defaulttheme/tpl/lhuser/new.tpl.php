<h1><?php echo erTranslationClassLhTranslation::getInstance()->getTranslation('user/new','New user');?></h1>

<?php include(erLhcoreClassDesign::designtpl('lhuser/pre_user_form.tpl.php'));?>

<?php if (isset($errors)) : ?>
		<?php include(erLhcoreClassDesign::designtpl('lhkernel/validation_error.tpl.php'));?>
<?php endif; ?>

<form action="<?php echo erLhcoreClassDesign::baseurl('user/new')?>" method="post" autocomplete="off" enctype="multipart/form-data">

<ul class="nav nav-tabs mb-3" role="tablist">
	<li role="presentation" class="nav-item"><a class="nav-link <?php if ($tab == '') : ?>active<?php endif;?>" href="#account" aria-controls="account" role="tab" data-toggle="tab"><?php echo erTranslationClassLhTranslation::getInstance()->getTranslation('user/account','Account data');?></a></li>
	<li role="presentation" class="nav-item"><a class="nav-link <?php if ($tab == 'tab_departments') : ?>active<?php endif;?>" href="#departments" aria-controls="departments" role="tab" data-toggle="tab" ><?php echo erTranslationClassLhTranslation::getInstance()->getTranslation('user/account','Assigned departments');?></a></li>
	<li role="presentation" class="nav-item"><a class="nav-link <?php if ($tab == 'tab_pending') : ?>active<?php endif;?>" href="#pending" aria-controls="pending" role="tab" data-toggle="tab"><?php echo erTranslationClassLhTranslation::getInstance()->getTranslation('user/account','Chats');?></a></li>
	<li role="presentation" class="nav-item"><a class="nav-link <?php if ($tab == 'tab_notifications') : ?>active<?php endif;?>" href="#notifications" aria-controls="notifications" role="tab" data-toggle="tab"><?php echo erTranslationClassLhTranslation::getInstance()->getTranslation('user/account','Notifications');?></a></li>
	<?php include(erLhcoreClassDesign::designtpl('lhuser/menu_tabs/custom_multiinclude_tab.tpl.php'));?>
</ul>

<div class="tab-content" ng-controller="LHCAccountValidator as accval">
	<div role="tabpanel" class="tab-pane <?php if ($tab == '') : ?>active<?php endif;?>" id="account">
	    <?php include(erLhcoreClassDesign::designtpl('lhkernel/csfr_token.tpl.php'));?>
		
		<?php include(erLhcoreClassDesign::designtpl('lhuser/account/above_account_new_multiinclude.tpl.php'));?>
		
		<div class="form-group">
		  <label><?php echo erTranslationClassLhTranslation::getInstance()->getTranslation('user/new','Username');?></label>
		  <input class="form-control" type="text" name="Username" value="<?php echo htmlspecialchars($user->username);?>" />
		</div>
		
		<div class="form-group">
		  <label><?php echo erTranslationClassLhTranslation::getInstance()->getTranslation('user/new','E-mail');?></label>
		  <input type="text" ng-non-bindable class="form-control" name="Email" value="<?php echo htmlspecialchars($user->email);?>"/>
		</div>
					
		<div class="form-group">
		  <label><?php echo erTranslationClassLhTranslation::getInstance()->getTranslation('user/new','Password');?></label>
		  <input type="password" ng-non-bindable class="form-control" autocomplete="new-password" name="Password" value="<?php echo htmlspecialchars(isset($user->password_temp_1) ? $user->password_temp_1 : '');?>" />
		</div>
		
		<div class="form-group">
		  <label><?php echo erTranslationClassLhTranslation::getInstance()->getTranslation('user/new','Repeat the new password');?></label>
		  <input type="password" ng-non-bindable class="form-control" autocomplete="new-password" name="Password1" value="<?php echo htmlspecialchars(isset($user->password_temp_2) ? $user->password_temp_2 : '');?>" />
		</div>

        <div class="form-group">
            <label><input type="checkbox" value="on" name="ForceResetPassword" <?php echo isset($_POST['ForceResetPassword']) ? 'checked="checked"' : '' ?> /> <?php echo erTranslationClassLhTranslation::getInstance()->getTranslation('user/new','Force user to change password on login')?></label>
        </div>

		<div class="form-group">
			<label><?php echo erTranslationClassLhTranslation::getInstance()->getTranslation('user/new','Chat nickname');?></label>
			<input type="text" class="form-control" ng-non-bindable name="ChatNickname" value="<?php echo htmlspecialchars($user->chat_nickname);?>" />
		</div>
		
		<div class="form-group">
		  <label><?php echo erTranslationClassLhTranslation::getInstance()->getTranslation('user/new','Name');?></label>
		  <input class="form-control" ng-non-bindable type="text" name="Name" value="<?php echo htmlspecialchars($user->name);?>" />
		</div>
		
		<div class="form-group">
		  <label><?php echo erTranslationClassLhTranslation::getInstance()->getTranslation('user/new','Surname');?></label>
		  <input class="form-control" ng-non-bindable type="text" name="Surname" value="<?php echo htmlspecialchars($user->surname);?>" />
		</div>
		
		<div class="form-group">
		  <label><?php echo erTranslationClassLhTranslation::getInstance()->getTranslation('user/account','Job title');?></label>
		  <input type="text" ng-non-bindable class="form-control" name="JobTitle" value="<?php echo htmlspecialchars($user->job_title);?>"/>
		</div>
		
		<?php include(erLhcoreClassDesign::designtpl('lhuser/parts/time_zone.tpl.php'));?>
		
		<div class="row">
		  
		  <?php include(erLhcoreClassDesign::designtpl('lhuser/account/part/visibility_content.tpl.php'));?>
    		  
          <?php include(erLhcoreClassDesign::designtpl('lhuser/account/part/after_visibility_content.tpl.php'));?>

          <?php include(erLhcoreClassDesign::designtpl('lhuser/account/part/hidability.tpl.php'));?>

		  <div class="col-4">
    		  <div class="form-group">
    		      <label title="<?php echo erTranslationClassLhTranslation::getInstance()->getTranslation('user/account','User receives other operators permissions request');?>"><input type="checkbox" value="on" name="ReceivePermissionRequest" <?php echo $user->rec_per_req == 1 ? 'checked="checked"' : '' ?> /> <?php echo erTranslationClassLhTranslation::getInstance()->getTranslation('user/new','User receives other operators permissions request')?></label>
    		  </div>
		  </div>
		</div>
		
		<?php include(erLhcoreClassDesign::designtpl('lhuser/account/part/after_permission.tpl.php'));?>
		
		<div class="row form-group">
			<div class="col-md-6">
				<label><?php echo erTranslationClassLhTranslation::getInstance()->getTranslation('user/account','Skype');?></label>
				<input class="form-control" ng-non-bindable maxlength="50" type="text" name="Skype" value="<?php echo htmlspecialchars($user->skype);?>"/>
			</div>
			<div class="col-md-6">
				<label><?php echo erTranslationClassLhTranslation::getInstance()->getTranslation('user/account','XMPP username');?></label>
				<input class="form-control" ng-non-bindable type="text" name="XMPPUsername" value="<?php echo htmlspecialchars($user->xmpp_username);?>"/>
			</div>
		</div>

        <div class="row">
            <div class="col-6">
                <div class="form-group">
                    <label><?php echo erTranslationClassLhTranslation::getInstance()->getTranslation('user/new','Photo');?>, (jpg,png)</label>
                    <input type="file" name="UserPhoto" value="" />
                </div>
            </div>
            <div class="col-6">
                <?php $avatarOptions = ['avatar' => $user->avatar]; ?>
                <?php include(erLhcoreClassDesign::designtpl('lhuser/parts/avatar_build.tpl.php'));?>
            </div>
        </div>

        <?php $user_groups_filter['filter']['required'] = 0; if (erLhcoreClassModelGroup::getcount($user_groups_filter) > 0) : ?>
            <label><?php echo erTranslationClassLhTranslation::getInstance()->getTranslation('user/new','User group')?></label>
            <div class="row">
                <?php echo erLhcoreClassRenderHelper::renderCheckbox( array (
                    'input_name'     => 'DefaultGroup[]',
                    'selected_id'    => $user->user_groups_id,
                    'multiple'       => true,
                    'css_class'      => 'form-control',
                    'wrap_prepend'   => '<div class="col-3">',
                    'wrap_append'    => '</div>',
                    'list_function'  => 'erLhcoreClassModelGroup::getList',
                    'list_function_params'  => $user_groups_filter,
                    'read_only_list' => $groups_read_only
                )); ?>
            </div>
        <?php endif; ?>

        <?php $user_groups_filter['filter']['required'] = 1; $groupsRequired = erLhcoreClassModelGroup::getList($user_groups_filter); if (!empty($groupsRequired)) : ?>
            <br/>
            <label ng-class="{'chat-closed' : !accval.validRequiredGroups}"><i ng-if="!accval.validRequiredGroups" class="material-icons chat-closed">error</i><?php echo erTranslationClassLhTranslation::getInstance()->getTranslation('user/new','Required groups, choose one or more')?>*</label>
            <div class="row" ng-init='accval.requiredGroups = <?php $obj = new stdClass(); foreach ($user->user_groups_id as $userGroupId) {if (isset($groupsRequired[$userGroupId])) { $obj->{$userGroupId} = true; }}; echo json_encode($obj,JSON_HEX_APOS)?>;accval.validateGroups()'>
                <?php echo erLhcoreClassRenderHelper::renderCheckbox( array (
                    'input_name'     => 'DefaultGroup[]',
                    'selected_id'    => $user->user_groups_id,
                    'multiple' 		 => true,
                    'css_class'      => 'form-control',
                    'wrap_prepend'   => '<div class="col-3">',
                    'wrap_append'    => '</div>',
                    'ng_change'      => 'accval.validateGroups()',
                    'ng_model'      => 'accval.requiredGroups[$id]',
                    'list_function'  => 'erLhcoreClassModelGroup::getList',
                    'list_function_params'  => $user_groups_filter
                )); ?>
            </div>
        <?php endif; ?>
        <hr>
		<label>&nbsp;<input type="checkbox" value="on" name="UserDisabled" <?php echo $user->disabled == 1 ? 'checked="checked"' : '' ?> />&nbsp;<?php echo erTranslationClassLhTranslation::getInstance()->getTranslation('user/new','Disabled')?></label><br>
						
		<?php include(erLhcoreClassDesign::designtpl('lhuser/account/below_new_account_multiinclude.tpl.php'));?>
		
		<input <?php if (empty($groupsRequired)) :?>ng-init="accval.validForm=true"<?php endif?> type="submit" class="btn btn-secondary" ng-disabled="!accval.validForm" name="Update_account" value="<?php echo erTranslationClassLhTranslation::getInstance()->getTranslation('user/new','Save');?>" />
	</div>
	
	<div role="tabpanel" class="tab-pane <?php if ($tab == 'tab_departments') : ?>active<?php endif;?>" id="departments">
        <?php
            $departmentEditParams = [
                'self_edit' => false,
                'edit_all_departments' => erLhcoreClassUser::instance()->hasAccessTo('lhuser','edit_all_departments'),
                'individual' => [
                    'read_all' => erLhcoreClassUser::instance()->hasAccessTo('lhuser','see_user_assigned_departments') || erLhcoreClassUser::instance()->hasAccessTo('lhuser','assign_all_department_individual'),
                    'edit_all' => erLhcoreClassUser::instance()->hasAccessTo('lhuser','assign_all_department_individual'),
                    'edit_personal' => erLhcoreClassUser::instance()->hasAccessTo('lhuser','assign_to_own_department_individual')
                ],
                'groups' => [
                    'read_all' => erLhcoreClassUser::instance()->hasAccessTo('lhuser','see_user_assigned_departments_groups') || erLhcoreClassUser::instance()->hasAccessTo('lhuser','assign_all_department_group'),
                    'edit_all' => erLhcoreClassUser::instance()->hasAccessTo('lhuser','assign_all_department_group'),
                    'edit_personal' => erLhcoreClassUser::instance()->hasAccessTo('lhuser','assign_to_own_department_group')
                ]
            ];

            if ($departmentEditParams['individual']['edit_all'] == false) {
                $departmentEditParams['individual']['id'] = array_merge(
                    erLhcoreClassUserDep::getUserDepartamentsIndividual(
                        erLhcoreClassUser::instance()->getUserID()
                    ),
                    erLhcoreClassUserDep::getUserDepartamentsIndividual(
                        erLhcoreClassUser::instance()->getUserID(),
                        true
                    )
                );
            }

            if ($departmentEditParams['groups']['edit_all'] == false) {
                $departmentEditParams['groups']['id'] = array_merge(
                    erLhcoreClassModelDepartamentGroupUser::getUserGroupsIds(
                        erLhcoreClassUser::instance()->getUserID()
                    ),
                    erLhcoreClassModelDepartamentGroupUser::getUserGroupsIds(
                        erLhcoreClassUser::instance()->getUserID(),
                        true
                    )
                );
            }
        ?>
	    <?php include(erLhcoreClassDesign::designtpl('lhuser/account/departments_assignment.tpl.php'));?>
	    		
		<input type="submit" class="btn btn-secondary" name="Update_account" value="<?php echo erTranslationClassLhTranslation::getInstance()->getTranslation('user/new','Save');?>" />
	</div>
	
	<div role="tabpanel" class="tab-pane <?php if ($tab == 'tab_pending') : ?>active<?php endif;?>" id="pending">
        <?php include(erLhcoreClassDesign::designtpl('lhkernel/csfr_token.tpl.php'));?>

        <div class="row">
            <div class="col-6">

                <div class="form-group">
                    <label><input type="checkbox" name="showAllPendingEnabled" value="1" <?php $quick_settings['show_all_pending'] == 1 ? print 'checked="checked"' : '' ?> /> <?php echo erTranslationClassLhTranslation::getInstance()->getTranslation('user/account','User can see all pending chats, not only assigned to him');?></label><br>
                </div>

                <div class="form-group">
                    <label><input type="checkbox" name="autoAccept" value="1" <?php $user->auto_accept == 1 ? print 'checked="checked"' : '' ?> /> <?php echo erTranslationClassLhTranslation::getInstance()->getTranslation('user/account','Automatically accept assigned chats');?></label>
                </div>

                <div class="form-group">
                    <label><input type="checkbox" name="auto_join_private" value="1" <?php $quick_settings['auto_join_private'] == 1 ? print 'checked="checked"' : '' ?> /> <?php echo erTranslationClassLhTranslation::getInstance()->getTranslation('user/account','Auto join private chats');?></label>
                </div>

                <div class="form-group">
                    <label><input type="checkbox" name="no_scroll_bottom" value="1" <?php $quick_settings['no_scroll_bottom'] == 1 ? print 'checked="checked"' : '' ?> /> <?php echo erTranslationClassLhTranslation::getInstance()->getTranslation('user/account','Do not scroll to the bottom on chat open');?></label>
                </div>

                <div class="form-group">
                    <label><input type="checkbox" name="remove_closed_chats" value="1" <?php $quick_settings['remove_closed_chats'] == 1 ? print 'checked="checked"' : '' ?> /> <?php echo erTranslationClassLhTranslation::getInstance()->getTranslation('user/account','Remove my closed chats from opened chat list on page refresh');?></label>
                </div>

                <div class="form-group">
                    <fieldset class="border p-2">
                        <legend class="w-auto fs16 mb-0"><label class="fs16 m-0 p-0"><input type="checkbox" name="remove_closed_chats" value="1" <?php $quick_settings['remove_closed_chats'] == 1 ? print 'checked="checked"' : '' ?> /> <?php echo erTranslationClassLhTranslation::getInstance()->getTranslation('user/account','Remove my closed chats from opened chat list on page refresh');?></label></legend>
                        <label><input type="checkbox" name="remove_closed_chats_remote" value="1" <?php $quick_settings['remove_closed_chats_remote'] == 1 ? print 'checked="checked"' : '' ?> /> <?php echo erTranslationClassLhTranslation::getInstance()->getTranslation('user/account','Include not only my chats');?>
                            <span class="d-block"><small><i><?php echo erTranslationClassLhTranslation::getInstance()->getTranslation('user/account','Other operators chats also will be closed on page refresh');?></i></small></span>
                        </label>
                        <div class="form-group mb-0">
                            <label><?php echo erTranslationClassLhTranslation::getInstance()->getTranslation('user/account','How much time has to be passed after chat close before chat is removed. Time in minutes.');?></label>
                            <input name="remove_close_timeout" value="<?php echo (int)$quick_settings['remove_close_timeout']?>" class="form-control form-control-sm" type="number" max="60" min="1" >
                        </div>
                    </fieldset>
                </div>

                <div class="form-group">
                    <label><input type="checkbox" name="exclude_autoasign" value="1" <?php $user->exclude_autoasign == 1 ? print 'checked="checked"' : '' ?> /> <?php echo erTranslationClassLhTranslation::getInstance()->getTranslation('user/account','Exclude from auto assign workflow');?></label>
                </div>

                <div class="form-group">
                    <label><input type="checkbox" name="auto_preload" value="1" <?php $quick_settings['auto_preload']== 1 ? print 'checked="checked"' : '' ?> /> <?php echo erTranslationClassLhTranslation::getInstance()->getTranslation('user/account','Auto preload previous visitor chat messages');?></label>
                </div>

                <div class="form-group">
                    <label><input type="checkbox" name="auto_uppercase" value="1" <?php $quick_settings['auto_uppercase'] == 1 ? print 'checked="checked"' : '' ?> /> <?php echo erTranslationClassLhTranslation::getInstance()->getTranslation('user/account','Auto uppercase sentences');?></label>
                </div>

                <div class="form-group">
                    <label><?php echo erTranslationClassLhTranslation::getInstance()->getTranslation('user/account','Maximum active chats');?></label>
                    <input type="text" class="form-control" name="maximumChats" value="<?php echo $user->max_active_chats?>" />
                </div>

            </div>
            <div class="col-6">
                <div class="form-group">
                    <label><input type="checkbox" name="auto_accept_mail" value="1"  <?php $quick_settings['auto_accept_mail'] == 1 ? print 'checked="checked"' : '' ?> /> <?php echo erTranslationClassLhTranslation::getInstance()->getTranslation('user/account','Automatically accept assigned mails');?></label>
                </div>
                <div class="form-group">
                    <label><input type="checkbox" name="exclude_autoasign_mails" value="1" <?php $user->exclude_autoasign_mails == 1 ? print 'checked="checked"' : '' ?> /> <?php echo erTranslationClassLhTranslation::getInstance()->getTranslation('user/account','Exclude from mails auto assign workflow');?></label>
                </div>

<<<<<<< HEAD
                <div class="form-group">
                    <label><?php echo erTranslationClassLhTranslation::getInstance()->getTranslation('user/account','Maximum active mails');?></label>
                    <input type="text" ng-non-bindable class="form-control" name="maximumMails" value="<?php echo $user->max_active_mails?>" />
                </div>
            </div>
=======
        <div class="form-group">
            <label>
                <?php echo erTranslationClassLhTranslation::getInstance()->getTranslation('user/account','Default number of rows for chat text area');?>
            </label>
            <input class="form-control form-control-sm" type="number" name="chat_text_rows" value="<?php echo (int)$quick_settings['chat_text_rows'] ?>" placeholder="<?php echo erTranslationClassLhTranslation::getInstance()->getTranslation('user/account','Number of rows');?>">
        </div>

        <div class="form-group">
            <label><?php echo erTranslationClassLhTranslation::getInstance()->getTranslation('user/account','Maximum active chats');?></label>
            <input type="text" class="form-control" name="maximumChats" value="<?php echo $user->max_active_chats?>" />
>>>>>>> 10557a39
        </div>

        <input type="submit" class="btn btn-secondary" name="Update_account" value="<?php echo erTranslationClassLhTranslation::getInstance()->getTranslation('user/new','Save');?>" />
	</div>

    <?php include(erLhcoreClassDesign::designtpl('lhuser/menu_tabs_content/notifications_tab_new.tpl.php'));?>
	
	<?php include(erLhcoreClassDesign::designtpl('lhuser/menu_tabs_content/custom_multiinclude_tab.tpl.php'));?>
	
</div>
</form>
<|MERGE_RESOLUTION|>--- conflicted
+++ resolved
@@ -254,6 +254,13 @@
                     <input type="text" class="form-control" name="maximumChats" value="<?php echo $user->max_active_chats?>" />
                 </div>
 
+                <div class="form-group">
+                    <label>
+                        <?php echo erTranslationClassLhTranslation::getInstance()->getTranslation('user/account','Default number of rows for chat text area');?>
+                    </label>
+                    <input class="form-control form-control-sm" type="number" name="chat_text_rows" value="<?php echo (int)$quick_settings['chat_text_rows'] ?>" placeholder="<?php echo erTranslationClassLhTranslation::getInstance()->getTranslation('user/account','Number of rows');?>">
+                </div>
+                
             </div>
             <div class="col-6">
                 <div class="form-group">
@@ -262,25 +269,11 @@
                 <div class="form-group">
                     <label><input type="checkbox" name="exclude_autoasign_mails" value="1" <?php $user->exclude_autoasign_mails == 1 ? print 'checked="checked"' : '' ?> /> <?php echo erTranslationClassLhTranslation::getInstance()->getTranslation('user/account','Exclude from mails auto assign workflow');?></label>
                 </div>
-
-<<<<<<< HEAD
                 <div class="form-group">
                     <label><?php echo erTranslationClassLhTranslation::getInstance()->getTranslation('user/account','Maximum active mails');?></label>
                     <input type="text" ng-non-bindable class="form-control" name="maximumMails" value="<?php echo $user->max_active_mails?>" />
                 </div>
             </div>
-=======
-        <div class="form-group">
-            <label>
-                <?php echo erTranslationClassLhTranslation::getInstance()->getTranslation('user/account','Default number of rows for chat text area');?>
-            </label>
-            <input class="form-control form-control-sm" type="number" name="chat_text_rows" value="<?php echo (int)$quick_settings['chat_text_rows'] ?>" placeholder="<?php echo erTranslationClassLhTranslation::getInstance()->getTranslation('user/account','Number of rows');?>">
-        </div>
-
-        <div class="form-group">
-            <label><?php echo erTranslationClassLhTranslation::getInstance()->getTranslation('user/account','Maximum active chats');?></label>
-            <input type="text" class="form-control" name="maximumChats" value="<?php echo $user->max_active_chats?>" />
->>>>>>> 10557a39
         </div>
 
         <input type="submit" class="btn btn-secondary" name="Update_account" value="<?php echo erTranslationClassLhTranslation::getInstance()->getTranslation('user/new','Save');?>" />
