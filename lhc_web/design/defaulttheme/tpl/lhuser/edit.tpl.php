<h1 ng-non-bindable><?php echo erTranslationClassLhTranslation::getInstance()->getTranslation('user/edit','Edit user');?> - <?php echo htmlspecialchars($user->name_support)?></h1>

<?php if (isset($errors)) : ?>
		<?php include(erLhcoreClassDesign::designtpl('lhkernel/validation_error.tpl.php'));?>
<?php endif; ?>

<?php if (isset($updated)) : $msg = erTranslationClassLhTranslation::getInstance()->getTranslation('user/account','Account updated'); ?>
	<?php include(erLhcoreClassDesign::designtpl('lhkernel/alert_success.tpl.php'));?>
<?php endif; ?>

<ul class="nav nav-tabs mb-3" role="tablist">
	<li class="nav-item" role="presentation"><a class="nav-link <?php if ($tab == '') : ?>active<?php endif;?>" href="#account" aria-controls="account" role="tab" data-toggle="tab"><?php echo erTranslationClassLhTranslation::getInstance()->getTranslation('user/account','Account data');?></a></li>

    <?php if (!(isset($can_edit_groups) && $can_edit_groups === false) && (
            erLhcoreClassUser::instance()->hasAccessTo('lhuser','see_user_assigned_departments') ||
            erLhcoreClassUser::instance()->hasAccessTo('lhuser','see_user_assigned_departments_groups') ||
            erLhcoreClassUser::instance()->hasAccessTo('lhuser','assign_all_department_individual') ||
            erLhcoreClassUser::instance()->hasAccessTo('lhuser','assign_all_department_group') ||
            erLhcoreClassUser::instance()->hasAccessTo('lhuser','assign_to_own_department_individual') ||
            erLhcoreClassUser::instance()->hasAccessTo('lhuser','assign_to_own_department_group')
        )) : ?>
	<li class="nav-item" role="presentation"><a class="nav-link <?php if ($tab == 'tab_departments') : ?>active<?php endif;?>" href="#departments" aria-controls="departments" role="tab" data-toggle="tab" ><?php echo erTranslationClassLhTranslation::getInstance()->getTranslation('user/account','Assigned departments');?></a></li>
    <?php endif;?>

	<?php if (erLhcoreClassUser::instance()->hasAccessTo('lhpermission','see_permissions_users')) : ?>
	<li class="nav-item" role="presentation"><a class="nav-link <?php if ($tab == 'tab_permission') : ?>active<?php endif;?>" href="#permission" aria-controls="permission" role="tab" data-toggle="tab"><?php echo erTranslationClassLhTranslation::getInstance()->getTranslation('user/account','Permissions');?></a></li>
	<?php endif;?>

    <?php if (!(isset($can_edit_groups) && $can_edit_groups === false)) : ?>
    <li class="nav-item" role="presentation" ><a class="nav-link <?php if ($tab == 'tab_speech') : ?>active<?php endif;?>" href="#speech" aria-controls="speech" role="tab" data-toggle="tab"><?php echo erTranslationClassLhTranslation::getInstance()->getTranslation('user/account','Speech');?></a></li>
    <?php endif; ?>

    <?php if (!(isset($can_edit_groups) && $can_edit_groups === false)) : ?>
        <li class="nav-item" role="presentation"><a class="nav-link <?php if ($tab == 'tab_pending') : ?>active<?php endif;?>" href="#pending" aria-controls="pending" role="tab" data-toggle="tab"><?php echo erTranslationClassLhTranslation::getInstance()->getTranslation('user/account','Chats');?></a></li>
    <?php endif;?>

    <?php if (!(isset($can_edit_groups) && $can_edit_groups === false)) : ?>
        <li class="nav-item" role="presentation"><a class="nav-link <?php if ($tab == 'tab_notifications') : ?>active<?php endif;?>" href="#notifications" aria-controls="notifications" role="tab" data-toggle="tab"><?php echo erTranslationClassLhTranslation::getInstance()->getTranslation('user/account','Notifications');?></a></li>
    <?php endif;?>

    <?php include(erLhcoreClassDesign::designtpl('lhuser/menu_tabs/custom_multiinclude_tab.tpl.php'));?>

</ul>

<div class="tab-content" ng-controller="LHCAccountValidator as accval">
	<div role="tabpanel" class="tab-pane <?php if ($tab == '') : ?>active<?php endif;?>" id="account">

	   <?php include(erLhcoreClassDesign::designtpl('lhuser/account/above_account_edit_multiinclude.tpl.php'));?>

	   <div class="explain"><?php echo erTranslationClassLhTranslation::getInstance()->getTranslation('user/edit','Do not enter a password unless you want to change it');?></div>
	   <br />

	   <form action="<?php echo erLhcoreClassDesign::baseurl('user/edit')?>/<?php echo $user->id?>#account" method="post" autocomplete="off" enctype="multipart/form-data">

	        <?php include(erLhcoreClassDesign::designtpl('lhuser/account/above_new_account_form_multiinclude.tpl.php'));?>

	        <div class="form-group">
    		  <label><?php echo erTranslationClassLhTranslation::getInstance()->getTranslation('user/edit','Username');?>*</label>
    		  <input <?php if ($can_edit_groups === false) : ?>disabled="disabled"<?php endif;?> class="form-control" type="text" ng-non-bindable name="Username" value="<?php echo htmlspecialchars($user->username);?>" />
    		</div>

    		<div class="form-group">
        		<label><?php echo erTranslationClassLhTranslation::getInstance()->getTranslation('user/edit','Password');?></label>
        		<input ng-non-bindable autocomplete="new-password" type="password" <?php if ($can_edit_groups === false) : ?>disabled="disabled"<?php endif;?> class="form-control" name="Password" value="<?php echo htmlspecialchars(isset($user->password_temp_1) ? $user->password_temp_1 : '');?>" />
    		</div>

    		<div class="form-group">
        		<label><?php echo erTranslationClassLhTranslation::getInstance()->getTranslation('user/edit','Repeat the new password');?></label>
        		<input ng-non-bindable autocomplete="new-password" type="password" <?php if ($can_edit_groups === false) : ?>disabled="disabled"<?php endif;?> class="form-control" name="Password1" value="<?php echo htmlspecialchars(isset($user->password_temp_2) ? $user->password_temp_2 : '');?>" />
    		</div>

           <div class="row">
               <div class="col-6">
                   <div class="form-group">
                       <label><input type="checkbox" <?php if ($can_edit_groups === false) : ?>disabled="disabled"<?php endif;?> value="on" name="ForceResetPassword" <?php echo isset($force_reset_password) && $force_reset_password == 1 ? 'checked="checked"' : '' ?> /> <?php echo erTranslationClassLhTranslation::getInstance()->getTranslation('user/new','Force user to change password on login')?></label>
                   </div>
               </div>
               <div class="col-6">
                   <div class="form-group">
                       <label><input type="checkbox" <?php if (isset($can_edit_groups) && $can_edit_groups === false) : ?>disabled="disabled"<?php endif;?> value="on" name="force_logout" <?php echo $user->force_logout == 1 ? 'checked="checked"' : '' ?> /> <?php echo erTranslationClassLhTranslation::getInstance()->getTranslation('user/new','Force logout')?></label>
                   </div>
               </div>
           </div>

    		<div class="form-group">
        		<label><?php echo erTranslationClassLhTranslation::getInstance()->getTranslation('user/edit','E-mail');?></label>
        		<input type="text" ng-non-bindable <?php if ($can_edit_groups === false) : ?>disabled="disabled"<?php endif;?> class="form-control" name="Email" value="<?php echo $user->email;?>"/>
    		</div>

    		<div class="form-group">
				<label><?php echo erTranslationClassLhTranslation::getInstance()->getTranslation('user/edit','Chat nickname');?></label>
				<input type="text" ng-non-bindable <?php if ($can_edit_groups === false) : ?>disabled="disabled"<?php endif;?> class="form-control" name="ChatNickname" value="<?php echo htmlspecialchars($user->chat_nickname);?>" />
			</div>

    		<div class="form-group">
    		  <label><?php echo erTranslationClassLhTranslation::getInstance()->getTranslation('user/edit','Name');?></label>
    		  <input type="text" ng-non-bindable <?php if ($can_edit_groups === false) : ?>disabled="disabled"<?php endif;?> class="form-control" name="Name" value="<?php echo htmlspecialchars($user->name);?>"/>
    		</div>

    		<div class="form-group">
    		  <label><?php echo erTranslationClassLhTranslation::getInstance()->getTranslation('user/edit','Surname');?></label>
    		  <input type="text" ng-non-bindable <?php if ($can_edit_groups === false) : ?>disabled="disabled"<?php endif;?> class="form-control" name="Surname" value="<?php echo htmlspecialchars($user->surname);?>"/>
    		</div>

    		<div class="form-group">
    		  <label><?php echo erTranslationClassLhTranslation::getInstance()->getTranslation('user/account','Job title');?></label>
    		  <input type="text" ng-non-bindable <?php if ($can_edit_groups === false) : ?>disabled="disabled"<?php endif;?> class="form-control" name="JobTitle" value="<?php echo htmlspecialchars($user->job_title);?>"/>
    		</div>

    		<?php include(erLhcoreClassDesign::designtpl('lhuser/parts/time_zone.tpl.php'));?>

    		<div class="row">

    		  <?php include(erLhcoreClassDesign::designtpl('lhuser/account/part/visibility_content.tpl.php'));?>

    		  <?php include(erLhcoreClassDesign::designtpl('lhuser/account/part/after_visibility_content.tpl.php'));?>

              <?php include(erLhcoreClassDesign::designtpl('lhuser/account/part/hidability.tpl.php'));?>

    		  <div class="col-4">
        		  <div class="form-group">
        		      <label title="<?php echo erTranslationClassLhTranslation::getInstance()->getTranslation('user/account','User receives other operators permissions request');?>"><input <?php if ($can_edit_groups === false) : ?>disabled="disabled"<?php endif;?> type="checkbox" value="on" name="ReceivePermissionRequest" <?php echo $user->rec_per_req == 1 ? 'checked="checked"' : '' ?> /> <?php echo erTranslationClassLhTranslation::getInstance()->getTranslation('user/new','User receives other operators permissions request')?></label>
        		  </div>
    		  </div>
    		</div>

    		<?php include(erLhcoreClassDesign::designtpl('lhuser/account/part/after_permission.tpl.php'));?>

    		<div class="row form-group">
    			<div class="col-md-6">
    				<label><?php echo erTranslationClassLhTranslation::getInstance()->getTranslation('user/account','Skype');?></label>
    				<input type="text" <?php if ($can_edit_groups === false) : ?>disabled="disabled"<?php endif;?> ng-non-bindable class="form-control" name="Skype" value="<?php echo htmlspecialchars($user->skype);?>"/>
    			</div>
    			<div class="col-md-6">
    				<label><?php echo erTranslationClassLhTranslation::getInstance()->getTranslation('user/account','XMPP username');?></label>
    				<input type="text" <?php if ($can_edit_groups === false) : ?>disabled="disabled"<?php endif;?> ng-non-bindable class="form-control" name="XMPPUsername" value="<?php echo htmlspecialchars($user->xmpp_username);?>"/>
    			</div>
    		</div>

           <div class="row">
               <div class="col-6">
                   <?php if (!($can_edit_groups === false)) : ?>
                       <div class="form-group">
                           <label><?php echo erTranslationClassLhTranslation::getInstance()->getTranslation('user/edit','Photo');?>, (jpg,png)</label>
                           <input type="file" name="UserPhoto" value="" />
                       </div>
                   <?php endif;?>
                   <?php if ($user->has_photo) : ?>
                       <div class="form-group">
                           <img src="<?php echo $user->photo_path?>" alt="" width="50" /><br />
                           <label><input type="checkbox" name="DeletePhoto" value="1" /> <?php echo erTranslationClassLhTranslation::getInstance()->getTranslation('user/account','Delete')?></label>
                       </div>
                   <?php endif;?>
               </div>
               <div class="col-6">
                   <?php $avatarOptions = ['avatar' => $user->avatar]; ?>
                   <?php include(erLhcoreClassDesign::designtpl('lhuser/parts/avatar_build.tpl.php'));?>
               </div>
           </div>

            <?php if ($can_edit_groups === true) : ?>

            <?php $user_groups_filter['filter']['required'] = 0; if (erLhcoreClassModelGroup::getcount($user_groups_filter) > 0) : ?>
            <label><?php echo erTranslationClassLhTranslation::getInstance()->getTranslation('user/new','User group')?></label>
            <div class="row">
                <?php echo erLhcoreClassRenderHelper::renderCheckbox( array (
                    'input_name'     => 'DefaultGroup[]',
                    'selected_id'    => $user->user_groups_id,
                    'multiple' 		 => true,
                    'css_class'      => 'form-control',
                    'wrap_prepend'   => '<div class="col-3">',
                    'wrap_append'    => '</div>',
                    'list_function'  => 'erLhcoreClassModelGroup::getList',
                    'list_function_params'  => $user_groups_filter,
                    'read_only_list' => $groups_read_only
                )); ?>
            </div>
            <?php endif; ?>

            <?php $user_groups_filter['filter']['required'] = 1; $groupsRequired = erLhcoreClassModelGroup::getList($user_groups_filter); if (!empty($groupsRequired)) : ?>
                     <br/>
                    <label ng-class="{'chat-closed' : !accval.validRequiredGroups}"><i ng-if="!accval.validRequiredGroups" class="material-icons chat-closed">error</i><?php echo erTranslationClassLhTranslation::getInstance()->getTranslation('user/new','Required groups, choose one or more')?>*</label>
                    <div class="row" ng-init='accval.requiredGroups = <?php $obj = new stdClass(); foreach ($user->user_groups_id as $userGroupId) {if (isset($groupsRequired[$userGroupId])) { $obj->{$userGroupId} = true; }}; echo json_encode($obj, JSON_HEX_APOS)?>;accval.validateGroups()'>
                        <?php echo erLhcoreClassRenderHelper::renderCheckbox( array (
                            'input_name'     => 'DefaultGroup[]',
                            'selected_id'    => $user->user_groups_id,
                            'multiple' 		 => true,
                            'css_class'      => 'form-control',
                            'wrap_prepend'   => '<div class="col-3">',
                            'wrap_append'    => '</div>',
                            'ng_change'      => 'accval.validateGroups()',
                            'ng_model'      => 'accval.requiredGroups[$id]',
                            'list_function'  => 'erLhcoreClassModelGroup::getList',
                            'list_function_params'  => $user_groups_filter
                        )); ?>
                    </div>
            <?php endif; ?>

            <hr>
    		<label><input type="checkbox" value="on" name="UserDisabled" <?php echo $user->disabled == 1 ? 'checked="checked"' : '' ?> />&nbsp;<?php echo erTranslationClassLhTranslation::getInstance()->getTranslation('user/new','Disabled')?></label><br>
    		<?php endif; ?>

    		<?php include(erLhcoreClassDesign::designtpl('lhkernel/csfr_token.tpl.php'));?>

    		<?php include(erLhcoreClassDesign::designtpl('lhuser/account/below_account_edit_multiinclude.tpl.php'));?>

    		<div class="btn-group" role="group" aria-label="..." <?php if (empty($groupsRequired)) :?>ng-init="accval.validForm=true"<?php endif?> >

                <?php if (!($can_edit_groups === false)) : ?>
                <input type="submit" class="btn btn-secondary" ng-disabled="!accval.validForm" name="Save_account" value="<?php echo erTranslationClassLhTranslation::getInstance()->getTranslation('user/edit','Save');?>"/>
    		    <input type="submit" class="btn btn-secondary" ng-disabled="!accval.validForm" name="Update_account" value="<?php echo erTranslationClassLhTranslation::getInstance()->getTranslation('user/edit','Update');?>"/>
                <?php endif; ?>

    		    <input type="submit" class="btn btn-secondary" name="Cancel_account" value="<?php echo erTranslationClassLhTranslation::getInstance()->getTranslation('user/edit','Cancel');?>"/>
        	</div>

	   </form>
	</div>

    <?php if (!(isset($can_edit_groups) && $can_edit_groups === false) && (
            erLhcoreClassUser::instance()->hasAccessTo('lhuser','see_user_assigned_departments') ||
            erLhcoreClassUser::instance()->hasAccessTo('lhuser','see_user_assigned_departments_groups') ||
            erLhcoreClassUser::instance()->hasAccessTo('lhuser','assign_all_department_individual') ||
            erLhcoreClassUser::instance()->hasAccessTo('lhuser','assign_all_department_group') ||
            erLhcoreClassUser::instance()->hasAccessTo('lhuser','assign_to_own_department_individual') ||
            erLhcoreClassUser::instance()->hasAccessTo('lhuser','assign_to_own_department_group')
        )) : ?>
	<div role="tabpanel" class="tab-pane <?php if ($tab == 'tab_departments') : ?>active<?php endif;?>" id="departments">

		<?php if (isset($account_updated_departaments) && $account_updated_departaments == 'done') : $msg = erTranslationClassLhTranslation::getInstance()->getTranslation('user/account','Account updated'); ?>
			<?php include(erLhcoreClassDesign::designtpl('lhkernel/alert_success.tpl.php'));?>
		<?php endif; ?>

		<?php
		  $userDepartaments = erLhcoreClassUserDep::getUserDepartamentsIndividual($user->id);
		  $userDepartamentsRead = erLhcoreClassUserDep::getUserDepartamentsIndividual($user->id, true);
          $userDepartamentsAutoExc = erLhcoreClassUserDep::getUserDepartamentsExcAutoassignIds($user->id);

		  $userDepartamentsGroup = erLhcoreClassModelDepartamentGroupUser::getUserGroupsIds($user->id);
		  $userDepartamentsGroupRead = erLhcoreClassModelDepartamentGroupUser::getUserGroupsIds($user->id, true);
          $userDepartamentsGroupAutoExc = erLhcoreClassModelDepartamentGroupUser::getUserGroupsExcAutoassignIds($user->id);

          $departmentEditParams = [
                  'self_edit' => false,
                  'all_departments' => erLhcoreClassUser::instance()->hasAccessTo('lhuser','edit_all_departments'),
                  'individual' => [
                          'read_all' => erLhcoreClassUser::instance()->hasAccessTo('lhuser','see_user_assigned_departments') || erLhcoreClassUser::instance()->hasAccessTo('lhuser','assign_all_department_individual'),
                          'edit_all' => erLhcoreClassUser::instance()->hasAccessTo('lhuser','assign_all_department_individual'),
                          'edit_personal' => erLhcoreClassUser::instance()->hasAccessTo('lhuser','assign_to_own_department_individual')
                  ],
                  'groups' => [
                      'read_all' => erLhcoreClassUser::instance()->hasAccessTo('lhuser','see_user_assigned_departments_groups') || erLhcoreClassUser::instance()->hasAccessTo('lhuser','assign_all_department_group'),
                      'edit_all' => erLhcoreClassUser::instance()->hasAccessTo('lhuser','assign_all_department_group'),
                      'edit_personal' => erLhcoreClassUser::instance()->hasAccessTo('lhuser','assign_to_own_department_group')
                  ]
          ];

          if ($departmentEditParams['individual']['edit_all'] == false) {
              $departmentEditParams['individual']['id'] = array_merge(
                      erLhcoreClassUserDep::getUserDepartamentsIndividual(
                              erLhcoreClassUser::instance()->getUserID()
                      ),
                      erLhcoreClassUserDep::getUserDepartamentsIndividual(
                              erLhcoreClassUser::instance()->getUserID(),
                              true
                      )
              );
          }

          if ($departmentEditParams['groups']['edit_all'] == false) {
              $departmentEditParams['groups']['id'] = array_merge(
                      erLhcoreClassModelDepartamentGroupUser::getUserGroupsIds(
                              erLhcoreClassUser::instance()->getUserID()
                      ),
                      erLhcoreClassModelDepartamentGroupUser::getUserGroupsIds(
                              erLhcoreClassUser::instance()->getUserID(),
                              true
                      )
              );
          }
		?>

		<form action="<?php echo erLhcoreClassDesign::baseurl('user/edit')?>/<?php echo $user->id?>#departments" method="post" enctype="multipart/form-data">

		    <?php include(erLhcoreClassDesign::designtpl('lhuser/account/departments_assignment.tpl.php'));?>

            <div class="mt-2">
		        <input type="submit" class="btn btn-secondary" name="UpdateDepartaments_account" value="<?php echo erTranslationClassLhTranslation::getInstance()->getTranslation('user/edit','Update');?>"/>
            </div>

		</form>
    </div>
    <?php endif; ?>

    <?php if (!(isset($can_edit_groups) && $can_edit_groups === false)) : ?>
	<div role="tabpanel" class="tab-pane <?php if ($tab == 'tab_pending') : ?>active<?php endif;?>" id="pending">
	   <form action="<?php echo erLhcoreClassDesign::baseurl('user/edit')?>/<?php echo $user->id?>#pending" method="post">

	  	<?php include(erLhcoreClassDesign::designtpl('lhkernel/csfr_token.tpl.php'));?>

           <div class="row">
               <div class="col-6">
                     <div class="form-group">
                        <label><input type="checkbox" name="showAllPendingEnabled" value="1" <?php erLhcoreClassModelUserSetting::getSetting('show_all_pending',1, $user->id) == 1 ? print 'checked="checked"' : '' ?> /> <?php echo erTranslationClassLhTranslation::getInstance()->getTranslation('user/account','User can see all pending chats, not only assigned to him');?></label><br>
                    </div>

                    <div class="form-group">
                       <label><input type="checkbox" name="autoAccept" value="1" <?php $user->auto_accept == 1 ? print 'checked="checked"' : '' ?> /> <?php echo erTranslationClassLhTranslation::getInstance()->getTranslation('user/account','Automatically accept assigned chats');?></label>
                    </div>

                   <div class="form-group">
                       <label><input type="checkbox" name="auto_join_private" value="1" <?php erLhcoreClassModelUserSetting::getSetting('auto_join_private',1, $user->id) == 1 ? print 'checked="checked"' : '' ?> /> <?php echo erTranslationClassLhTranslation::getInstance()->getTranslation('user/account','Auto join private chats');?></label>
                   </div>

                   <div class="form-group">
                       <label><input type="checkbox" name="no_scroll_bottom" value="1" <?php erLhcoreClassModelUserSetting::getSetting('no_scroll_bottom',0, $user->id) == 1 ? print 'checked="checked"' : '' ?> /> <?php echo erTranslationClassLhTranslation::getInstance()->getTranslation('user/account','Do not scroll to the bottom on chat open');?></label>
                   </div>

                   <div class="form-group">
                       <fieldset class="border p-2">
                           <legend class="w-auto fs16 mb-0"><label class="fs16 m-0 p-0"><input type="checkbox" name="remove_closed_chats" value="1" <?php erLhcoreClassModelUserSetting::getSetting('remove_closed_chats',0, $user->id) == 1 ? print 'checked="checked"' : '' ?> /> <?php echo erTranslationClassLhTranslation::getInstance()->getTranslation('user/account','Remove my closed chats from opened chat list on page refresh');?></label></legend>
                           <label><input type="checkbox" name="remove_closed_chats_remote" value="1" <?php erLhcoreClassModelUserSetting::getSetting('remove_closed_chats_remote',0, $user->id) == 1 ? print 'checked="checked"' : '' ?> /> <?php echo erTranslationClassLhTranslation::getInstance()->getTranslation('user/account','Include not only my chats');?>
                               <span class="d-block"><small><i><?php echo erTranslationClassLhTranslation::getInstance()->getTranslation('user/account','Other operators chats also will be closed on page refresh');?></i></small></span>
                           </label>
                           <div class="form-group mb-0">
                               <label><?php echo erTranslationClassLhTranslation::getInstance()->getTranslation('user/account','How much time has to be passed after chat close before chat is removed. Time in minutes.');?></label>
                               <input name="remove_close_timeout" value="<?php echo (int)erLhcoreClassModelUserSetting::getSetting('remove_close_timeout',5, $user->id)?>" class="form-control form-control-sm" type="number" max="60" min="1" >
                           </div>
                       </fieldset>
                   </div>

                   <div class="form-group">
                       <label><input type="checkbox" name="exclude_autoasign" value="1" <?php $user->exclude_autoasign == 1 ? print 'checked="checked"' : '' ?> /> <?php echo erTranslationClassLhTranslation::getInstance()->getTranslation('user/account','Exclude from auto assign workflow');?></label>
                   </div>

                   <div class="form-group">
                       <label><input type="checkbox" name="auto_preload" value="1" <?php erLhcoreClassModelUserSetting::getSetting('auto_preload',0, $user->id) == 1 ? print 'checked="checked"' : '' ?> /> <?php echo erTranslationClassLhTranslation::getInstance()->getTranslation('user/account','Auto preload previous visitor chat messages');?></label>
                   </div>

                   <div class="form-group">
                       <label><input type="checkbox" name="auto_uppercase" value="1" <?php erLhcoreClassModelUserSetting::getSetting('auto_uppercase',1, $user->id) == 1 ? print 'checked="checked"' : '' ?> /> <?php echo erTranslationClassLhTranslation::getInstance()->getTranslation('user/account','Auto uppercase sentences');?></label>
                   </div>

                    <div class="form-group">
                       <label><?php echo erTranslationClassLhTranslation::getInstance()->getTranslation('user/account','Maximum active chats');?></label>
                       <input type="text" ng-non-bindable class="form-control" name="maximumChats" value="<?php echo $user->max_active_chats?>" />
                    </div>
               </div>

               <div class="col-6">
                   <div class="form-group">
                       <label><input type="checkbox" name="auto_accept_mail" value="1"  <?php erLhcoreClassModelUserSetting::getSetting('auto_accept_mail',0, $user->id) == 1 ? print 'checked="checked"' : '' ?> /> <?php echo erTranslationClassLhTranslation::getInstance()->getTranslation('user/account','Automatically accept assigned mails');?></label>
                   </div>
                   <div class="form-group">
                       <label><input type="checkbox" name="exclude_autoasign_mails" value="1" <?php $user->exclude_autoasign_mails == 1 ? print 'checked="checked"' : '' ?> /> <?php echo erTranslationClassLhTranslation::getInstance()->getTranslation('user/account','Exclude from mails auto assign workflow');?></label>
                   </div>
                   <div class="form-group">
                       <label><?php echo erTranslationClassLhTranslation::getInstance()->getTranslation('user/account','Maximum active mails');?></label>
                       <input type="text" ng-non-bindable class="form-control" name="maximumMails" value="<?php echo $user->max_active_mails?>" />
                   </div>
               </div>

           </div>



<<<<<<< HEAD
=======
       <div class="form-group">
           <label>
               <?php echo erTranslationClassLhTranslation::getInstance()->getTranslation('user/account','Default number of rows for chat text area');?>
           </label>
           <input class="form-control form-control-sm" type="number" name="chat_text_rows" value="<?php echo (int)erLhcoreClassModelUserSetting::getSetting('chat_text_rows',2, $user->id) ?>" placeholder="<?php echo erTranslationClassLhTranslation::getInstance()->getTranslation('user/account','Number of rows');?>">
       </div>

        <div class="form-group">
           <label><?php echo erTranslationClassLhTranslation::getInstance()->getTranslation('user/account','Maximum active chats');?></label>
           <input type="text" ng-non-bindable class="form-control" name="maximumChats" value="<?php echo $user->max_active_chats?>" />
        </div>
>>>>>>> 10557a39

		<input type="submit" class="btn btn-secondary" name="UpdatePending_account" value="<?php echo erTranslationClassLhTranslation::getInstance()->getTranslation('user/account','Update');?>"/>
	   </form>
    </div>
    <?php endif; ?>

    <?php if (erLhcoreClassUser::instance()->hasAccessTo('lhpermission','see_permissions_users')) : ?>
    <div role="tabpanel" class="tab-pane <?php if ($tab == 'tab_permission') : ?>active<?php endif;?>" id="permission">
        <p><?php echo erTranslationClassLhTranslation::getInstance()->getTranslation('user/account','In order to change operator permissions you have to edit');?> <a href="<?php echo erLhcoreClassDesign::baseurl('permission/roles')?>"><?php echo erTranslationClassLhTranslation::getInstance()->getTranslation('user/account','roles');?></a>.</p>

        <input type="button" class="btn btn-secondary" name="UpdateSpeech_account" onclick="lhinst.showMyPermissions('<?php echo $user->id?>')" value="<?php echo erTranslationClassLhTranslation::getInstance()->getTranslation('user/account','Show permissions');?>" />
		<div id="permissions-summary"></div>
    </div>
	<?php endif;?>

    <?php if (!(isset($can_edit_groups) && $can_edit_groups === false)) : ?>
    <div role="tabpanel" class="tab-pane <?php if ($tab == 'tab_speech') : ?>active<?php endif;?>" id="speech">

        <?php if (isset($account_updated) && $account_updated == 'done') : $msg = erTranslationClassLhTranslation::getInstance()->getTranslation('user/account','Account updated'); ?>
            <?php include(erLhcoreClassDesign::designtpl('lhkernel/alert_success.tpl.php'));?>
        <?php endif; ?>

        <form action="<?php echo erLhcoreClassDesign::baseurl('user/edit')?>/<?php echo $user->id?>" method="post">

            <?php include(erLhcoreClassDesign::designtpl('lhkernel/csfr_token.tpl.php'));?>

            <?php $dataSpeech = array(
                'language' => (int)erLhcoreClassModelUserSetting::getSetting('speech_language','',$user->id),
                'dialect' => (int)erLhcoreClassModelUserSetting::getSetting('speech_dialect','',$user->id),
                'optional' => true,
            ); ?>

            <?php include(erLhcoreClassDesign::designtpl('lhspeech/speech_form_fields.tpl.php'));?>

            <?php include(erLhcoreClassDesign::designtpl('lhspeech/my_languages.tpl.php'));?>

            <input type="submit" class="btn btn-secondary" name="UpdateSpeech_account" value="<?php echo erTranslationClassLhTranslation::getInstance()->getTranslation('user/account','Update');?>" />

        </form>
    </div>

    <?php include(erLhcoreClassDesign::designtpl('lhuser/menu_tabs_content/notifications_tab_edit.tpl.php'));?>

    <?php endif; ?>

	<?php include(erLhcoreClassDesign::designtpl('lhuser/menu_tabs_content/custom_multiinclude_tab.tpl.php'));?>

</div><|MERGE_RESOLUTION|>--- conflicted
+++ resolved
@@ -345,6 +345,14 @@
                        <label><?php echo erTranslationClassLhTranslation::getInstance()->getTranslation('user/account','Maximum active chats');?></label>
                        <input type="text" ng-non-bindable class="form-control" name="maximumChats" value="<?php echo $user->max_active_chats?>" />
                     </div>
+
+                   <div class="form-group">
+                       <label>
+                           <?php echo erTranslationClassLhTranslation::getInstance()->getTranslation('user/account','Default number of rows for chat text area');?>
+                       </label>
+                       <input class="form-control form-control-sm" type="number" name="chat_text_rows" value="<?php echo (int)erLhcoreClassModelUserSetting::getSetting('chat_text_rows',2, $user->id) ?>" placeholder="<?php echo erTranslationClassLhTranslation::getInstance()->getTranslation('user/account','Number of rows');?>">
+                   </div>
+
                </div>
 
                <div class="col-6">
@@ -359,25 +367,7 @@
                        <input type="text" ng-non-bindable class="form-control" name="maximumMails" value="<?php echo $user->max_active_mails?>" />
                    </div>
                </div>
-
            </div>
-
-
-
-<<<<<<< HEAD
-=======
-       <div class="form-group">
-           <label>
-               <?php echo erTranslationClassLhTranslation::getInstance()->getTranslation('user/account','Default number of rows for chat text area');?>
-           </label>
-           <input class="form-control form-control-sm" type="number" name="chat_text_rows" value="<?php echo (int)erLhcoreClassModelUserSetting::getSetting('chat_text_rows',2, $user->id) ?>" placeholder="<?php echo erTranslationClassLhTranslation::getInstance()->getTranslation('user/account','Number of rows');?>">
-       </div>
-
-        <div class="form-group">
-           <label><?php echo erTranslationClassLhTranslation::getInstance()->getTranslation('user/account','Maximum active chats');?></label>
-           <input type="text" ng-non-bindable class="form-control" name="maximumChats" value="<?php echo $user->max_active_chats?>" />
-        </div>
->>>>>>> 10557a39
 
 		<input type="submit" class="btn btn-secondary" name="UpdatePending_account" value="<?php echo erTranslationClassLhTranslation::getInstance()->getTranslation('user/account','Update');?>"/>
 	   </form>
