--- conflicted
+++ resolved
@@ -9,7 +9,7 @@
 <?php endif; ?>
 
 <ul class="nav nav-tabs mb-3" role="tablist">
-	<li class="nav-item" role="presentation"><a class="nav-link <?php if ($tab == '') : ?>active<?php endif;?>" href="#account" aria-controls="account" role="tab" data-bs-toggle="tab"><?php echo erTranslationClassLhTranslation::getInstance()->getTranslation('user/account','Account data');?></a></li>
+	<li class="nav-item" role="presentation"><a class="nav-link <?php if ($tab == '') : ?>active<?php endif;?>" href="#account" aria-controls="account" role="tab" data-toggle="tab"><?php echo erTranslationClassLhTranslation::getInstance()->getTranslation('user/account','Account data');?></a></li>
 
     <?php if (!(isset($can_edit_groups) && $can_edit_groups === false) && (
             erLhcoreClassUser::instance()->hasAccessTo('lhuser','see_user_assigned_departments') ||
@@ -19,23 +19,23 @@
             erLhcoreClassUser::instance()->hasAccessTo('lhuser','assign_to_own_department_individual') ||
             erLhcoreClassUser::instance()->hasAccessTo('lhuser','assign_to_own_department_group')
         )) : ?>
-	<li class="nav-item" role="presentation"><a class="nav-link <?php if ($tab == 'tab_departments') : ?>active<?php endif;?>" href="#departments" aria-controls="departments" role="tab" data-bs-toggle="tab" ><?php echo erTranslationClassLhTranslation::getInstance()->getTranslation('user/account','Assigned departments');?></a></li>
+	<li class="nav-item" role="presentation"><a class="nav-link <?php if ($tab == 'tab_departments') : ?>active<?php endif;?>" href="#departments" aria-controls="departments" role="tab" data-toggle="tab" ><?php echo erTranslationClassLhTranslation::getInstance()->getTranslation('user/account','Assigned departments');?></a></li>
     <?php endif;?>
 
 	<?php if (erLhcoreClassUser::instance()->hasAccessTo('lhpermission','see_permissions_users')) : ?>
-	<li class="nav-item" role="presentation"><a class="nav-link <?php if ($tab == 'tab_permission') : ?>active<?php endif;?>" href="#permission" aria-controls="permission" role="tab" data-bs-toggle="tab"><?php echo erTranslationClassLhTranslation::getInstance()->getTranslation('user/account','Permissions');?></a></li>
+	<li class="nav-item" role="presentation"><a class="nav-link <?php if ($tab == 'tab_permission') : ?>active<?php endif;?>" href="#permission" aria-controls="permission" role="tab" data-toggle="tab"><?php echo erTranslationClassLhTranslation::getInstance()->getTranslation('user/account','Permissions');?></a></li>
 	<?php endif;?>
 
     <?php if (!(isset($can_edit_groups) && $can_edit_groups === false)) : ?>
-    <li class="nav-item" role="presentation" ><a class="nav-link <?php if ($tab == 'tab_speech') : ?>active<?php endif;?>" href="#speech" aria-controls="speech" role="tab" data-bs-toggle="tab"><?php echo erTranslationClassLhTranslation::getInstance()->getTranslation('user/account','Speech');?></a></li>
+    <li class="nav-item" role="presentation" ><a class="nav-link <?php if ($tab == 'tab_speech') : ?>active<?php endif;?>" href="#speech" aria-controls="speech" role="tab" data-toggle="tab"><?php echo erTranslationClassLhTranslation::getInstance()->getTranslation('user/account','Speech');?></a></li>
     <?php endif; ?>
 
     <?php if (!(isset($can_edit_groups) && $can_edit_groups === false)) : ?>
-        <li class="nav-item" role="presentation"><a class="nav-link <?php if ($tab == 'tab_pending') : ?>active<?php endif;?>" href="#pending" aria-controls="pending" role="tab" data-bs-toggle="tab"><?php echo erTranslationClassLhTranslation::getInstance()->getTranslation('user/account','Chats');?></a></li>
+        <li class="nav-item" role="presentation"><a class="nav-link <?php if ($tab == 'tab_pending') : ?>active<?php endif;?>" href="#pending" aria-controls="pending" role="tab" data-toggle="tab"><?php echo erTranslationClassLhTranslation::getInstance()->getTranslation('user/account','Chats');?></a></li>
     <?php endif;?>
 
     <?php if (!(isset($can_edit_groups) && $can_edit_groups === false)) : ?>
-        <li class="nav-item" role="presentation"><a class="nav-link <?php if ($tab == 'tab_notifications') : ?>active<?php endif;?>" href="#notifications" aria-controls="notifications" role="tab" data-bs-toggle="tab"><?php echo erTranslationClassLhTranslation::getInstance()->getTranslation('user/account','Notifications');?></a></li>
+        <li class="nav-item" role="presentation"><a class="nav-link <?php if ($tab == 'tab_notifications') : ?>active<?php endif;?>" href="#notifications" aria-controls="notifications" role="tab" data-toggle="tab"><?php echo erTranslationClassLhTranslation::getInstance()->getTranslation('user/account','Notifications');?></a></li>
     <?php endif;?>
 
     <?php include(erLhcoreClassDesign::designtpl('lhuser/menu_tabs/custom_multiinclude_tab.tpl.php'));?>
@@ -302,7 +302,6 @@
 
 	  	<?php include(erLhcoreClassDesign::designtpl('lhkernel/csfr_token.tpl.php'));?>
 
-<<<<<<< HEAD
            <div class="row">
                <div class="col-6">
                      <div class="form-group">
@@ -324,6 +323,7 @@
                    <div class="form-group">
                        <fieldset class="border p-2">
                            <legend class="w-auto fs16 mb-0"><label class="fs16 m-0 p-0"><input type="checkbox" name="remove_closed_chats" value="1" <?php erLhcoreClassModelUserSetting::getSetting('remove_closed_chats',0, $user->id) == 1 ? print 'checked="checked"' : '' ?> /> <?php echo erTranslationClassLhTranslation::getInstance()->getTranslation('user/account','Remove my closed chats from opened chat list on page refresh');?></label></legend>
+                           <br>
                            <label><input type="checkbox" name="remove_closed_chats_remote" value="1" <?php erLhcoreClassModelUserSetting::getSetting('remove_closed_chats_remote',0, $user->id) == 1 ? print 'checked="checked"' : '' ?> /> <?php echo erTranslationClassLhTranslation::getInstance()->getTranslation('user/account','Include not only my chats');?>
                                <span class="d-block"><small><i><?php echo erTranslationClassLhTranslation::getInstance()->getTranslation('user/account','Other operators chats also will be closed on page refresh');?></i></small></span>
                            </label>
@@ -358,34 +358,6 @@
                        <input class="form-control form-control-sm" type="number" name="chat_text_rows" value="<?php echo (int)erLhcoreClassModelUserSetting::getSetting('chat_text_rows',2, $user->id) ?>" placeholder="<?php echo erTranslationClassLhTranslation::getInstance()->getTranslation('user/account','Number of rows');?>">
                    </div>
 
-=======
-        <div class="form-group">
-		    <label><input type="checkbox" name="showAllPendingEnabled" value="1" <?php erLhcoreClassModelUserSetting::getSetting('show_all_pending',1, $user->id) == 1 ? print 'checked="checked"' : '' ?> /> <?php echo erTranslationClassLhTranslation::getInstance()->getTranslation('user/account','User can see all pending chats, not only assigned to him');?></label><br>
-        </div>
-
-        <div class="form-group">
-           <label><input type="checkbox" name="autoAccept" value="1" <?php $user->auto_accept == 1 ? print 'checked="checked"' : '' ?> /> <?php echo erTranslationClassLhTranslation::getInstance()->getTranslation('user/account','Automatically accept assigned chats');?></label>
-        </div>
-
-       <div class="form-group">
-           <label><input type="checkbox" name="auto_join_private" value="1" <?php erLhcoreClassModelUserSetting::getSetting('auto_join_private',1, $user->id) == 1 ? print 'checked="checked"' : '' ?> /> <?php echo erTranslationClassLhTranslation::getInstance()->getTranslation('user/account','Auto join private chats');?></label>
-       </div>
-
-       <div class="form-group">
-           <label><input type="checkbox" name="no_scroll_bottom" value="1" <?php erLhcoreClassModelUserSetting::getSetting('no_scroll_bottom',0, $user->id) == 1 ? print 'checked="checked"' : '' ?> /> <?php echo erTranslationClassLhTranslation::getInstance()->getTranslation('user/account','Do not scroll to the bottom on chat open');?></label>
-       </div>
-
-       <div class="form-group">
-           <fieldset class="border p-2">
-               <legend class="w-auto fs16 mb-0"><label class="fs16 m-0 p-0"><input type="checkbox" name="remove_closed_chats" value="1" <?php erLhcoreClassModelUserSetting::getSetting('remove_closed_chats',0, $user->id) == 1 ? print 'checked="checked"' : '' ?> /> <?php echo erTranslationClassLhTranslation::getInstance()->getTranslation('user/account','Remove my closed chats from opened chat list on page refresh');?></label></legend>
-               <br>
-               <label><input type="checkbox" name="remove_closed_chats_remote" value="1" <?php erLhcoreClassModelUserSetting::getSetting('remove_closed_chats_remote',0, $user->id) == 1 ? print 'checked="checked"' : '' ?> /> <?php echo erTranslationClassLhTranslation::getInstance()->getTranslation('user/account','Include not only my chats');?>
-                   <span class="d-block"><small><i><?php echo erTranslationClassLhTranslation::getInstance()->getTranslation('user/account','Other operators chats also will be closed on page refresh');?></i></small></span>
-               </label>
-               <div class="form-group mb-0">
-                   <label><?php echo erTranslationClassLhTranslation::getInstance()->getTranslation('user/account','How much time has to be passed after chat close before chat is removed. Time in minutes.');?></label>
-                   <input name="remove_close_timeout" value="<?php echo (int)erLhcoreClassModelUserSetting::getSetting('remove_close_timeout',5, $user->id)?>" class="form-control form-control-sm" type="number" max="60" min="1" >
->>>>>>> 4fda14b1
                </div>
 
                <div class="col-6">
