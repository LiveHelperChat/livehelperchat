<button type="button" class="btn btn-secondary btn-sm dropdown-toggle" data-toggle="dropdown" aria-expanded="false">
<<<<<<< HEAD
      <i class="material-icons mr-0">&#xf493;</i>
=======
      <i class="material-icons mr-0 chat-setting-item text-muted">settings_applications</i>
>>>>>>> 17a35e5e
</button><|MERGE_RESOLUTION|>--- conflicted
+++ resolved
@@ -1,7 +1,3 @@
 <button type="button" class="btn btn-secondary btn-sm dropdown-toggle" data-toggle="dropdown" aria-expanded="false">
-<<<<<<< HEAD
-      <i class="material-icons mr-0">&#xf493;</i>
-=======
-      <i class="material-icons mr-0 chat-setting-item text-muted">settings_applications</i>
->>>>>>> 17a35e5e
+      <i class="material-icons mr-0 chat-setting-item text-muted">&#xf493;</i>
 </button>