<?php 

$soundData = erLhcoreClassModelChatConfig::fetch('sync_sound_settings')->data;
$soundMessageEnabled = erLhcoreClassModelUserSetting::getSetting('chat_message',(int)($soundData['new_message_sound_user_enabled'])); ?>

	<div class="d-flex flex-row">
			<div class="btn-group dropup pt-1 disable-select">
<<<<<<< HEAD
				<i class="material-icons settings text-muted" data-toggle="dropdown" aria-haspopup="true" aria-expanded="false">&#xf493;</i>
=======
				<i class="material-icons settings text-muted" data-toggle="dropdown" aria-haspopup="true" aria-expanded="false">settings</i>
>>>>>>> a5ab2ae2
				<div class="dropdown-menu shadow bg-white rounded">
					<div class="d-flex flex-row">
						 <?php include(erLhcoreClassDesign::designtpl('lhchat/customer_user_settings_multiinclude.tpl.php'));?>
						 <?php include(erLhcoreClassDesign::designtpl('lhchat/customer_user_settings/option_sound.tpl.php'));?>
						 <?php if (isset($chat)) : ?>
							 <?php include(erLhcoreClassDesign::designtpl('lhchat/customer_user_settings/notifications.tpl.php'));?>
							 <?php if ((int)erLhcoreClassModelChatConfig::fetch('disable_print')->current_value == 0) : ?>
								  <?php include(erLhcoreClassDesign::designtpl('lhchat/customer_user_settings/option_print.tpl.php'));?>
							 <?php endif;?>
							 <?php if ((int)erLhcoreClassModelChatConfig::fetch('disable_send')->current_value == 0) : ?>
								  <?php include(erLhcoreClassDesign::designtpl('lhchat/customer_user_settings/option_transcript.tpl.php'));?>
							 <?php endif;?>
							 <?php include(erLhcoreClassDesign::designtpl('lhchat/customer_user_settings/user_file_upload.tpl.php'));?>
							 <?php include(erLhcoreClassDesign::designtpl('lhchat/customer_user_settings/smile.tpl.php'));?>
							 <?php if ((int)erLhcoreClassModelChatConfig::fetch('hide_button_dropdown')->current_value == 0 && isset($chat_widget_mode) && $chat_widget_mode == true) : ?>
								  <?php include(erLhcoreClassDesign::designtpl('lhchat/customer_user_settings/option_close.tpl.php'));?>
							 <?php endif;?>
						 <?php endif; ?>
						 <?php include(erLhcoreClassDesign::designtpl('lhchat/customer_user_settings/option_last_multiinclude.tpl.php'));?>
					</div>
				</div>
			</div>

		<div class="mx-auto pb-1 w-100">
			<textarea autofocus="autofocus" class="form-control form-control-sm live-chat-message pb-1" rows="1" cols="120" aria-required="true" required name="ChatMessage"  aria-label="<?php echo erTranslationClassLhTranslation::getInstance()->getTranslation('chat/startchat','Type your message here...'); ?>"  placeholder="<?php echo erTranslationClassLhTranslation::getInstance()->getTranslation('chat/chat','Type your message here...'); ?>" id="CSChatMessage"></textarea>
		</div>
		<div class="disable-select">
			<?php include(erLhcoreClassDesign::designtpl('lhchat/part/above_text_area_user.tpl.php')); ?>
		</div>
  </div>


<?php if ( isset($chat) && isset($fileData['active_user_upload']) && $fileData['active_user_upload'] == true ) : ?>
<script>
lhinst.addFileUserUpload({ft_msg:'<?php echo erTranslationClassLhTranslation::getInstance()->getTranslation('files/files','Not an accepted file type')?>',fs_msg:'<?php echo erTranslationClassLhTranslation::getInstance()->getTranslation('files/files','Filesize is too big')?>',hash:'<?php echo $chat->hash?>',chat_id:'<?php echo $chat->id?>',fs:<?php echo $fileData['fs_max']*1024?>,ft_us:/(\.|\/)(<?php echo $fileData['ft_us']?>)$/i});
</script>
<?php endif;?><|MERGE_RESOLUTION|>--- conflicted
+++ resolved
@@ -5,11 +5,7 @@
 
 	<div class="d-flex flex-row">
 			<div class="btn-group dropup pt-1 disable-select">
-<<<<<<< HEAD
 				<i class="material-icons settings text-muted" data-toggle="dropdown" aria-haspopup="true" aria-expanded="false">&#xf493;</i>
-=======
-				<i class="material-icons settings text-muted" data-toggle="dropdown" aria-haspopup="true" aria-expanded="false">settings</i>
->>>>>>> a5ab2ae2
 				<div class="dropdown-menu shadow bg-white rounded">
 					<div class="d-flex flex-row">
 						 <?php include(erLhcoreClassDesign::designtpl('lhchat/customer_user_settings_multiinclude.tpl.php'));?>
