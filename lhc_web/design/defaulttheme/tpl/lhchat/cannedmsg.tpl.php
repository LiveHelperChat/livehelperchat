--- conflicted
+++ resolved
@@ -26,10 +26,7 @@
     <div role="tabpanel" class="tab-pane active" id="cannedmsg">
         <?php include(erLhcoreClassDesign::designtpl('lhchat/cannedmsg/search_panel.tpl.php')); ?>
         <br/>
-<<<<<<< HEAD
 
-=======
->>>>>>> c4025b00
         <form action="<?php echo $input->form_action?>" method="post">
         <table class="table table-sm" cellpadding="0" cellspacing="0" ng-non-bindable>
             <thead>
@@ -97,24 +94,17 @@
 
         <div class="btn-group" role="group" aria-label="...">
             <?php if (erLhcoreClassUser::instance()->hasAccessTo('lhchat','administratecannedmsg')) : ?>
-<<<<<<< HEAD
             <a class="btn btn-sm btn-primary" href="<?php echo erLhcoreClassDesign::baseurl('chat/newcannedmsg')?>">
                 <span class="material-icons">add</span>
                 <?php echo erTranslationClassLhTranslation::getInstance()->getTranslation('chat/cannedmsg','New canned message');?>
             </a>
+            <button type="submit" onclick="return confirm('<?php echo erTranslationClassLhTranslation::getInstance()->getTranslation('kernel/message','Are you sure?');?>')" name="DeleteSelected" class="btn btn-sm btn-danger"><?php echo erTranslationClassLhTranslation::getInstance()->getTranslation('chat/cannedmsg','Delete selected');?></button>
             <?php endif; ?>
             <button name="CopyAsEmailTemplates" type="submit" class="btn btn-sm btn-secondary"><span class="material-icons">content_copy</span><?php echo erTranslationClassLhTranslation::getInstance()->getTranslation('chat/cannedmsg','Copy selected as e-mail templates');?></button>
         </div>
 
-=======
-                <a class="btn btn-sm btn-secondary" href="<?php echo erLhcoreClassDesign::baseurl('chat/newcannedmsg')?>"><?php echo erTranslationClassLhTranslation::getInstance()->getTranslation('chat/cannedmsg','New canned message');?></a>
-                <button type="submit" onclick="return confirm('<?php echo erTranslationClassLhTranslation::getInstance()->getTranslation('kernel/message','Are you sure?');?>')" name="DeleteSelected" class="btn btn-sm btn-danger"><?php echo erTranslationClassLhTranslation::getInstance()->getTranslation('chat/cannedmsg','Delete selected');?></button>
-            <?php endif; ?>
-        </div>
-
         <?php include(erLhcoreClassDesign::designtpl('lhkernel/csfr_token.tpl.php'));?>
 
->>>>>>> c4025b00
         </form>
 
     </div>
