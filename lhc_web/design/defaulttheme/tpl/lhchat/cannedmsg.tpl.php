--- conflicted
+++ resolved
@@ -93,19 +93,13 @@
 
         <div class="btn-group" role="group" aria-label="...">
             <?php if (erLhcoreClassUser::instance()->hasAccessTo('lhchat','administratecannedmsg')) : ?>
-<<<<<<< HEAD
-            <a class="btn btn-sm btn-primary" href="<?php echo erLhcoreClassDesign::baseurl('chat/newcannedmsg')?>">
-                <span class="material-icons">add</span>
-                <?php echo erTranslationClassLhTranslation::getInstance()->getTranslation('chat/cannedmsg','New canned message');?>
-            </a>
-            <button type="submit" onclick="return confirm('<?php echo erTranslationClassLhTranslation::getInstance()->getTranslation('kernel/message','Are you sure?');?>')" name="DeleteSelected" class="btn btn-sm btn-danger"><?php echo erTranslationClassLhTranslation::getInstance()->getTranslation('chat/cannedmsg','Delete selected');?></button>
-=======
-                <a class="btn btn-sm btn-secondary" href="<?php echo erLhcoreClassDesign::baseurl('chat/newcannedmsg')?>"><?php echo erTranslationClassLhTranslation::getInstance()->getTranslation('chat/cannedmsg','New canned message');?></a>
-                <button type="submit" onclick="return confirm('<?php echo erTranslationClassLhTranslation::getInstance()->getTranslation('kernel/message','Are you sure?');?>')" name="DeleteSelected" class="btn btn-sm btn-danger"><span class="material-icons">delete</span><?php echo erTranslationClassLhTranslation::getInstance()->getTranslation('chat/cannedmsg','Delete selected');?></button>
-                <?php if ($pages->items_total > 0) : $appendPrintExportURL = '';?>
-                    <button type="button" onclick="return lhc.revealModal({'title' : 'Delete all', 'height':350, backdrop:true, 'url':'<?php echo $pages->serverURL?>/(export)/4?<?php echo $appendPrintExportURL?>'})" class="btn btn-danger btn-sm"><span class="material-icons">delete_sweep</span><?php echo erTranslationClassLhTranslation::getInstance()->getTranslation('chat/lists/search_panel','Delete all items')?> (<?php echo $pages->items_total?>)</button>
-                <?php endif; ?>
->>>>>>> c2b258d4
+
+            <a class="btn btn-sm btn-secondary" href="<?php echo erLhcoreClassDesign::baseurl('chat/newcannedmsg')?>"><?php echo erTranslationClassLhTranslation::getInstance()->getTranslation('chat/cannedmsg','New canned message');?></a>
+            <button type="submit" onclick="return confirm('<?php echo erTranslationClassLhTranslation::getInstance()->getTranslation('kernel/message','Are you sure?');?>')" name="DeleteSelected" class="btn btn-sm btn-danger"><span class="material-icons">delete</span><?php echo erTranslationClassLhTranslation::getInstance()->getTranslation('chat/cannedmsg','Delete selected');?></button>
+            <?php if ($pages->items_total > 0) : $appendPrintExportURL = '';?>
+                <button type="button" onclick="return lhc.revealModal({'title' : 'Delete all', 'height':350, backdrop:true, 'url':'<?php echo $pages->serverURL?>/(export)/4?<?php echo $appendPrintExportURL?>'})" class="btn btn-danger btn-sm"><span class="material-icons">delete_sweep</span><?php echo erTranslationClassLhTranslation::getInstance()->getTranslation('chat/lists/search_panel','Delete all items')?> (<?php echo $pages->items_total?>)</button>
+            <?php endif; ?>
+
             <?php endif; ?>
             <button name="CopyAsEmailTemplates" type="submit" class="btn btn-sm btn-secondary"><span class="material-icons">content_copy</span><?php echo erTranslationClassLhTranslation::getInstance()->getTranslation('chat/cannedmsg','Copy selected as e-mail templates');?></button>
         </div>
