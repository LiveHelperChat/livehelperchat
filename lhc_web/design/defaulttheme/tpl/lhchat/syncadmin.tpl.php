--- conflicted
+++ resolved
@@ -38,15 +38,10 @@
 
 if ($msg['user_id'] == -1) : ?>
 <div class="message-row system-response" id="msg-<?php echo $msg['id']?>" title="<?php echo erLhcoreClassChat::formatDate($msg['time']);?>">
-<<<<<<< HEAD
-    <span class="usr-tit sys-tit"><i><?php echo erTranslationClassLhTranslation::getInstance()->getTranslation('chat/syncadmin','System assistant')?></i><span class="msg-date text-white ps-2 fw-normal"><?php echo erLhcoreClassChat::formatDate($msg['time']);?></span></span>
+    <span class="usr-tit sys-tit"><i><?php echo erTranslationClassLhTranslation::getInstance()->getTranslation('chat/syncadmin','System assistant')?></i><span class="msg-date ps-2 fw-normal"><?php echo erLhcoreClassChat::formatDate($msg['time']);?></span></span>
         <?php if (isset($paramsMessageRenderExecution['extend_date']) && $paramsMessageRenderExecution['extend_date'] == true) : ?>
             <div class="badge bg-light text-dark"><?php echo erLhcoreClassChat::formatSeconds(time() - $msg['time']);?> <?php echo erTranslationClassLhTranslation::getInstance()->getTranslation('chat/syncadmin','ago at')?> <?php echo erLhcoreClassChat::formatDate($msg['time']);?></div>
         <?php endif; ?>
-=======
-    <span class="usr-tit sys-tit"><i><?php echo erTranslationClassLhTranslation::getInstance()->getTranslation('chat/syncadmin','System assistant')?></i><span class="msg-date ps-2 fw-normal"><?php echo erLhcoreClassChat::formatDate($msg['time']);?></span></span>
-
->>>>>>> 9d71f12e
         <?php if ($msg['msg'] != '') : ?>
             <div class="text-muted"><?php $msgBody = $msg['msg']; $paramsMessageRender = array('sender' => $msg['user_id'], 'html_as_text' => true); ?>
             <?php include(erLhcoreClassDesign::designtpl('lhchat/lists/msg_body.tpl.php'));?></div>
