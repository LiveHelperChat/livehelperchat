--- conflicted
+++ resolved
@@ -1,28 +1,6 @@
-<div class="user-chatwidget-buttons" id="ChatSendButtonContainer">
-<<<<<<< HEAD
-
-    <a href="#" class="send-icons-action" onclick="lhinst.addmsguser(true)" title="<?php echo erTranslationClassLhTranslation::getInstance()->getTranslation('chat/chat','Send')?>"><i class="material-icons">&#xf48a;</i></a>
-
-    <div class="btn-group float-right dropleft" role="group">
-        <a class="dropdown-toggle dropdown-toggle-widget" data-toggle="dropdown" aria-expanded="false">
-              <i class="material-icons mr-0">&#xf493;</i>
-        </a>
-        <div role="menu" data-dropdown-content class="dropdown-menu dropup">
-    		<?php if (erLhcoreClassModelChatConfig::fetch('bbc_button_visible')->current_value == 1) : ?>
-    		<a class="dropdown-item" href="#" onclick="return lhc.revealModal({'url':'<?php echo erLhcoreClassDesign::baseurl('chat/bbcodeinsert')?>'})" title="<?php echo erTranslationClassLhTranslation::getInstance()->getTranslation('chat/chat','BB Code')?>"><i class="material-icons">&#xf4fa;</i></a>
-    		<?php endif; ?>
-    		
-    		<?php if (isset($chat_embed_mode) && $chat_embed_mode == true) : ?>
-    		<a class="dropdown-item" href="#" title="<?php echo erTranslationClassLhTranslation::getInstance()->getTranslation('chat/chat','Close')?>" onclick="lhinst.userclosedchatembed();" ><i class="material-icons">&#xf156;</i></a></li>
-    		<?php endif;?>
-    		
-    	</div>
-    </div>
-
-=======
-    <a href="#" onclick="lhinst.addmsguser(true)" title="<?php echo erTranslationClassLhTranslation::getInstance()->getTranslation('chat/chat', 'Send') ?>">
-        <i class="material-icons text-muted settings">send</i>
-    </a>
->>>>>>> 17a35e5e
-</div>
-
+<div class="user-chatwidget-buttons" id="ChatSendButtonContainer">
+    <a href="#" onclick="lhinst.addmsguser(true)" title="<?php echo erTranslationClassLhTranslation::getInstance()->getTranslation('chat/chat', 'Send') ?>">
+        <i class="material-icons text-muted settings">&#xf48a;</i>
+    </a>
+</div>
+