--- conflicted
+++ resolved
@@ -43,13 +43,6 @@
                 </div>
                 <div role="tabpanel" class="tab-pane form-group" id="alerti-settings">
 
-<<<<<<< HEAD
-        <?php foreach ($widgets as $widget => $title) : ?>
-            <div class="checkbox">
-				<label><input type="checkbox" name="WidgetsUser[]" value="<?php echo $widget?>" <?php if (in_array($widget, $user_widgets)) : ?>checked="checked"<?php endif;?>>&nbsp;<?php echo $title?></label>
-			</div>
-        <?php endforeach;?>
-=======
                     <p class="font-weight-bold"><?php echo erTranslationClassLhTranslation::getInstance()->getTranslation('chat/dashboardwidgets','Choose for what icons we should show notification.')?></p>
                     <div class="row">
                         <?php echo erLhcoreClassRenderHelper::renderCheckbox(array(
@@ -83,7 +76,6 @@
             </div>
 
             <input type="submit" class="btn btn-secondary" value="<?php echo erTranslationClassLhTranslation::getInstance()->getTranslation('system/buttons','Update')?>">
->>>>>>> aae865ca
 
         </form>
         
