--- conflicted
+++ resolved
@@ -1,58 +1,55 @@
-<div class="section-container tabs float-break" data-section="tabs">
-  <section <?php if(!isset($edittab)) {echo 'class="active"';} ?>>
-    <p class="title" data-section-title><a href="#panel1"><?php echo erTranslationClassLhTranslation::getInstance()->getTranslation('faq/faqwidget','FAQ');?></a></p>
-    <div class="content" data-section-content>
+<div class="section-container tabs float-break" data-section="tabs">
+  <section <?php if(!isset($edittab)) {echo 'class="active"';} ?>>
+    <p class="title" data-section-title><a href="#panel1"><?php echo erTranslationClassLhTranslation::getInstance()->getTranslation('faq/faqwidget','FAQ');?></a></p>
+    <div class="content" data-section-content>
+
+      <ul class="accordion-lhc accordion-faq">
+	  <?php foreach ($items as $item) : ?>
+		  <li>
+		  	 <div class="title-lhc">
+		     	<h5><?php echo htmlspecialchars($item->question); ?> </h5>
+		     </div>
+		     <div class="content-lhc">
+		     	<p><?php echo erLhcoreClassBBCode::make_clickable(htmlspecialchars($item->answer));?></p>
+		    </div>
+		  </li>
+	  <?php endforeach; ?>
+	  </ul>
+
+	  <?php if (isset($pages)) : ?>
+		 <?php include(erLhcoreClassDesign::designtpl('lhkernel/paginator.tpl.php')); ?>
+	  <?php endif;?>
+    </div>
+  </section>
+  <section <?php if(isset($edittab)) {echo 'class="active"';} ?>>
+    <p class="title" data-section-title><a href="#panel2"><?php echo erTranslationClassLhTranslation::getInstance()->getTranslation('faq/faqwidget','Ask a question');?></a></p>
+    <div class="content" data-section-content>
+
+    	  <div>
+	      <?php if (isset($errors)) : ?>
+					<?php include(erLhcoreClassDesign::designtpl('lhkernel/validation_error.tpl.php'));?>
+			<?php endif; ?>
+
+			<?php if(isset($success)) : $msg = erTranslationClassLhTranslation::getInstance()->getTranslation('faq/faqwidget','Your question was submitted!'); ?>
+				<?php include(erLhcoreClassDesign::designtpl('lhkernel/alert_success.tpl.php'));?>
+			<?php endif;?>
+
+		  <form action="<?php echo erLhcoreClassDesign::baseurl('faq/faqwidget')?><?php echo $dynamic_url_append?>" method="post" onsubmit="return lhinst.addCaptcha('<?php echo time()?>',$(this))">
+			  <h2><?php echo erTranslationClassLhTranslation::getInstance()->getTranslation('faq/faqwidget','Type your question');?></h2>
+
+			  <label><?php echo erTranslationClassLhTranslation::getInstance()->getTranslation('faq/faqwidget','Question')?>:</label>
+			  <textarea rows="3" name="question"><?php echo htmlspecialchars($item_new->question);?></textarea>
 
-      <ul class="accordion-lhc accordion-faq">
-	  <?php foreach ($items as $item) : ?>
-		  <li>
-		  	 <div class="title-lhc">
-		     	<h5><?php echo htmlspecialchars($item->question); ?> </h5>
-		     </div>
-		     <div class="content-lhc">
-		     	<p><?php echo erLhcoreClassBBCode::make_clickable(htmlspecialchars($item->answer));?></p>
-		    </div>
-		  </li>
-	  <?php endforeach; ?>
-	  </ul>
+			  <input type="submit" class="small round button" name="sendAction" value="<?php echo erTranslationClassLhTranslation::getInstance()->getTranslation('faq/faqwidget','Send your question');?>"/>
 
-	  <?php if (isset($pages)) : ?>
-		 <?php include(erLhcoreClassDesign::designtpl('lhkernel/paginator.tpl.php')); ?>
-	  <?php endif;?>
-    </div>
-  </section>
-  <section <?php if(isset($edittab)) {echo 'class="active"';} ?>>
-    <p class="title" data-section-title><a href="#panel2"><?php echo erTranslationClassLhTranslation::getInstance()->getTranslation('faq/faqwidget','Ask a question');?></a></p>
-    <div class="content" data-section-content>
-
-    	  <div>
-	      <?php if (isset($errors)) : ?>
-					<?php include(erLhcoreClassDesign::designtpl('lhkernel/validation_error.tpl.php'));?>
-			<?php endif; ?>
-
-			<?php if(isset($success)) : $msg = erTranslationClassLhTranslation::getInstance()->getTranslation('faq/faqwidget','Your question was submitted!'); ?>
-				<?php include(erLhcoreClassDesign::designtpl('lhkernel/alert_success.tpl.php'));?>
-			<?php endif;?>
-
-		  <form action="<?php echo erLhcoreClassDesign::baseurl('faq/faqwidget')?><?php echo $dynamic_url_append?>" method="post" onsubmit="return lhinst.addCaptcha('<?php echo time()?>',$(this))">
-			  <h2><?php echo erTranslationClassLhTranslation::getInstance()->getTranslation('faq/faqwidget','Type your question');?></h2>
-
-			  <label><?php echo erTranslationClassLhTranslation::getInstance()->getTranslation('faq/faqwidget','Question')?>:</label>
-			  <textarea rows="3" name="question"><?php echo htmlspecialchars($item_new->question);?></textarea>
-
-<<<<<<< HEAD
-			  <input type="submit" class="small round button" name="sendAction" value="<?php echo erTranslationClassLhTranslation::getInstance()->getTranslation('faq/faqwidget','Send question');?>"/>
-=======
-			  <input type="submit" class="small round button" name="send" value="<?php echo erTranslationClassLhTranslation::getInstance()->getTranslation('faq/faqwidget','Send your question');?>"/>
->>>>>>> cd5ea0e4
-			  <input type="hidden" value="<?php echo htmlspecialchars($referer);?>" name="url" />
-			  <input type="hidden" value="1" name="send"/>
-
-		  </form>
-		  </div>
-
-    </div>
-  </section>
-</div>
-
-<script>$(document).foundationAccordion();</script>
+			  <input type="hidden" value="<?php echo htmlspecialchars($referer);?>" name="url" />
+			  <input type="hidden" value="1" name="send"/>
+
+		  </form>
+		  </div>
+
+    </div>
+  </section>
+</div>
+
+<script>$(document).foundationAccordion();</script>