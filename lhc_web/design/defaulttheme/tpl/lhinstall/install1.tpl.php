--- conflicted
+++ resolved
@@ -4,16 +4,12 @@
 
 <form action="<?php echo erLhcoreClassDesign::baseurl('install/install')?>/1" method="POST">
 
-<<<<<<< HEAD
 <div class="panel">
-  <p>Grant write permissions to red marked folders. You can do this by changing username to apache username or CHMOD 777 displayed files/folders.</p>
+  <p>You will need to grant write permissions on any of the red-marked folders. You can do this by changing its username to your web server's username or by changing permissions with a CHMOD 777 on the displayed files/folders.</p>
 </div>
 
 <h2>Checking folders permission</h2>
-=======
-<p>You will need to grant write permissions on any of the red-marked folders. You can do this by changing its username to your web server's username or by changing permissions with a CHMOD 777 on the displayed files/folders.</p>
-<fieldset><legend>Checking folders permission</legend> 
->>>>>>> cd5ea0e4
+
 <table>
     <tr>
         <td>I can write to &quot;cache/cacheconfig/settings.ini.php&quot; file</td>
