<h1><?php echo erTranslationClassLhTranslation::getInstance()->getTranslation('system/htmlcode','HTML code');?></h1>

<div class="row">
    <div class="columns large-6">
        <label><?php echo erTranslationClassLhTranslation::getInstance()->getTranslation('system/htmlcode','Choose a language');?></label>
        <select id="LocaleID">
            <?php foreach ($locales as $locale ) : ?>
            <option value="<?php echo $locale?>/"><?php echo $locale?></option>
            <?php endforeach; ?>
        </select>
    </div>
</div>

<<<<<<< HEAD
<p class="explain"><?php echo erTranslationClassLhTranslation::getInstance()->getTranslation('system/htmlcode','Copy the code from the textarea to the page where you want it to be rendered');?></p>

=======
<p class="explain"><?php echo erTranslationClassLhTranslation::getInstance()->getTranslation('system/htmlcode','Copy the code from the text area to the page where you want it to be rendered');?></p>
e 
>>>>>>> cd5ea0e4
<textarea style="width:100%;height:180px;font-size:12px;" id="HMLTContent" ></textarea>

<script type="text/javascript">
var default_site_access = '<?php echo erConfigClassLhConfig::getInstance()->getSetting( 'site', 'default_site_access' ); ?>/';

function generateEmbedCode(){
    var siteAccess = $('#LocaleID').val() == default_site_access ? '' : $('#LocaleID').val();

    var id_tag = '<!-- Place this tag where you want the Live Helper Questionary module to render. -->'+"\n"+'<div id="lhc_questionary_embed_container" ></div>'+"\n\n<!-- Place this tag after the Live Helper Questionary module tag. -->\n";

    var script = '<script type="text/javascript">'+"\n"+
      '(function() {'+"\n"+
        'var po = document.createElement(\'script\'); po.type = \'text/javascript\'; po.async = true;'+"\n"+
        'po.src = \'<?php echo erLhcoreClassSystem::instance()->baseHTTP?><?php echo $_SERVER['HTTP_HOST']?><?php echo erLhcoreClassDesign::baseurldirect()?>'+siteAccess+'questionary/embed\';'+"\n"+
        'var s = document.getElementsByTagName(\'script\')[0]; s.parentNode.insertBefore(po, s);'+"\n"+
      '})();'+"\n"+
    '</scr'+'ipt>';
    $('#HMLTContent').text(id_tag+script);
};
$('#LocaleID').change(function(){
    generateEmbedCode();
});
generateEmbedCode();
</script><|MERGE_RESOLUTION|>--- conflicted
+++ resolved
@@ -11,13 +11,8 @@
     </div>
 </div>
 
-<<<<<<< HEAD
-<p class="explain"><?php echo erTranslationClassLhTranslation::getInstance()->getTranslation('system/htmlcode','Copy the code from the textarea to the page where you want it to be rendered');?></p>
+<p class="explain"><?php echo erTranslationClassLhTranslation::getInstance()->getTranslation('system/htmlcode','Copy the code from the text area to the page where you want it to be rendered');?></p>
 
-=======
-<p class="explain"><?php echo erTranslationClassLhTranslation::getInstance()->getTranslation('system/htmlcode','Copy the code from the text area to the page where you want it to be rendered');?></p>
-e 
->>>>>>> cd5ea0e4
 <textarea style="width:100%;height:180px;font-size:12px;" id="HMLTContent" ></textarea>
 
 <script type="text/javascript">
