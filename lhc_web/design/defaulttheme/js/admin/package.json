--- conflicted
+++ resolved
@@ -18,12 +18,8 @@
     "@babel/plugin-proposal-decorators": "^7.0.0",
     "@babel/plugin-transform-runtime": "^7.7.6",
     "@babel/preset-env": "^7.8.4",
-<<<<<<< HEAD
     "@babel/preset-react": "^7.8.3",
     "@tinymce/tinymce-react": "^3.6.0",
-=======
-    "@babel/preset-react": "^7.0.0",
->>>>>>> fd857d0a
     "axios": "^0.21.1",
     "babel-loader": "^8.1.0",
     "babel-plugin-module-resolver": "^3.2.0",
