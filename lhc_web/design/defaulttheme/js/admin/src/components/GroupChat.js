--- conflicted
+++ resolved
@@ -195,35 +195,6 @@
     }
 
     useEffect(() => {
-<<<<<<< HEAD
-        loadMainData();
-        // Activate tabs
-        var container = tabsContainer.current;
-
-        const tabClicked = (e) => {
-            if (e == props.chatId) {
-                setTimeout(() => {
-                    messageElement.current.focus();
-                    if (messagesElement.current.scrollHeight - (messagesElement.current.scrollTop + messagesElement.current.offsetHeight) < (messagesElement.current.offsetHeight - 50)) {
-                        messagesElement.current.scrollTop = messagesElement.current.scrollHeight;
-                    }
-                },2);
-
-                var tab = document.getElementById('chat-tab-link-gc'+props.chatId);
-                if (tab !== null) {
-                    var tabHot = tab.querySelector('.whatshot');
-                    if (!tabHot.classList.contains("d-none")) {
-                        tabHot.classList.add("d-none");
-                    }
-                }
-            }
-        }
-
-        ee.addListener('groupChatTabClicked',tabClicked)
-
-        messageElement.current.focus();
-=======
->>>>>>> fdc68e42
 
         const chatSynced = (e) => {
             if (e.msg) {
