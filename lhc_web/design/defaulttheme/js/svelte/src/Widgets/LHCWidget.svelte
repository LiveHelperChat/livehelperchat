--- conflicted
+++ resolved
@@ -106,25 +106,13 @@
                 {/if}
 
                 {#if $lhcList[type].list.length > 0 || type === 'onlineusers'}
-<<<<<<< HEAD
-                <div class="panel-list" id={panel_list_identifier} style:max-height={$lhcList[_optionsPanel['panelid'] + '_m_h'] ?? '330px'}>
-                    {#if type == 'onlineusers'}
-                        <LHCOnlineVisitors {...$$props}></LHCOnlineVisitors>
-                    {:else}
-                        <WidgetBodyPending no_additional_column={no_additional_column} additional_sort={additional_sort} column_1_width={column_1_width} column_3_width={column_3_width} column_2_width={column_2_width} permissions={_permissions} www_dir_flags={www_dir_flags} panel_id={_optionsPanel['panelid']} lhcList={lhcList} type={type} sort_identifier={sort_identifier} />
-                    {/if}
-                </div>
-=======
-
                     {#if type == 'onlineusers'}
                         <LHCOnlineVisitors {...$$props}></LHCOnlineVisitors>
                     {:else}
                         <div class="panel-list" id={no_panel_id === false ? panel_list_identifier : null} style:max-height={$lhcList[_optionsPanel['panelid'] + '_m_h'] ?? '330px'}>
-                            <WidgetBodyPending additional_sort={additional_sort} column_1_width={column_1_width} column_3_width={column_3_width} column_2_width={column_2_width} permissions={_permissions} www_dir_flags={www_dir_flags} panel_id={_optionsPanel['panelid']} lhcList={lhcList} type={type} sort_identifier={sort_identifier} />
+                        <WidgetBodyPending no_additional_column={no_additional_column} additional_sort={additional_sort} column_1_width={column_1_width} column_3_width={column_3_width} column_2_width={column_2_width} permissions={_permissions} www_dir_flags={www_dir_flags} panel_id={_optionsPanel['panelid']} lhcList={lhcList} type={type} sort_identifier={sort_identifier} />
                         </div>
                     {/if}
->>>>>>> 473ab473
-
                 {/if}
 
                 {#if $lhcList[type].list.length === 0 && type !== 'onlineusers'}
