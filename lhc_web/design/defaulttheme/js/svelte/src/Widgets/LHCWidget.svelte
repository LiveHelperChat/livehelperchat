--- conflicted
+++ resolved
@@ -106,17 +106,11 @@
 
                 {#if $lhcList[type].list.length > 0 || type === 'onlineusers'}
                 <div class="panel-list" id={panel_list_identifier} style:max-height={$lhcList[_optionsPanel['panelid'] + '_m_h'] ?? '330px'}>
-<<<<<<< HEAD
-                    <WidgetBodyPending no_additional_column={no_additional_column} additional_sort={additional_sort} column_1_width={column_1_width} column_3_width={column_3_width} column_2_width={column_2_width} permissions={_permissions} www_dir_flags={www_dir_flags} panel_id={_optionsPanel['panelid']} lhcList={lhcList} type={type} sort_identifier={sort_identifier} />
-=======
-
                     {#if type == 'onlineusers'}
                         <LHCOnlineVisitors {...$$props}></LHCOnlineVisitors>
                     {:else}
-                        <WidgetBodyPending additional_sort={additional_sort} column_1_width={column_1_width} column_3_width={column_3_width} column_2_width={column_2_width} permissions={_permissions} www_dir_flags={www_dir_flags} panel_id={_optionsPanel['panelid']} lhcList={lhcList} type={type} sort_identifier={sort_identifier} />
+                        <WidgetBodyPending no_additional_column={no_additional_column} additional_sort={additional_sort} column_1_width={column_1_width} column_3_width={column_3_width} column_2_width={column_2_width} permissions={_permissions} www_dir_flags={www_dir_flags} panel_id={_optionsPanel['panelid']} lhcList={lhcList} type={type} sort_identifier={sort_identifier} />
                     {/if}
-
->>>>>>> bc351b33
                 </div>
 
                 {/if}
