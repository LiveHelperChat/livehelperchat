--- conflicted
+++ resolved
@@ -1,181 +1,170 @@
-var revealM = {
-		cancelcolorbox : function() {
-			$('#myModal').foundation('reveal', 'close');
-		},
-
-		initializeModal : function(selector) {
-			var modelSelector = selector != undefined ? selector : 'myModal';
-			if ($('#'+modelSelector).length == 0) {
-
-				var prependTo = null;
-				if ($('#widget-layout').length == 0) {
-					prependTo = $('body');
-				} else {
-					prependTo = $('#widget-layout');
-				};
-				prependTo.prepend('<div id="'+modelSelector+'" class="modal bs-example-modal-lg" tabindex="-1" role="dialog" aria-labelledby="myLargeModalLabel" aria-hidden="true"></div>');
-			};
-		},
-
-        hideCallback : false,
-
-		revealModal : function(params) {
-
-			if ($('body').hasClass('modal-open')) {
-				if (revealM.hideCallback === false) {
-                    $('#myModal').modal('dispose');
-                } else {
-                    $('#myModal').modal('hide');
-                }
-			} else {
-				$('#myModal').modal('dispose');
-			}
-
-            if (typeof params['hidecallback'] !== 'undefined') {
-                revealM.hideCallback = true;
-            } else {
-                revealM.hideCallback = false;
-            }
-
-			revealM.initializeModal('myModal');
-
-            var mparams = {'show':true, 'focus': !($('#admin-body').length > 0), 'backdrop': (!($('#admin-body').length > 0) || (typeof params.backdrop !== 'undefined' && params.backdrop == true)) };
-
-			if (typeof params['iframe'] === 'undefined') {
-
-				if (typeof params['loadmethod'] !== 'undefined' && params['loadmethod'] == 'post')
-				{
-					jQuery.post(params['url'], params['datapost'], function(data) {
-							if (typeof params['showcallback'] !== 'undefined') {
-								$('#myModal').on('shown.bs.modal',params['showcallback']);
-							}
-
-							if (typeof params['hidecallback'] !== 'undefined') {
-								$('#myModal').on('hide.bs.modal',params['hidecallback']);
-							}
-
-<<<<<<< HEAD
-                            if (data != "") {
-                                $('#myModal').html(data).modal(mparams);
-                                revealM.setCenteredDraggable();
-                            } else if (typeof params['on_empty'] !== 'undefined') {
-                                params['on_empty']();
-                            } else {
-                                alert('Empty content was returned!');
-                            }
-=======
-							$('#myModal').html(data);
-                            const myModal = new bootstrap.Modal('#myModal', mparams).show();
-                            revealM.setCenteredDraggable();
->>>>>>> 4fda14b1
-					});
-				} else {
-					jQuery.get(params['url'], function(data){
-
-							if (typeof params['showcallback'] !== 'undefined') {
-								$('#myModal').on('shown.bs.modal',params['showcallback']);
-							}
-
-							if (typeof params['hidecallback'] !== 'undefined') {
-								$('#myModal').on('hide.bs.modal',params['hidecallback']);
-							}
-
-<<<<<<< HEAD
-                            if (data != "") {
-                                $('#myModal').html(data).modal(mparams);
-                                revealM.setCenteredDraggable();
-                            } else if (typeof params['on_mepty'] !== 'undefined') {
-                                params['on_mepty']();
-                            } else {
-                                alert('Empty content was returned!');
-                            }
-=======
-							$('#myModal').html(data);//.modal(mparams).show();
-                            const myModal = new bootstrap.Modal('#myModal', mparams).show();
-                            revealM.setCenteredDraggable();
->>>>>>> 4fda14b1
-					});
-				}
-			} else {
-				var header = '';
-				var prependeBody = '';
-				if (typeof params['hideheader'] === 'undefined') {
-					header = '<div class="modal-header"><h4 class="modal-title" id="myModalLabel"><span class="material-icons">info</span>'+(typeof params['title'] === 'undefined' ? '' : params['title'])+'</h4><button type="button" class="btn-close" data-bs-dismiss="modal" aria-label="Close"></button></div>';
-				} else {
-					prependeBody = (typeof params['title'] === 'undefined' ? '' : '<b>'+params['title']+'</b>') + '<button type="button" class="close" data-dismiss="modal" aria-label="Close"><span aria-hidden="true">&times;</span></button>';
-				}
-				var additionalModalBody = typeof params['modalbodyclass'] === 'undefined' ? '' : ' '+params['modalbodyclass'];
-
-                if (typeof params['showcallback'] !== 'undefined') {
-                    $('#myModal').on('shown.bs.modal',params['showcallback']);
-                }
-
-                if (typeof params['hidecallback'] !== 'undefined') {
-                    $('#myModal').on('hide.bs.modal',params['hidecallback']);
-                }
-                
-				$('#myModal').html('<div class="modal-dialog modal-xl"><div class="modal-content">'+header+'<div class="modal-body'+additionalModalBody+'">'+prependeBody+'<iframe src="'+params['url']+'" frameborder="0" style="width:100%" height="'+params['height']+'" /></div></div></div>');
-                const myModal = new bootstrap.Modal('#myModal', mparams).show();
-
-				revealM.setCenteredDraggable();
-				
-			}
-		},
-
-        setCenteredDraggable : function(){
-            if ($('#admin-body').length > 0) {
-                var modalContent = $('#myModal .modal-dialog');
-
-                var prevPos = revealM.rememberPositions();
-                var positions = revealM.getPositions();
-
-                if (prevPos === null || parseInt(prevPos[1]) > positions.width || parseInt(prevPos[0]) > positions.height || parseInt(prevPos[0]) < 0 || (modalContent.width() + parseInt(prevPos[1])) < 0 ) {
-                    prevPos = [((positions.height - modalContent.height()) / 2),((positions.width - modalContent.width()) / 2)];
-                }
-
-                modalContent.draggabilly({
-                    handle: ".modal-header",
-                    containment: '#admin-body'
-                }).css({
-                    top: parseInt(prevPos[0]),
-                    left: parseInt(prevPos[1])
-                }).on( 'dragEnd', function( event, pointer ) {
-                    revealM.rememberPositions(modalContent.position().top, modalContent.position().left);
-                });
-            }
-        },
-
-        rememberPositions : function(top, left) {
-		    if (sessionStorage) {
-                if (top && left) {
-                    try {
-                        var value = sessionStorage.setItem('mpos', top+','+left);
-                    } catch(e) {}
-                } else {
-                    try {
-                        var value = sessionStorage.getItem('mpos');
-                        if (value !== null) {
-                            return value.split(',');
-                        }
-                    } catch(e) {}
-                }
-            }
-		    return null;
-        },
-
-        getPositions : function() {
-		    return {
-		        width: (window.innerWidth
-                    || document.documentElement.clientWidth
-                    || document.body.clientWidth
-                    || 0),
-                height: (window.innerHeight
-                    || document.documentElement.clientHeight
-                    || document.body.clientHeight
-                    || 0)
-            }
-        }
-
-};
-
+var revealM = {
+		cancelcolorbox : function() {
+			$('#myModal').foundation('reveal', 'close');
+		},
+
+		initializeModal : function(selector) {
+			var modelSelector = selector != undefined ? selector : 'myModal';
+			if ($('#'+modelSelector).length == 0) {
+
+				var prependTo = null;
+				if ($('#widget-layout').length == 0) {
+					prependTo = $('body');
+				} else {
+					prependTo = $('#widget-layout');
+				};
+				prependTo.prepend('<div id="'+modelSelector+'" class="modal bs-example-modal-lg" tabindex="-1" role="dialog" aria-labelledby="myLargeModalLabel" aria-hidden="true"></div>');
+			};
+		},
+
+        hideCallback : false,
+
+		revealModal : function(params) {
+
+			if ($('body').hasClass('modal-open')) {
+				if (revealM.hideCallback === false) {
+                    $('#myModal').modal('dispose');
+                } else {
+                    $('#myModal').modal('hide');
+                }
+			} else {
+				$('#myModal').modal('dispose');
+			}
+
+            if (typeof params['hidecallback'] !== 'undefined') {
+                revealM.hideCallback = true;
+            } else {
+                revealM.hideCallback = false;
+            }
+
+			revealM.initializeModal('myModal');
+
+            var mparams = {'show':true, 'focus': !($('#admin-body').length > 0), 'backdrop': (!($('#admin-body').length > 0) || (typeof params.backdrop !== 'undefined' && params.backdrop == true)) };
+
+			if (typeof params['iframe'] === 'undefined') {
+
+				if (typeof params['loadmethod'] !== 'undefined' && params['loadmethod'] == 'post')
+				{
+					jQuery.post(params['url'], params['datapost'], function(data) {
+							if (typeof params['showcallback'] !== 'undefined') {
+								$('#myModal').on('shown.bs.modal',params['showcallback']);
+							}
+
+							if (typeof params['hidecallback'] !== 'undefined') {
+								$('#myModal').on('hide.bs.modal',params['hidecallback']);
+							}
+                            if (data != "") {
+                                $('#myModal').html(data);
+                                const myModal = new bootstrap.Modal('#myModal', mparams).show();
+                                revealM.setCenteredDraggable();
+                            } else if (typeof params['on_empty'] !== 'undefined') {
+                                params['on_empty']();
+                            } else {
+                                alert('Empty content was returned!');
+                            }
+					});
+				} else {
+					jQuery.get(params['url'], function(data){
+
+							if (typeof params['showcallback'] !== 'undefined') {
+								$('#myModal').on('shown.bs.modal',params['showcallback']);
+							}
+
+							if (typeof params['hidecallback'] !== 'undefined') {
+								$('#myModal').on('hide.bs.modal',params['hidecallback']);
+							}
+
+                            if (data != "") {
+                                $('#myModal').html(data);//.modal(mparams).show();
+                                const myModal = new bootstrap.Modal('#myModal', mparams).show();
+                                revealM.setCenteredDraggable();
+                            } else if (typeof params['on_mepty'] !== 'undefined') {
+                                params['on_mepty']();
+                            } else {
+                                alert('Empty content was returned!');
+                            }
+					});
+				}
+			} else {
+				var header = '';
+				var prependeBody = '';
+				if (typeof params['hideheader'] === 'undefined') {
+					header = '<div class="modal-header"><h4 class="modal-title" id="myModalLabel"><span class="material-icons">info</span>'+(typeof params['title'] === 'undefined' ? '' : params['title'])+'</h4><button type="button" class="btn-close" data-bs-dismiss="modal" aria-label="Close"></button></div>';
+				} else {
+					prependeBody = (typeof params['title'] === 'undefined' ? '' : '<b>'+params['title']+'</b>') + '<button type="button" class="close" data-dismiss="modal" aria-label="Close"><span aria-hidden="true">&times;</span></button>';
+				}
+				var additionalModalBody = typeof params['modalbodyclass'] === 'undefined' ? '' : ' '+params['modalbodyclass'];
+
+                if (typeof params['showcallback'] !== 'undefined') {
+                    $('#myModal').on('shown.bs.modal',params['showcallback']);
+                }
+
+                if (typeof params['hidecallback'] !== 'undefined') {
+                    $('#myModal').on('hide.bs.modal',params['hidecallback']);
+                }
+                
+				$('#myModal').html('<div class="modal-dialog modal-xl"><div class="modal-content">'+header+'<div class="modal-body'+additionalModalBody+'">'+prependeBody+'<iframe src="'+params['url']+'" frameborder="0" style="width:100%" height="'+params['height']+'" /></div></div></div>');
+                const myModal = new bootstrap.Modal('#myModal', mparams).show();
+
+				revealM.setCenteredDraggable();
+				
+			}
+		},
+
+        setCenteredDraggable : function(){
+            if ($('#admin-body').length > 0) {
+                var modalContent = $('#myModal .modal-dialog');
+
+                var prevPos = revealM.rememberPositions();
+                var positions = revealM.getPositions();
+
+                if (prevPos === null || parseInt(prevPos[1]) > positions.width || parseInt(prevPos[0]) > positions.height || parseInt(prevPos[0]) < 0 || (modalContent.width() + parseInt(prevPos[1])) < 0 ) {
+                    prevPos = [((positions.height - modalContent.height()) / 2),((positions.width - modalContent.width()) / 2)];
+                }
+
+                modalContent.draggabilly({
+                    handle: ".modal-header",
+                    containment: '#admin-body'
+                }).css({
+                    top: parseInt(prevPos[0]),
+                    left: parseInt(prevPos[1])
+                }).on( 'dragEnd', function( event, pointer ) {
+                    revealM.rememberPositions(modalContent.position().top, modalContent.position().left);
+                });
+            }
+        },
+
+        rememberPositions : function(top, left) {
+		    if (sessionStorage) {
+                if (top && left) {
+                    try {
+                        var value = sessionStorage.setItem('mpos', top+','+left);
+                    } catch(e) {}
+                } else {
+                    try {
+                        var value = sessionStorage.getItem('mpos');
+                        if (value !== null) {
+                            return value.split(',');
+                        }
+                    } catch(e) {}
+                }
+            }
+		    return null;
+        },
+
+        getPositions : function() {
+		    return {
+		        width: (window.innerWidth
+                    || document.documentElement.clientWidth
+                    || document.body.clientWidth
+                    || 0),
+                height: (window.innerHeight
+                    || document.documentElement.clientHeight
+                    || document.body.clientHeight
+                    || 0)
+            }
+        }
+
+};
+
 module.exports = revealM;