--- conflicted
+++ resolved
@@ -1,133 +1,145 @@
-//var chatWindow = require('./lh-modules/chat-window');
-
-__webpack_public_path__ = window.WWW_DIR_LHC_WEBPACK;
-
-(function() {
-
-    var prevChatId = 0;
-    var nextChatId = 0;
-
-     function showPreviewClickListener(evt) {
-
-        if (evt.altKey && (evt.which == 38 || evt.which == 40)) {
-            if (evt.which == 40) {
-                if (nextChatId > 0) {
-                    $('#preview-item-'+nextChatId).click();
-                }
-            } else if (prevChatId > 0) {
-                $('#preview-item-'+prevChatId).click();
-            }
-            return;
-        }
-     }
-
-	 global.lhc = {
-			previewChat : function(chat_id, event) {
-
-                var keyword = '',navigatorList = '';
-
-                prevChatId = 0, nextChatId = 0;
-
-                if (event) {
-                    keyword = typeof event.getAttribute('data-keyword') !== 'undefined' ? event.getAttribute('data-keyword') : '';
-
-                    if (event.classList.contains('preview-list')) {
-                        $('.preview-list').removeClass('bg-current');
-                        $(event).addClass('bg-current');
-                    }
-
-                    navigatorList = this.attachNavigator(chat_id, event);
-
-                }
-
-				this.revealModal({'url':WWW_DIR_JAVASCRIPT+'chat/previewchat/'+chat_id + '?keyword=' + (keyword || '') + navigatorList,
-                    'showcallback' : function() {
-                        document.addEventListener("keyup", showPreviewClickListener);
-                    },
-                    'hidecallback' : function() {
-                        document.removeEventListener("keyup", showPreviewClickListener);
-                }});
-			},
-
-<<<<<<< HEAD
-            previewMail : function(chat_id,event){
-                var keyword = '';
-                if (event) {
-                    keyword = typeof event.getAttribute('data-keyword') !== 'undefined' ? event.getAttribute('data-keyword') : '';
-                    if (event.classList.contains('preview-list')){
-                        $('.preview-list').removeClass('bg-current');
-                        $(event).addClass('bg-current');
-                    }
-                }
-				this.revealModal({'url':WWW_DIR_JAVASCRIPT+'mailconv/previewmail/' + chat_id + '?keyword=' + (keyword || ''),hidecallback : function(){
-				    ee.emitEvent('unloadMailChat', ['mc'+chat_id,'preview']);
-                }});
-			},
-=======
-            attachNavigator : function(chat_id, event) {
-                var navigatorLink = '';
-
-                if (typeof event.getAttribute('data-list-navigate') !== 'undefined') {
-
-                    $('.chat-row-tr.bg-light').removeClass('bg-light');
-                    $('#chat-row-tr-'+chat_id).addClass('bg-light');
-
-                    prevChatId = $(event).parent().parent().prev().attr('data-chat-id');
-                    nextChatId = $(event).parent().parent().next().attr('data-chat-id');
-
-                    if (prevChatId) {
-                        navigatorLink = '&prevId=' + prevChatId;
-                        document.addEventListener("keyup", showPreviewClickListener);
-                    }
-
-                    if (nextChatId) {
-                        navigatorLink = navigatorLink + '&nextId=' + nextChatId;
-                        document.addEventListener("keyup", showPreviewClickListener);
-                    }
-                }
-
-                return navigatorLink;
-            },
->>>>>>> 96ba55e5
-
-          	previewChatArchive : function(archive_id, chat_id, event) {
-                var keyword = '',navigatorList = '';
-                prevChatId = 0, nextChatId = 0;
-
-                if (event) {
-                    keyword = typeof event.getAttribute('data-keyword') !== 'undefined' ? event.getAttribute('data-keyword') : '';
-                    if (event.classList.contains('preview-list')){
-                        $('.preview-list').removeClass('bg-current');
-                        $(event).addClass('bg-current');
-                    }
-
-                    navigatorList = this.attachNavigator(chat_id, event);
-                }
-
-				this.revealModal({'url':WWW_DIR_JAVASCRIPT+'chatarchive/previewchat/'+archive_id+'/'+chat_id + '?keyword=' + (keyword || '') + navigatorList,
-                    'showcallback' : function() {
-                        document.addEventListener("keyup", showPreviewClickListener);
-                    },
-                    'hidecallback' : function() {
-                        document.removeEventListener("keyup", showPreviewClickListener);
-                    }
-                });
-			},
-
-			revealModal : function(params) {				
-				require.ensure([], function () {
-					var revealModalName = require('./lh-modules/reveal-modal');				
-					revealModalName.initializeModal();
-					revealModalName.revealModal(params);	
-				});	
-			},
-			/**
-			 * This can be used on any singleton class
-			 * */
-			methodCall : function(module,functionName,params) {
-				require([], function() {
-					require("./lh-modules/lazy/speak/" + module + ".js")[functionName](params);
-				});
-			} 
-	  }
-}());
+//var chatWindow = require('./lh-modules/chat-window');
+
+__webpack_public_path__ = window.WWW_DIR_LHC_WEBPACK;
+
+(function() {
+
+    var prevChatId = 0;
+    var nextChatId = 0;
+
+     function showPreviewClickListener(evt) {
+
+        if (evt.altKey && (evt.which == 38 || evt.which == 40)) {
+            if (evt.which == 40) {
+                if (nextChatId > 0) {
+                    $('#preview-item-'+nextChatId).click();
+                }
+            } else if (prevChatId > 0) {
+                $('#preview-item-'+prevChatId).click();
+            }
+            return;
+        }
+     }
+
+	 global.lhc = {
+			previewChat : function(chat_id, event) {
+
+                var keyword = '',navigatorList = '';
+
+                prevChatId = 0, nextChatId = 0;
+
+                if (event) {
+                    keyword = typeof event.getAttribute('data-keyword') !== 'undefined' ? event.getAttribute('data-keyword') : '';
+
+                    if (event.classList.contains('preview-list')) {
+                        $('.preview-list').removeClass('bg-current');
+                        $(event).addClass('bg-current');
+                    }
+
+                    navigatorList = this.attachNavigator(chat_id, event);
+
+                }
+
+				this.revealModal({'url':WWW_DIR_JAVASCRIPT+'chat/previewchat/'+chat_id + '?keyword=' + (keyword || '') + navigatorList,
+                    'showcallback' : function() {
+                        document.addEventListener("keyup", showPreviewClickListener);
+                    },
+                    'hidecallback' : function() {
+                        document.removeEventListener("keyup", showPreviewClickListener);
+                }});
+			},
+
+
+            previewMail : function(chat_id,event) {
+                var keyword = '',navigatorList = '';
+                prevChatId = 0, nextChatId = 0;
+
+                if (event) {
+                    keyword = typeof event.getAttribute('data-keyword') !== 'undefined' ? event.getAttribute('data-keyword') : '';
+
+                    if (event.classList.contains('preview-list')){
+                        $('.preview-list').removeClass('bg-current');
+                        $(event).addClass('bg-current');
+                    }
+
+                    navigatorList = this.attachNavigator(chat_id, event);
+
+                }
+
+				this.revealModal({'url':WWW_DIR_JAVASCRIPT+'mailconv/previewmail/' + chat_id + '?keyword=' + (keyword || '') + navigatorList,
+                    'showcallback' : function() {
+                        document.addEventListener("keyup", showPreviewClickListener);
+                    },
+                    'hidecallback' : function(){
+                        document.removeEventListener("keyup", showPreviewClickListener);
+                        ee.emitEvent('unloadMailChat', ['mc'+chat_id,'preview']);
+                }});
+			},
+
+            attachNavigator : function(chat_id, event) {
+                var navigatorLink = '';
+
+                if (typeof event.getAttribute('data-list-navigate') !== 'undefined') {
+
+                    $('.chat-row-tr.bg-light').removeClass('bg-light');
+                    $('#chat-row-tr-'+chat_id).addClass('bg-light');
+
+                    prevChatId = $(event).parent().parent().prev().attr('data-chat-id');
+                    nextChatId = $(event).parent().parent().next().attr('data-chat-id');
+
+                    if (prevChatId) {
+                        navigatorLink = '&prevId=' + prevChatId;
+                        document.addEventListener("keyup", showPreviewClickListener);
+                    }
+
+                    if (nextChatId) {
+                        navigatorLink = navigatorLink + '&nextId=' + nextChatId;
+                        document.addEventListener("keyup", showPreviewClickListener);
+                    }
+                }
+
+                return navigatorLink;
+            },
+
+
+          	previewChatArchive : function(archive_id, chat_id, event) {
+                var keyword = '',navigatorList = '';
+                prevChatId = 0, nextChatId = 0;
+
+                if (event) {
+                    keyword = typeof event.getAttribute('data-keyword') !== 'undefined' ? event.getAttribute('data-keyword') : '';
+                    if (event.classList.contains('preview-list')){
+                        $('.preview-list').removeClass('bg-current');
+                        $(event).addClass('bg-current');
+                    }
+
+                    navigatorList = this.attachNavigator(chat_id, event);
+                }
+
+				this.revealModal({'url':WWW_DIR_JAVASCRIPT+'chatarchive/previewchat/'+archive_id+'/'+chat_id + '?keyword=' + (keyword || '') + navigatorList,
+                    'showcallback' : function() {
+                        document.addEventListener("keyup", showPreviewClickListener);
+                    },
+                    'hidecallback' : function() {
+                        document.removeEventListener("keyup", showPreviewClickListener);
+                    }
+                });
+			},
+
+			revealModal : function(params) {				
+				require.ensure([], function () {
+					var revealModalName = require('./lh-modules/reveal-modal');				
+					revealModalName.initializeModal();
+					revealModalName.revealModal(params);	
+				});	
+			},
+			/**
+			 * This can be used on any singleton class
+			 * */
+			methodCall : function(module,functionName,params) {
+				require([], function() {
+					require("./lh-modules/lazy/speak/" + module + ".js")[functionName](params);
+				});
+			} 
+	  }
+}());