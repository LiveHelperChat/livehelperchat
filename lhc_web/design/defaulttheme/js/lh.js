function csrfSafeMethod(method) {
    // these HTTP methods do not require CSRF protection
    return (/^(GET|HEAD|OPTIONS|TRACE)$/.test(method));
};

$.ajaxSetup({
    crossDomain: false, // obviates need for sameOrigin test
    cache: false,
    beforeSend: function(xhr, settings) {
        if (!csrfSafeMethod(settings.type)) {
            xhr.setRequestHeader("X-CSRFToken", confLH.csrf_token);
        }
    }
});

$.postJSON = function(url, data, callback) {
	return $.post(url, data, callback, "json");
};

var LHCCallbacks = {};

function lh(){

    this.wwwDir = WWW_DIR_JAVASCRIPT;
    this.addmsgurl = "chat/addmsgadmin/";
    this.addmsgurluser = "chat/addmsguser/";
    this.addmsgurluserchatbox = "chatbox/addmsguser/";
    this.syncuser = "chat/syncuser/";
    this.syncadmin = "chat/syncadmin/";
    this.closechatadmin = "chat/closechatadmin/";
    this.deletechatadmin = "chat/deletechatadmin/";
    this.checkchatstatus = "chat/checkchatstatus/";
    this.syncadmininterfaceurl = "chat/syncadmininterface/";
    this.accepttransfer = "chat/accepttransfer/";
    this.trasnsferuser = "chat/transferuser/";
    this.userclosechaturl = "chat/userclosechat/";
    this.disableremember = false;
    this.operatorTyping = false;
    this.forceBottomScroll = false;
    this.appendSyncArgument = '';
    this.nodeJsMode = false;

    this.gmaps_loaded = false;

    // Disable sync, is used in angular controllers before migration to new JS structure
    this.disableSync = false;
    
    // On chat hash and chat_id is based web user chating. Hash make sure chat security.
    this.chat_id = null;
    this.hash = null;

    this.soundIsPlaying = false;
    this.soundPlayedTimes = 0;
    
    // Used for synchronization for user chat
    this.last_message_id = 0;

    // Is synchronization under progress
    this.isSinchronizing = false;
    
    // is Widget mode
    this.isWidgetMode = false;

    // is Embed mode
    this.isEmbedMode = false;

    this.syncroRequestSend = false;

    this.currentMessageText = '';
    
    this.setWidgetMode = function(status) {
    	this.isWidgetMode = status;
    };

    this.setEmbedMode = function(status) {
    	this.isEmbedMode = status;
    };

    this.setSynchronizationRequestSend = function(status)
    {
        this.syncroRequestSend = status;
    };

    this.setSyncUserURL = function(url) {
    	this.syncuser = url;
    };

    // Chats currently under synchronization
    this.chatsSynchronising = [];
    this.chatsSynchronisingMsg = [];
    
    // Notifications array
    this.notificationsArray = [];

    this.notificationsArrayMail = [];

    this.speechHandler = false;
    
    // Block synchronization till message add finished
    this.underMessageAdd = false;


    this.closeWindowOnChatCloseDelete = false;

    this.userTimeout = false;

    this.lastOnlineSyncTimeout = false;

    this.setLastUserMessageID = function(message_id) {
    	this.last_message_id = message_id;
    };

    this.setChatID = function (chat_id){
        this.chat_id = chat_id;
    };

    this.setwwwDir = function (wwwdir){
        this.wwwDir = wwwdir;
    };

    this.setCloseWindowOnEvent = function (value)
    {
    	this.closeWindowOnChatCloseDelete = value;
    };

    this.setDisableRemember = function (value)
    {
        this.disableremember = value;
    };

    this.setSynchronizationStatus = function(status)
    {
        this.underMessageAdd = status;
    };

    this.tabIconContent = 'face';
    this.tabIconClass = 'icon-user-status material-icons icon-user-online';
    
    this.audio = new Audio();
    this.audio.autoplay = 'autoplay';

    this.reloadTab = function(chat_id, tabs, nick)
    {
        $('#ntab-chat-'+chat_id).text(nick);

        if ($('#CSChatMessage-'+chat_id).length != 0){
            $('#CSChatMessage-'+chat_id).unbind('keydown', function(){});
            $('#CSChatMessage-'+chat_id).unbind('keyup', function(){});
        }

        this.removeSynchroChat(chat_id);
        this.removeBackgroundChat(chat_id);
        this.hideNotification(chat_id);
        var inst = this;
        $.get(this.wwwDir +'chat/adminchat/'+chat_id+'/(remember)/true', function(data) {
            $('#chat-id-'+chat_id).html(data);
            $('#CSChatMessage-'+chat_id).focus();
            inst.rememberTab(chat_id);
            inst.addQuateHandler(chat_id);
            inst.loadMainData(chat_id);
            ee.emitEvent('chatTabLoaded', [chat_id]);
        });
    }

    this.loadMainData = function(chat_id) {
        $.getJSON(this.wwwDir + 'chat/loadmaindata/' + chat_id, { }, function(data) {
            $.each(data.items, function( index, dataElement ) {
                var el = $(dataElement.selector);

                if (typeof dataElement.attr !== 'undefined') {
                    $.each(dataElement.attr, function( attr, data ) {
                        if (attr == 'text') {
                            el.text(data);
                        } else {
                            el.attr(attr,data);
                        }
                    });
                }

                if (typeof dataElement.action !== 'undefined') {
                    if (dataElement.action == 'hide') {
                        el.hide();
                    } else if(dataElement.action == 'show') {
                        el.show();
                    } else if(dataElement.action == 'remove') {
                        el.remove();
                    } else if(dataElement.action == 'click') {
                        el.attr('auto-scroll',1);
                        el.click();
                    }
                }
            });
        }).fail(function() {

        });
    }

    this.getSelectedText = function () {
        var text = '';
        var selection;

        if (window.getSelection) {
            selection = window.getSelection();
            text = selection.toString();
        } else if (document.selection && document.selection.type !== 'Control') {
            selection = document.selection.createRange();
            text = selection.text;
        }

        return {
            selection: selection,
            text: text
        };
    }

    this.popoverShown = false;
    this.popoverShownNow = false
    this.selection = null;

    this.mouseClicked = function (e) {

        selected = e.data.that.getSelectedText();

        $('.popover-copy').popover('dispose');

        if (selected.text.length && (e.data.that.selection === null || e.data.that.selection.text !== selected.text)) {

            e.data.that.selection = selected;

            var quoteParams = {
                placement:'top',
                trigger:'manual',
                animation:false,
                html:true,
                container:'#chat-id-'+e.data.chat_id,
                template : '<div class="popover" role="tooltip"><div class="arrow"></div><div class="popover-body"></div></div>',
                content:function(){return '<a href="#" id="copy-popover-'+e.data.chat_id+'" ><i class="material-icons">&#xE244;</i>quote</a>'; }
            }

            ee.emitEvent('quoteAction', [quoteParams,e.data.chat_id]);

            $(this).popover(quoteParams).popover('show');

            $('#copy-popover-'+e.data.chat_id).click(function(){
                lhinst.quateSelection(e.data.chat_id);
            });

            $(this).addClass('popover-copy');
            e.data.that.popoverShown = true;
            e.data.that.popoverShownNow = true;
        } else {
            e.data.that.selection = null;
        }
    }

    this.addQuateHandler = function(chat_id)
    {
        this.popoverShown = false;
        $('#messagesBlock-'+chat_id+' .message-row').off('mouseup',lhinst.mouseClicked);
        $('#messagesBlock-'+chat_id+' .message-row').on('mouseup',{chat_id:chat_id, that : this}, lhinst.mouseClicked);
    }

    this.getSelectedTextPlain = function() {
        var textToPaste = this.selection.text.replace(/[\uD7AF\uD7C7-\uD7CA\uD7FC-\uF8FF\uFA6E\uFA6F\uFADA]/g,'');

        textToPaste = textToPaste.replace(/^[0-9]{4}-[0-9]{2}-[0-9]{2} [0-9]{2}:[0-9]{2}:[0-9]{2}(.*)/gm,'');
        textToPaste = textToPaste.replace(/^[0-9]{2}:[0-9]{2}:[0-9]{2}(.*)/gm,'');
        textToPaste = textToPaste.replace(/^\s*\n/gm, "");
        textToPaste = textToPaste.replace(/^ /gm, "");

        return textToPaste;
    }

    this.quateSelection = function (chat_id) {
        $('.popover-copy').popover('dispose');

        var textToPaste = this.getSelectedTextPlain();

        window.textreplace = textToPaste;

        var textArea = $('#CSChatMessage-'+chat_id);
        var textAreaVal = textArea.val().replace(/^\s*\n/g, "");

        textArea.val((textAreaVal != '' ? textAreaVal + '[quote]' + textToPaste + '[/quote]' : '[quote]'+textToPaste+'[/quote]')+"\n").focus();

        var ta = textArea[0];
        var maxrows = 30;
        var lh = ta.clientHeight / ta.rows;
        while (ta.scrollHeight > ta.clientHeight && !window.opera && ta.rows < maxrows) {
            ta.style.overflow = 'hidden';
            ta.rows += 1;
        }
        if (ta.scrollHeight > ta.clientHeight) ta.style.overflow = 'auto';

        this.popoverShown = false;

    };

    this.hidePopover = function () {

        if (this.popoverShownNow === true) {
            this.popoverShownNow = false;
        } else {
            if (this.popoverShown === true) {
                this.popoverShown = false;
                $('.popover-copy').popover('dispose');
            }
        }
    };

    this.addTab = function(tabs, url, name, chat_id, focusTab, position) {
    	// If tab already exits return
    	if (tabs.find('#chat-tab-link-'+chat_id).length > 0) {
    		return ;
    	}
    	
    	var contentLi = '<li role="presentation" id="chat-tab-li-'+chat_id+'" class="nav-item"><a class="nav-link" href="#chat-id-'+chat_id+'" id="chat-tab-link-'+chat_id+'" aria-controls="chat-id-'+chat_id+'" role="tab" data-toggle="tab"><i id="msg-send-status-'+chat_id+'" class="material-icons send-status-icon icon-user-online">send</i><i id="user-chat-status-'+chat_id+'" class="'+this.tabIconClass+'">'+this.tabIconContent+'</i><span class="ntab" id="ntab-chat-'+chat_id+'">' + name.replace(/</g,'&lt;').replace(/>/g,'&gt;') + '</span><span onclick="return lhinst.removeDialogTab('+chat_id+',$(\'#tabs\'),true)" class="material-icons icon-close-chat">close</span></a></li>';

    	if (typeof position === 'undefined' || parseInt(position) == 0) {
    		tabs.find('> ul').append(contentLi);
    	} else {
    		tabs.find('> ul > li:eq('+ (position - 1)+')').after(contentLi);
    	};

    	$('#chat-tab-link-'+chat_id).click(function() {

            setTimeout(function() {
                $('#CSChatMessage-' + chat_id).focus();
            },2);

    		var inst = $(this);
    		setTimeout(function(){
    			inst.find('.msg-nm').remove();

    			var scrollNeeded = false;

                if (inst.hasClass('has-pm')) {
                    scrollNeeded = true;
                    inst.removeClass('has-pm');
                }

                if (/*!inst.attr('lhc-scrolled') || */scrollNeeded == true) {
                    $('#messagesBlock-'+chat_id).prop('scrollTop',$('#messagesBlock-'+chat_id).prop('scrollHeight'));
                    //inst.attr('lhc-scrolled',true);
                }

    			ee.emitEvent('chatTabClicked', [chat_id, inst]);

    		},500);
    	});
    	
    	var hash = window.location.hash.replace('#/','#');	

    	var inst = this;

    	$.get(url, function(data) {

    	    if (data == '') {
                inst.removeDialogTab(chat_id,tabs,true);
    	        return;
            }
    	    
    		if (typeof focusTab === 'undefined' || focusTab === true || hash == '#chat-id-'+chat_id){
	    		tabs.find('> ul > li > a.active').removeClass("active");
	    		tabs.find('> ul > #chat-tab-li-'+chat_id+' > a').addClass("active");
	    		tabs.find('> div.tab-content > div.active').removeClass('active');
	    		tabs.find('> div.tab-content').append('<div role="tabpanel" class="tab-pane active" id="chat-id-'+chat_id+'"></div>'); 
	    		window.location.hash = '#/chat-id-'+chat_id;	
	    	} else {
	    		tabs.find('> div.tab-content').append('<div role="tabpanel" class="tab-pane" id="chat-id-'+chat_id+'"></div>');  
	    	}
    		 		
    		$('#chat-id-'+chat_id).html(data);  
    		$('#CSChatMessage-'+chat_id).focus();

            if (inst.disableremember == false) {
                inst.rememberTab(chat_id);
            }
            inst.addQuateHandler(chat_id);
            inst.loadMainData(chat_id);
            ee.emitEvent('chatTabLoaded', [chat_id]);
    	});
    };

    this.rememberTab = function(chat_id) {
        if (localStorage) {
            try{
                chat_id = parseInt(chat_id);

                var achat_id = localStorage.getItem('achat_id');
                var achat_id_array = new Array();

                if (achat_id !== null) {
                    var achat_id_array = achat_id.split(',').map(Number);
                }

                if (achat_id_array.indexOf(chat_id) === -1) {
                    achat_id_array.push(chat_id);
                }

                localStorage.setItem('achat_id',achat_id_array.join(','));
            } catch (e) {
                console.log(e);
            }
        }
    };
    
    this.forgetChat = function (chat_id,listId) {
        if (localStorage) {
            try {
                chat_id = parseInt(chat_id);

                var achat_id = localStorage.getItem(listId);
                var achat_id_array = new Array();

                if (achat_id !== null) {
                    achat_id_array = achat_id.split(',').map(Number);
                }

                if (achat_id_array.indexOf(chat_id) !== -1){
                    achat_id_array.splice(achat_id_array.indexOf(chat_id), 1);
                }

                localStorage.setItem(listId,achat_id_array.join(','));
            } catch (e) {
                console.log(e);
            }

        }
    };
    
    this.attachTabNavigator = function() {
    	$('#tabs > ul.nav > li > a').click(function(){
    		$(this).find('.msg-nm').remove();
    		$(this).removeClass('has-pm');
    	});
    };

    this.holdAction = function(chat_id, inst) {

    	var _this  = this;
        $.postJSON(this.wwwDir + 'chat/holdaction/' + chat_id, function(data) {
            if (data.error == false) {

                if (data.hold == true) {
                    inst.addClass('btn-outline-info');
				} else {
                    inst.removeClass('btn-outline-info');
				}

				if (data.msg != '') {
					$('#messagesBlock-'+chat_id).append(data.msg);
					$('#messagesBlock-'+chat_id).stop(true,false).animate({ scrollTop: $("#messagesBlock-"+chat_id).prop("scrollHeight") }, 500);
				}

                _this.syncadmincall();
            } else {
                alert(data.msg);
            }
        });
	},

	this.copyMessages = function(inst) {

        $('#chat-copy-messages').select();
        document.execCommand("copy");

        inst.tooltip({
            trigger: 'click',
            placement: 'top'
        });

        function setTooltip(message) {
            inst.tooltip('hide')
                .attr('data-original-title', message)
                .tooltip('show');
        }

        function hideTooltip() {
            setTimeout(function() {
                inst.tooltip('hide');
            }, 3000);
        }

        setTooltip(inst.attr('data-success'));
        hideTooltip();


        return false;
	},

    this.removeDialogTabGroup = function(chat_id, tabs)
    {
        ee.emitEvent('unloadGroupChat', [chat_id]);
        var location = this.smartTabFocus(tabs, chat_id);
    };

    this.removeDialogTabMail = function(chat_id, tabs)
    {
        ee.emitEvent('unloadMailChat', [chat_id]);
        var location = this.smartTabFocus(tabs, chat_id);
    };

    this.addGroupTab = function(tabs, name, chat_id, background) {
        // If tab already exits return
        if (tabs.find('#chat-tab-link-'+chat_id).length > 0) {
            tabs.find('> ul > li > a.active').removeClass("active");
            tabs.find('> ul > li#chat-tab-li-'+chat_id+' > a').addClass("active");
            tabs.find('> div.tab-content > div.active').removeClass('active');
            tabs.find('> div.tab-content > #chat-id-'+chat_id).addClass('active');
            ee.emitEvent('groupChatTabClicked', [chat_id]);
            return ;
        }

        var contentLi = '<li role="presentation" id="chat-tab-li-'+chat_id+'" class="nav-item"><a class="nav-link" href="#chat-id-'+chat_id+'" id="chat-tab-link-'+chat_id+'" aria-controls="chat-id-'+chat_id+'" role="tab" data-toggle="tab"><i id="msg-send-status-'+chat_id+'" class="material-icons send-status-icon icon-user-online">send</i><i class="whatshot blink-ani d-none text-warning material-icons">whatshot</i><i id="user-chat-status-'+chat_id+'" class="'+this.tabIconClass+'">group</i><span class="ntab" id="ntab-chat-'+chat_id+'">' + name.replace(/</g,'&lt;').replace(/>/g,'&gt;') + '</span><span onclick="return lhinst.removeDialogTabGroup(\''+chat_id+'\',$(\'#tabs\'),true)" class="material-icons icon-close-chat">close</span></a></li>';

        tabs.find('> ul').append(contentLi);
        var hash = window.location.hash.replace('#/','#');

        var inst = this;

        if (background !== true) {
            tabs.find('> ul > li > a.active').removeClass("active");
            tabs.find('> ul > #chat-tab-li-'+chat_id+' > a').addClass("active");
            tabs.find('> div.tab-content > div.active').removeClass('active');
            tabs.find('> div.tab-content').append('<div role="tabpanel" class="tab-pane active" id="chat-id-'+chat_id+'"></div>');
        } else {
            tabs.find('> div.tab-content').append('<div role="tabpanel" class="tab-pane" id="chat-id-'+chat_id+'"></div>');
        }

        ee.emitEvent('groupChatTabLoaded', [chat_id]);
        
        $('#chat-tab-link-'+chat_id).click(function() {
            ee.emitEvent('groupChatTabClicked', [chat_id.replace('gc','')]);
        });
    };

    this.addMailTab = function(tabs, name, chat_id, background) {
        // If tab already exits return
        if (tabs.find('#chat-tab-link-'+chat_id).length > 0) {
            tabs.find('> ul > li > a.active').removeClass("active");
            tabs.find('> ul > li#chat-tab-li-'+chat_id+' > a').addClass("active");
            tabs.find('> div.tab-content > div.active').removeClass('active');
            tabs.find('> div.tab-content > #chat-id-'+chat_id).addClass('active');
            ee.emitEvent('mailChatTabClicked', [chat_id]);
            return ;
        }

        var contentLi = '<li role="presentation" id="chat-tab-li-'+chat_id+'" class="nav-item"><a class="nav-link" href="#chat-id-'+chat_id+'" id="chat-tab-link-'+chat_id+'" aria-controls="chat-id-'+chat_id+'" role="tab" data-toggle="tab"><i id="msg-send-status-'+chat_id+'" class="material-icons send-status-icon icon-user-online">send</i><i class="whatshot blink-ani d-none text-warning material-icons">whatshot</i><i id="user-chat-status-'+chat_id+'" class="'+this.tabIconClass+'">mail_outline</i><span class="ntab" id="ntab-chat-'+chat_id+'">' + name.replace(/</g,'&lt;').replace(/>/g,'&gt;') + '</span><span onclick="return lhinst.removeDialogTabMail(\''+chat_id+'\',$(\'#tabs\'),true)" class="material-icons icon-close-chat">close</span></a></li>';

        tabs.find('> ul').append(contentLi);
        var hash = window.location.hash.replace('#/','#');

        var inst = this;

        if (background !== true) {
            tabs.find('> ul > li > a.active').removeClass("active");
            tabs.find('> ul > #chat-tab-li-'+chat_id+' > a').addClass("active");
            tabs.find('> div.tab-content > div.active').removeClass('active');
            tabs.find('> div.tab-content').append('<div role="tabpanel" class="tab-pane active" id="chat-id-'+chat_id+'"></div>');
        } else {
            tabs.find('> div.tab-content').append('<div role="tabpanel" class="tab-pane" id="chat-id-'+chat_id+'"></div>');
        }

        ee.emitEvent('mailChatTabLoaded', [chat_id]);

        $('#chat-tab-link-'+chat_id).click(function() {
            ee.emitEvent('mailChatTabClicked', [chat_id.replace('gc','')]);
        });
    };

    this.startGroupChat = function (chat_id, tabs, name, background) {
        this.addGroupTab(tabs, name, 'gc'+chat_id, background);
    }

<<<<<<< HEAD
    this.startMailChat = function (chat_id, tabs, name, background) {
        this.hideNotification(chat_id,'mail');
        this.addMailTab(tabs, name, 'mc'+chat_id, background);
    }

=======
    this.hideShowAction = function(options) {
        var msg = $('#message-more-'+options['id']);
        if (msg.hasClass('hide')) {
            msg.removeClass('hide');
            options['hide_show'] == false ? $('#hide-show-action-'+options['id']).remove() : $('#hide-show-action-'+options['id']).text(options['hide_text']);
        } else {
            msg.addClass('hide');
            if (options['hide_show'] == true) {
                $('#hide-show-action-'+options['id']).text(options['show_text']);
            }
        }

        var messagesBlock = $('#messagesBlock-' + options['chat_id']);
        messagesBlock.stop(true,false).animate({ scrollTop: messagesBlock.prop('scrollHeight') }, 500);

    }

    this.buttonAction = function(inst,payload) {
        var row = inst.closest('.message-row');
        $.getJSON(this.wwwDir + 'chat/abstractclick/' + row.attr('id').replace('msg-','') + '/' + payload, function(data) {
            if (data.error) {
                alert(data.error);
            } else if (data.replace_id && data.html) {
                $(data.replace_id).html(data.html);
                var messagesBlock = $('#messagesBlock-' + data.chat_id);
                messagesBlock.stop(true,false).animate({ scrollTop: messagesBlock.prop('scrollHeight') }, 500);
            }
        });
    }
    
>>>>>>> c7b6005a
    this.startChat = function (chat_id,tabs,name,focusTab,position) {
    	    	
    	this.removeBackgroundChat(chat_id);
    	this.hideNotification(chat_id);
    	
        if ( this.chatUnderSynchronization(chat_id) == false ) {        	
        	var focusTabAction = typeof focusTab !== 'undefined' ? focusTab : true;
        	var rememberAppend = this.disableremember == false ? '/(remember)/true' : '';
        	this.addTab(tabs, this.wwwDir +'chat/adminchat/'+chat_id+rememberAppend, name, chat_id, focusTabAction, position);
        	var inst = this;
        	 setTimeout(function(){
     	    	inst.syncadmininterfacestatic();
     	    },1000);
        } else {
        	tabs.find('> ul > li > a.active').removeClass("active");
    		tabs.find('> ul > li#chat-tab-li-'+chat_id+' > a').addClass("active");
    		tabs.find('> div.tab-content > div.active').removeClass('active');
    		tabs.find('> div.tab-content > #chat-id-'+chat_id).addClass('active');  
    		window.location.hash = '#/chat-id-'+chat_id;
        }
        
        ee.emitEvent('chatStartTab', [chat_id]);	
    };

    this.backgroundChats = [];
    
    this.startChatBackground = function (chat_id,tabs,name) {
    	if ( this.chatUnderSynchronization(chat_id) == false ) {  
    		this.backgroundChats.push(parseInt(chat_id));
	    	var rememberAppend = this.disableremember == false ? '/(remember)/true' : '';
	    	this.addTab(tabs, this.wwwDir +'chat/adminchat/'+chat_id+rememberAppend+'/(arg)/background', name, chat_id, false); 
	    	ee.emitEvent('chatStartBackground', [chat_id]);	
	    	return true;
    	}
    	
    	return false;
    };
    
    this.protectCSFR = function()
    {
    	$('a.csfr-required').click(function(){
    		var inst = $(this);
    		if (!inst.attr('data-secured')){
        		inst.attr('href',inst.attr('href')+'/(csfr)/'+confLH.csrf_token);
        		inst.attr('data-secured',1);
        	}
    	});
    };

    this.setChatHash = function (hash)
    {
        this.hash = hash;
    };

    this.addSynchroChat = function (chat_id,message_id)
    {
        this.chatsSynchronising.push(chat_id);
        this.chatsSynchronisingMsg.push(chat_id + ',' +message_id);
        
        if (LHCCallbacks.addSynchroChat) {
        	LHCCallbacks.addSynchroChat(chat_id,message_id);
        }
    };

    this.removeSynchroChat = function (chat_id)
    {
        var j = 0;

        while (j < this.chatsSynchronising.length) {

            if (this.chatsSynchronising[j] == chat_id) {

            this.chatsSynchronising.splice(j, 1);
            this.chatsSynchronisingMsg.splice(j, 1);

            } else { j++; }
        };

        this.forgetChat(chat_id,'achat_id');

        ee.emitEvent('removeSynchroChat', [chat_id]);

        if (LHCCallbacks.removeSynchroChat) {
        	LHCCallbacks.removeSynchroChat(chat_id);
        }

    };

    this.is_typing = false;
    this.typing_timeout = null;
   
    this.operatorTypingCallback = function(chat_id)
    {
    	var www_dir = this.wwwDir;
        var inst = this;
        
        if (inst.is_typing == false) {
            inst.is_typing = true;
            clearTimeout(inst.typing_timeout);
            
            if (inst.nodeJsMode == true) {
            	inst.typing_timeout = setTimeout(function(){inst.typingStoppedOperator(chat_id);},3000);
            	ee.emitEvent('operatorTyping', [{'chat_id':chat_id,'status':true}]);
            } else {                
                $.getJSON(www_dir + 'chat/operatortyping/' + chat_id+'/true',{ }, function(data){
                   inst.typing_timeout = setTimeout(function(){inst.typingStoppedOperator(chat_id);},3000);                   
                   if (LHCCallbacks.initTypingMonitoringAdmin) {
                   		LHCCallbacks.initTypingMonitoringAdmin(chat_id,true);
                   }                   
                }).fail(function(){
                	inst.typing_timeout = setTimeout(function(){inst.typingStoppedOperator(chat_id);},3000);
                });
            }
            
        } else {
             clearTimeout(inst.typing_timeout);
             inst.typing_timeout = setTimeout(function(){inst.typingStoppedOperator(chat_id);},3000);
        }        
    };
    
    this.initTypingMonitoringAdmin = function(chat_id) {
    	var inst = this;
        jQuery('#CSChatMessage-'+chat_id).bind('keyup', function (evt){
        	inst.operatorTypingCallback(chat_id);
        });
    };

    this.remarksTimeout = null;
    
    this.saveRemarks = function(chat_id) {
    	clearTimeout(this.remarksTimeout);
    	
    	$('#remarks-status-'+chat_id).addClass('text-warning');
    	$('#main-user-info-remarks-'+chat_id+' .alert').remove();
    	var inst = this;
    	this.remarksTimeout = setTimeout(function(){
    		$.postJSON(inst.wwwDir + 'chat/saveremarks/' + chat_id,{'data':$('#ChatRemarks-'+chat_id).val()}, function(data){
				if(data.error == 'false') {
					$('#remarks-status-'+chat_id).removeClass('text-warning');
				} else {
					$('#main-user-info-remarks-'+chat_id).prepend(data.result);
				}
    		});
    	},500);    	
    };
    
    this.saveNotes = function(chat_id) {
    	clearTimeout(this.remarksTimeout);    	    	
    	$('#remarks-status-online-'+chat_id).addClass('text-warning');
    	var inst = this;
    	this.remarksTimeout = setTimeout(function(){
    		$.postJSON(inst.wwwDir + 'chat/saveonlinenotes/' + chat_id,{'data':$('#OnlineRemarks-'+chat_id).val()}, function(data){
    			$('#remarks-status-online-'+chat_id).removeClass('text-warning');
            });
    	},500);    	
    };
    
    this.surveyShowed = false;
    
    this.closeWindow  = function() {
    	if (this.survey !== null && this.surveyShowed == false) {
    		this.surveyShowed = true;
    		this.chatClosed();
    	} else {
	    	window.open('','_self','');
	    	window.close();
    	}
    };

    this.typingStoppedOperator = function(chat_id) {
        var inst = this;
        if (inst.is_typing == true){
        	
        	if (lhinst.nodeJsMode  == true) {
        		inst.is_typing = false;
           		ee.emitEvent('operatorTyping', [{'chat_id':chat_id,'status':false}]);
            } else {        	
	            $.getJSON(this.wwwDir + 'chat/operatortyping/' + chat_id+'/false',{ }, function(data){
	                inst.is_typing = false;                
	                if (LHCCallbacks.initTypingMonitoringAdmin) {
	               		LHCCallbacks.initTypingMonitoringAdmin(chat_id,false);
	                };
	            }).fail(function(){
	            	inst.is_typing = false;
	            });
            }
        }
    };

    this.sendemail = function(){    
    	$.postJSON(this.wwwDir + 'chat/sendchat/' + this.chat_id+'/'+this.hash,{csfr_token:confLH.csrf_token, email:$('input[name="UserEmail"]').val()}, function(data){
    		if (data.error == 'false') {
    			$('#myModal').modal('hide');   			
    		} else {
    			$('#user-action .alert-box').remove();
    			$('#user-action').prepend(data.result);    		
    		}
    	});
    };

    this.reopenchat = function(inst){
    	 $.postJSON(this.wwwDir + 'chat/reopenchat/' + inst.attr('data-id'), function(data){
             if (data.error == 'true') {
            	 alert(data.result);
             } else {
            	 $('#action-block-row-'+ inst.attr('data-id')).removeClass('hide');
            	 $('#CSChatMessage-'+inst.attr('data-id')).removeAttr('readonly').focus();
            	 $('#chat-status-text-'+inst.attr('data-id')).text(data.status);
            	 inst.remove();
             }
         });
    };

    this.initTypingMonitoringUser = function(chat_id) {

        var www_dir = this.wwwDir;
        var inst = this;        
        
        try {
	        if (sessionStorage && sessionStorage.getItem('lhc_ttxt') && sessionStorage.getItem('lhc_ttxt') != '') {
	        	jQuery('#CSChatMessage').val(sessionStorage.getItem('lhc_ttxt'));       
	    	}
        } catch(e) {}

        var hasMic = false;

        if (jQuery('#CSChatMessage').val() != '') {
            $('#lhc-send-icon').show();
            $('#lhc-mic-icon').hide();
        } else {
            if ($('#lhc-mic-icon').length > 0){
                $('#lhc-send-icon').hide();
                $('#lhc-mic-icon').show();
                hasMic = true;
            }
        }

        jQuery('#CSChatMessage').bind('keyup', function (evt){
        	
        	 if (sessionStorage) {
        		 try {
        			 sessionStorage.setItem('lhc_ttxt',$(this).val());
        		 } catch(e) {}
         	 };
            var element = $(this)[0];
            element.style.height = "5px";

            if (hasMic == true) {
                if ($(this).val() != '') {
                    $('#lhc-send-icon').show();
                    $('#lhc-mic-icon').hide();
                    $('#voice-control-message').hide();
                } else {
                    $('#lhc-send-icon').hide();
                    $('#lhc-mic-icon').show();
                }
            }

            var heightScroll = ((element.scrollHeight)+3);

            if (heightScroll > 48) {
                heightScroll = heightScroll + 10;
                if (heightScroll > 90) {
                    element.style.overflowY = 'auto';
                } else {
                    element.style.overflowY = 'hidden';
                }
            }

            element.style.height = heightScroll+"px";

            if (inst.is_typing == false) {

                clearTimeout(inst.typing_timeout);

                if (LHCCallbacks.initTypingMonitoringUserInform) {

                	inst.typing_timeout = setTimeout(function(){
                        ee.emitEvent('visitorTypingStopped', [{'chat_id':chat_id,'hash':inst.hash}]);
                    },3000);

                    ee.emitEvent('visitorTyping', [{'chat_id':chat_id,'hash':inst.hash,'status':true,msg:$(this).val()}]);
                } else {

                    inst.is_typing = true;
	                $.postJSON(www_dir + 'chat/usertyping/' + chat_id+'/'+inst.hash+'/true',{msg:$(this).val()}, function(data){
	                   inst.typing_timeout = setTimeout(function(){inst.typingStoppedUser(chat_id);},3000);
	                   
	                   if (LHCCallbacks.initTypingMonitoringUser) {
                           ee.emitEvent('initVisitorTyping', [chat_id,true]);
	                   };
	                   
	                }).fail(function(){
	                	inst.typing_timeout = setTimeout(function(){inst.typingStoppedUser(chat_id);},3000);
	                });
                }
                                
            } else {
                 clearTimeout(inst.typing_timeout);
                 inst.typing_timeout = setTimeout(function(){inst.typingStoppedUser(chat_id);}, 3000);

                 var txtArea = $(this).val();
                 if (inst.currentMessageText != txtArea ) {
                	 if ( Math.abs(inst.currentMessageText.length - txtArea.length) > 6) {
                		 inst.currentMessageText = txtArea;                		 
                		 if (LHCCallbacks.initTypingMonitoringUserInform) {                         	
                                ee.emitEvent('visitorTyping', [{'chat_id':chat_id,'hash':inst.hash,'status':true,msg:$(this).val()}]);
                         } else {                		 
	                		 $.postJSON(www_dir + 'chat/usertyping/' + chat_id+'/'+inst.hash+'/true',{msg:txtArea}, function(data){
	                			 if (LHCCallbacks.initTypingMonitoringUser) {
                                        ee.emitEvent('initVisitorTyping', [chat_id,true]);
	                             };
	                		 });
                		 }
                	 }
                 }
            }
        });
    };

    this.typingStoppedUser = function(chat_id) {
        var inst = this;
        if (inst.is_typing == true){        	
        	if (LHCCallbacks.typingStoppedUserInform) {   
        		inst.is_typing = false;
                ee.emitEvent('visitorTypingStopped', [{'chat_id':chat_id,'hash':this.hash,'status':false}]);
        	} else {
	            $.getJSON(this.wwwDir + 'chat/usertyping/' + chat_id+'/'+this.hash+'/false',{ }, function(data){
	                inst.is_typing = false;
	                if (LHCCallbacks.initTypingMonitoringUser) {
                        ee.emitEvent('initVisitorTyping', [chat_id,false]);
	                };
	            }).fail(function(){
	            	inst.is_typing = false;
	            });
            }
        }
    };

    this.refreshFootPrint = function(inst) {
    	inst.addClass('disabled');
    	$.get(this.wwwDir + 'chat/chatfootprint/' + inst.attr('rel'),{ }, function(data){
    		$('#footprint-'+inst.attr('rel')).html(data);
    		inst.removeClass('disabled');
    	});
    };

    this.makeAbstractRequest = function(chat_id, inst) { 
    	$.get(inst.attr('href'), function(data) {
    		lhinst.syncadmininterfacestatic();	
    		
			if (LHCCallbacks.userRedirectedSurvey) {
	       		LHCCallbacks.userRedirectedSurvey(chat_id);
			};
			
    	});
    	return false;
    };
    
    this.refreshOnlineUserInfo = function(inst) {
    	 inst.addClass('disabled');
    	 $.get(this.wwwDir + 'chat/refreshonlineinfo/' + inst.attr('rel'),{ }, function(data){
    		 $('#online-user-info-'+inst.attr('rel')).html(data);
    		 inst.removeClass('disabled');
         });
    };

    this.processCollapse = function(chat_id)
    {
    	if ($('#chat-main-column-'+chat_id+' .collapse-right').text() == 'chevron_right'){
	    	$('#chat-right-column-'+chat_id).hide();
	    	$('#chat-main-column-'+chat_id).removeClass('col-sm-7').addClass('col-sm-12');
	    	$('#chat-main-column-'+chat_id+' .collapse-right').text('chevron_left');
	    	try {
		    	if (localStorage) {
					localStorage.setItem('lhc_rch',1);				
				}
	    	} catch(e) {}
    	} else {
    		$('#chat-right-column-'+chat_id).show();
	    	$('#chat-main-column-'+chat_id).removeClass('col-sm-12').addClass('col-sm-7');
	    	$('#chat-main-column-'+chat_id+' .collapse-right').text('chevron_right');
	    	
	    	try {
		    	if (localStorage) {
					localStorage.removeItem('lhc_rch');				
				}
	    	} catch(e) {}
    	};
    };

    this.chatUnderSynchronization = function(chat_id)
    {
        var j = 0;

        while (j < this.chatsSynchronising.length) {

            if (this.chatsSynchronising[j] == chat_id) {

            return true;

            } else { j++; }
        }

        return false;
    };

    this.getChatIndex = function(chat_id)
    {
        var j = 0;

        while (j < this.chatsSynchronising.length) {

            if (this.chatsSynchronising[j] == chat_id) {

            return j;

            } else { j++; }
        }

        return false;
    };

    this.updateUserSyncInterface = function(inst,data)
    {
    	try {
	        // If no error
	        if (data.error == 'false')
	        {
	           if (data.blocked != 'true')
	           {
    	            if (data.result != 'false' && data.status == 'true')
    	            {
    	            		var messageBlock = $('#messagesBlock');

    	            		var scrollHeight = messageBlock.prop("scrollHeight");
    	            		var isAtTheBottom = Math.abs((scrollHeight - messageBlock.prop("scrollTop")) - messageBlock.prop("clientHeight"));


                            scrollHeight = messageBlock.prop("scrollHeight");

    	            		messageBlock.find('.pending-storage').remove();
                            messageBlock.append(data.result);

                            messageBlock.find('.meta-auto-hide').hide();
                            messageBlock.find('.message-row').last().find('.meta-auto-hide').show();

	  	                	if (isAtTheBottom < 20 || inst.forceBottomScroll == true) {
                                inst.forceBottomScroll = false;
	  	                		messageBlock.stop(true,false).animate({ scrollTop: scrollHeight+2000 }, 500);
	  	                	}

                			// If one the message owner is not current user play sound
                			if ( confLH.new_message_sound_user_enabled == 1 && data.uw == 'false') {
                			     inst.playNewMessageSound();
                			};

                			if (inst.last_message_id > 0) {
                				if ($('#msg-'+inst.last_message_id).attr('data-op-id') != data.msop || ($('#msg-'+inst.last_message_id+' > .usr-tit').text() !== $('#msg-'+data.message_id+' > .usr-tit').text())) {
                					$('#msg-'+inst.last_message_id).next().addClass('operator-changes');
                				}
                			}

                			// Set last message ID
                			inst.last_message_id = data.message_id;

							if (data.uw == 'false' && inst.isWidgetMode && typeof(parent) !== 'undefined') {
								parent.postMessage('lhc_newopmsg', '*');
							}

                        } else {
    	                if ( data.status != 'true') $('#status-chat').html(data.status);
    	            }

    	            inst.userTimeout = setTimeout(chatsyncuser,confLH.chat_message_sinterval);

    	            if (data.cs == 't') {
        				inst.chatsyncuserpending();
        			}

        			if ( data.ott != '' && data.ott != 'f') {
        				var instStatus = $('#id-operator-typing');
        				instStatus.text(data.ott);
        				instStatus.css('visibility','visible');
        				inst.operatorTyping = true;
        			} else if (data.ott == 'f') {
        				inst.operatorTyping = false;
        			    $('#id-operator-typing').css('visibility','hidden');
        			}

        			// Execute pending operations
        			if (data.op != '') {
        				 inst.executeRemoteCommands(data.op);
        			};


	           } else {
	               $('#status-chat').html(data.status);
	               $('#ChatMessageContainer').remove();
	               $('#ChatSendButtonContainer').remove();
	               $('#id-operator-typing').css('visibility','hidden');
	               inst.operatorTyping = false;

	               // Execute pending operations
	       		   if (typeof data.op !== 'undefined' && data.op != '') {
	       			   inst.executeRemoteCommands(data.op);
	       		   };

	               if (data.closed && data.closed == true) {

	                    ee.emitEvent('chatClosedSyncUser', [inst.chat_id]);
		   			 	if (inst.isWidgetMode && typeof(parent) !== 'undefined' && window.location !== window.parent.location) {
		   			 		 parent.postMessage('lhc_chat_closed' + (typeof data.closed_arg !== 'undefined' ? ':'+data.closed_arg : ''), '*');
		   				} else {
                            if (typeof data.closed_arg !== 'undefined'){
                                inst.parseCloseArgs(data.closed_arg.split(':'));
                            };
		   					inst.chatClosed();
		   				}
	               }
	           }
	        };
        } catch(err) {
        	inst.userTimeout = setTimeout(chatsyncuser,confLH.chat_message_sinterval);
        };

        inst.syncroRequestSend = false;
    };

    this.parseCloseArgs = function (args) {
        var tt = args.length/2;
        for (i = 0; i < tt; i++) {
            var argument = args[i*2];
            var value = args[(i*2)+1];
            if (argument == 'survey_id') {
                this.survey = value;
            }
        }
    };

    this.chatClosed = function() {
    	if (this.survey !== null) {
    		var modeWindow = this.isWidgetMode == true ? '/(mode)/widget' : '';
		    var operatorTyping = this.operatorTyping == true ? '/(ot)/t' : '';
		    var themeWindow = this.theme !== null ? '/(theme)/'+this.theme : '';
		    var modeEmbed = this.isEmbedMode == true ? '/(modeembed)/embed' : '';
		    var fillType = this.isWidgetMode == true ? 'fillwidget' : 'fill';
		    var explicitClose =  this.explicitClose == true ? '/(eclose)/t' : '';
		    document.location.replace(this.wwwDir + 'survey/'+fillType+'/(survey)/' + this.survey + '/(chatid)/' +this.chat_id + '/(hash)/'+ this.hash + modeWindow + operatorTyping + themeWindow + modeEmbed + explicitClose);
		    return true;
    	}

    	return false;
    };

    this.executeRemoteCommands = function(operations)
    {
    	 var inst = this;
    	 $.each(operations,function(i,item) {
			 	 if (item.indexOf('lhinst.') != -1) { // Internal operation
			 		eval(item);
			 	 } else if (item.indexOf('lhc_ui_refresh') != -1) { // This can happen only if operator enables files upload. To support legacy widget.

                     var option = item.split(':')[1];

                     if (option == 1) {
                         lhinst.enableFileUpload();
                     } else {
                         lhinst.disableFileUpload();
                     }

			 	 } else if (inst.isWidgetMode) {
			 		 parent.postMessage(item, '*');
				 } else if (window.opener) {
					 window.opener.postMessage(item, '*');
				 };
		 });
    };
    
    this.disableFileUpload = function () {
         $('#fileupload').fileupload('destroy');
         $('#ChatMessageContainer .dropdown-menu .flex-row .file-uploader').remove();
    };
    
    this.syncusercall = function()
	{
	    var inst = this;
	    if (this.syncroRequestSend == false)
        {
		    clearTimeout(this.userTimeout);
		    this.syncroRequestSend = true;
		    var modeWindow = this.isWidgetMode == true ? '/(mode)/widget' : '';
		    var operatorTyping = this.operatorTyping == true ? '/(ot)/t' : '';
		    var themeWindow = this.theme !== null ? '/(theme)/'+this.theme : '';
		    var modeEmbed = this.isEmbedMode == true ? '/(modeembed)/embed' : '';

		    $.getJSON(this.wwwDir + this.syncuser + this.chat_id + '/'+ this.last_message_id + '/' + this.hash + modeWindow + operatorTyping + themeWindow + modeEmbed ,{ }, function(data){

		    	inst.updateUserSyncInterface(inst,data);

		        if (LHCCallbacks.syncusercall) {
	        		LHCCallbacks.syncusercall(inst,data);
	        	};

	        	ee.emitEvent('syncUserCall', [inst,data]);

	    	}).fail(function(){
	    		inst.syncroRequestSend = false;
	    		inst.userTimeout = setTimeout(chatsyncuser,confLH.chat_message_sinterval);
	    	});
	    }
	};

	this.scheduleSync = function() {
		this.syncroRequestSend = false;
        clearTimeout(this.userTimeout);
		this.userTimeout = setTimeout(chatsyncuser,confLH.chat_message_sinterval);
	};

	this.closeActiveChatDialog = function(chat_id, tabs, hidetab)
	{
	    var that = this;

        var lhcController = angular.element('body').scope();
        lhcController.syncDisabled(true);

	    $.postJSON(this.wwwDir + this.closechatadmin + chat_id, function (data) {
            lhcController.syncDisabled(false);
	        if (data.error == false) {
                lhcController.loadChatList();
            } else {
	            alert(data.result);
            }
        }).fail(function(jqXHR, textStatus, errorThrown) {
            lhcController.syncDisabled(false);
            console.dir(jqXHR);
        });

        if ($('#CSChatMessage-'+chat_id).length != 0) {
            $('#CSChatMessage-'+chat_id).unbind('keydown', function(){});
            $('#CSChatMessage-'+chat_id).unbind('keyup', function(){});
        };

        if (!!window.postMessage && window.opener) {
            window.opener.postMessage("lhc_ch:chatclosed:"+chat_id, '*');
        };

        that.removeSynchroChat(chat_id);

        if (hidetab == true) {

            var location = that.smartTabFocus(tabs, chat_id);

            setTimeout(function() {
                window.location.hash =  location;
            },500);

            if (that.closeWindowOnChatCloseDelete == true)
            {
                window.close();
            }
        };

        if (LHCCallbacks.chatClosedCallback) {
            LHCCallbacks.chatClosedCallback(chat_id);
        };

	};

	this.smartTabFocus = function(tabs, chat_id) {
		var index = tabs.find('> ul > #chat-tab-li-'+chat_id).index();
    	tabs.find('> ul > #chat-tab-li-'+chat_id).remove();
    	tabs.find('#chat-id-'+chat_id).remove();
    	var linkTab = tabs.find('> ul > li:eq('+ (index - 1)+')');

    	if (linkTab.attr('id') !== undefined){
    		var link = linkTab.find('> a');
    	} else {
    		linkTabRight = tabs.find('> ul > li:eq('+ (index)+')');
    		if (linkTabRight.length > 0) {
    			var link = linkTabRight.find('> a');
    		} else {
    			var link = linkTab.find('> a');
    		}
    	}

    	if (!tabs.find('> ul > li > a.active').length) {
    		link.tab('show');

    		if (link.attr('id') !== undefined) {
        		var new_chat_id = link.attr('href').replace('#chat-id-','');
        		this.removeBackgroundChat(new_chat_id);
        		this.hideNotification(new_chat_id);
        		ee.emitEvent('chatTabFocused', [new_chat_id]);
        	}
    	}

    	if (link.attr('href') !== undefined) {
            return link.attr('href').replace('#','#/');
        } else {
    	    return '#';
        }
	};

	this.startChatCloseTabNewWindow = function(chat_id, tabs, name)
	{
		window.open(this.wwwDir + 'chat/single/'+chat_id,'chatwindow-chat-id-'+chat_id,"menubar=1,resizable=1,width=800,height=650");

    	this.smartTabFocus(tabs, chat_id);

        if (this.closeWindowOnChatCloseDelete == true)
        {
            window.close();
        };

        this.removeSynchroChat(chat_id);
	    this.syncadmininterfacestatic();

	    return false;
	};

	this.removeDialogTab = function(chat_id, tabs, hidetab)
	{
	    if ($('#CSChatMessage-'+chat_id).length != 0){
	    	$('#CSChatMessage-'+chat_id).unbind('keydown', function(){});
	       $('#CSChatMessage-'+chat_id).unbind('keyup', function(){});
	    }

	    this.removeSynchroChat(chat_id);

	    if (hidetab == true) {

	    	var location = this.smartTabFocus(tabs, chat_id);

	    	setTimeout(function() {
	    		window.location.hash = location;
	    	},500);

	        if (this.closeWindowOnChatCloseDelete == true)
	        {
	            window.close();
	        };
	    };


	    this.syncadmininterfacestatic();
	};

	this.removeActiveDialogTag = function(tabs) {

		/* @todo add removement of current active tab */

        if (this.closeWindowOnChatCloseDelete == true)
        {
            window.close();
        };
	};

	this.deleteChat = function(chat_id, tabs, hidetab)
	{
        if (confirm(confLH.transLation.delete_confirm)) {

            var that = this;

            $.postJSON(this.wwwDir + this.deletechatadmin + chat_id, function(data){
                if (data.error == true) {
                    alert(data.result);
                } else {

                    if ($('#CSChatMessage-'+chat_id).length != 0){
                        $('#CSChatMessage-'+chat_id).unbind('keydown', function(){});
                        $('#CSChatMessage-'+chat_id).unbind('keyup', function(){});
                    }

                    that.removeSynchroChat(chat_id);

                    if (hidetab == true) {

                        var location = that.smartTabFocus(tabs, chat_id);

                        setTimeout(function() {
                            window.location.hash = location;
                        },500);

                        if (that.closeWindowOnChatCloseDelete == true)
                        {
                            window.close();
                        }
                    };

                    if (LHCCallbacks.chatDeletedCallback) {
                        LHCCallbacks.chatDeletedCallback(chat_id);
                    };

                    that.syncadmininterfacestatic();
                }

            }).fail(function(jqXHR, textStatus, errorThrown) {
                console.dir(jqXHR);
                alert('getJSON request failed! ' + textStatus + ':' + errorThrown + ':' + jqXHR.responseText);
            });
        }
	};

	this.rejectPendingChat = function(chat_id, tabs)
	{
	    var that = this;
	    $.postJSON(this.wwwDir + this.deletechatadmin + chat_id ,{}, function(data){
            that.syncadmininterfacestatic();
	    }).fail(function(jqXHR, textStatus, errorThrown) {
            console.dir(jqXHR);
            alert('getJSON request failed! ' + textStatus + ':' + errorThrown + ':' + jqXHR.responseText);
        });
	};

	this.startChatNewWindow = function(chat_id,name)
	{
	    window.open(this.wwwDir + 'chat/single/'+chat_id,'chatwindow-chat-id-'+chat_id,"menubar=1,resizable=1,width=800,height=650").focus();
	    var inst = this;
	    setTimeout(function(){
	    	inst.syncadmininterfacestatic();
	    },1000);

        ee.emitEvent('chatStartOpenWindow', [chat_id]);
	};

    this.startMailNewWindow = function(chat_id,name)
    {
        window.open(this.wwwDir + 'mailconv/single/'+chat_id,'mailwindow-chat-id-'+chat_id,"menubar=1,resizable=1,width=900,height=650").focus();
        var inst = this;
        setTimeout(function(){
            inst.syncadmininterfacestatic();
        },1000);
    };

    this.startChatNewWindowArchive = function(archive_id, chat_id,name)
    {
        window.open(this.wwwDir + 'chatarchive/viewarchivedchat/' + archive_id + '/' + chat_id + '/(mode)/popup','chatwindow-chat-id-'+chat_id,"menubar=1,resizable=1,width=800,height=650").focus();
        ee.emitEvent('chatStartOpenWindowArchive', [archive_id, chat_id]);
    };

	this.startCoBrowse = function(chat_id)
	{
		window.open(this.wwwDir + 'cobrowse/browse/'+chat_id,'chatwindow-cobrowse-chat-id-'+chat_id,"menubar=1,resizable=1,width=800,height=650").focus();
		return false;
	};

	this.speechToText = function(chat_id)
	{
		if (this.speechHandler == false)
		{
			this.speechHandler = new LHCSpeechToText();
		}

		this.speechHandler.listen({'chat_id':chat_id});

	};

	this.startChatTransfer = function(chat_id,tabs,name,transfer_id){
		var inst = this;
	    $.getJSON(this.wwwDir + this.accepttransfer + transfer_id ,{}, function(data){

	        if (data.scope == 1) {
                inst.startMailChat(chat_id,tabs,name);
            } else {
                inst.startChat(chat_id,tabs,name);
            }

	    	if (LHCCallbacks.operatorAcceptedTransfer) {
	       		LHCCallbacks.operatorAcceptedTransfer(chat_id);
	    	};

	    }).fail(function(){
	    	inst.startChat(chat_id,tabs,name);
	    });
	};

	this.startChatNewWindowTransfer = function(chat_id, name, transfer_id, transfer_scope)
	{
		$.getJSON(this.wwwDir + this.accepttransfer + transfer_id ,{}, function(data){
			if (LHCCallbacks.operatorAcceptedTransfer) {
	       		LHCCallbacks.operatorAcceptedTransfer(chat_id);
	    	};
		});

		if (transfer_scope == 1) {
            return this.startMailNewWindow(chat_id,name);
        } else {
            return this.startChatNewWindow(chat_id,name);
        }
	};

	this.startChatNewWindowTransferByTransfer = function(chat_id, nt, transferScope)
	{
		var inst = this;
		$.ajax({
	        type: "GET",
	        url: this.wwwDir + this.accepttransfer + chat_id+'/(mode)/chat/(scope)/' + transferScope,
	        cache: false,
	        dataType: 'json'
	    }).done(function(data){

	    	if ($('#tabs').length > 0) {
    			window.focus();
    			if (transferScope == 1) {
                    inst.startMailChat(data.chat_id, $('#tabs'), nt);
                } else {
                    inst.startChat(data.chat_id, $('#tabs'), nt);
                }
    		} else {
                if (transferScope == 1) {
                    inst.startMailNewWindow(data.chat_id,'ChatMail');
                } else {
    			    inst.startChatNewWindow(data.chat_id,'');
                }
    		}

	    	if (LHCCallbacks.operatorAcceptedTransfer) {
	       		LHCCallbacks.operatorAcceptedTransfer(data.chat_id);
	    	};
	    });

	    this.syncadmininterfacestatic();
        return false;
	};

	this.blockUser = function(chat_id,msg) {
		if (typeof msg === 'undefined' || confirm(msg)) {
			$.postJSON(this.wwwDir + 'chat/blockuser/' + chat_id,{}, function(data){
				alert(data.msg);
			});
		}
	};

	this.switchLang = function(form,lang){
		var languageAppend = '<input type="hidden" value="'+lang+'" name="switchLang" />';
		form.append(languageAppend);
		form.submit();

		return false;
	};

	this.sendLinkToMail = function( embed_code,file_id) {
		var val = window.parent.$('#MailMessage').val();
		window.parent.$('#MailMessage').val(((val != '') ? val+"\n" : val)+embed_code);
		$('#embed-button-'+file_id).addClass('btn-success');
	};

	this.sendLinkToEditor = function(chat_id, embed_code,file_id) {
		var val = window.parent.$('#CSChatMessage-'+chat_id).val();
		window.parent.$('#CSChatMessage-'+chat_id).val(((val != '') ? val+"\n" : val)+embed_code);
		$('#embed-button-'+file_id).addClass('btn-success');
	};

	this.sendLinkToGeneralEditor = function(embed_code,file_id) {
	    var editor = window.parent.$('.embed-into');
		var val = editor.val();
        editor.val(((val != '') ? val+"\n" : val)+embed_code);
		$('#embed-button-'+file_id).addClass('btn-success');
	};

	this.hideTransferModal = function(chat_id, obj)
	{
		var inst = this;

        setTimeout(function(){
            $('#myModal').modal('hide');
            if ($('#tabs').length > 0) {
                if (obj === 'mail'){
                    inst.removeDialogTabMail('mc'+chat_id,$('#tabs'),true)
                } else {
                    inst.removeDialogTab(chat_id,$('#tabs'),true)
                }
            }
        },1000);
	};

	this.transferChat = function(chat_id, obj)
	{
        var inst = this;

		var user_id = $('[name=TransferTo'+chat_id+']:checked').val();

		$.postJSON(this.wwwDir + this.trasnsferuser + chat_id + '/' + user_id ,{'type':'user', 'obj': obj}, function(data){
			if (data.error == 'false') {
				$('#transfer-block-'+data.chat_id).html(data.result);
                inst.hideTransferModal(chat_id, obj);
			};
		});
	};

	this.changeOwner = function(chat_id, obj) {
        var inst = this;
        var user_id = $('#id_new_user_id').val();
        $.postJSON(this.wwwDir + this.trasnsferuser + chat_id + '/' + user_id, {'type' : 'change_owner','obj' : obj}, function(data){
            if (data.error == 'false') {
                $('#transfer-block-'+data.chat_id).html(data.result);
                inst.hideTransferModal(chat_id, obj);
            };
        });
    };

	this.chooseSurvey = function(chat_id)
	{
		var survey_id = $('[name=SurveyItem'+chat_id+']:checked').val();

		$.postJSON(this.wwwDir + "survey/choosesurvey/" + chat_id + '/' + survey_id, function(data){
			if (data.error == 'false') {
				$('#survey-block-'+data.chat_id).html(data.result);
			};
		});
	};

	this.redirectContact = function(chat_id,message){
		if (typeof message === 'undefined' || confirm(message)){
			$.postJSON(this.wwwDir + 'chat/redirectcontact/' + chat_id, function(data){
				lhinst.syncadmininterfacestatic();
				if (LHCCallbacks.userRedirectedContact) {
		       		LHCCallbacks.userRedirectedContact(chat_id);
				};
			});
		}
	};

	this.redirectToURL = function(chat_id,trans) {
		var url = prompt(trans, "");
		if (url != null) {
			lhinst.addRemoteCommand(chat_id,'lhc_chat_redirect:'+url.replace(new RegExp(':','g'),'__SPLIT__'));
		}
	};

	this.redirectToURLOnline = function(online_user_id,trans) {
		var url = prompt(trans, "");
		if (url != null) {
			lhinst.addRemoteOnlineCommand(online_user_id,'lhc_chat_redirect:'+url.replace(new RegExp(':','g'),'__SPLIT__'));
			lhinst.addExecutionCommand(online_user_id,'lhc_cobrowse_multi_command__lhc_chat_redirect:'+url.replace(new RegExp(':','g'),'__SPLIT__'));
		}
	};

	this.transferChatDep = function(chat_id, obj)
	{
		var inst = this;
	    var user_id = $('[name=DepartamentID'+chat_id+']:checked').val();
	    $.postJSON(this.wwwDir + this.trasnsferuser + chat_id + '/' + user_id ,{'type':'dep', 'obj' : obj}, function(data){
	        if (data.error == 'false') {
	        	$('#transfer-block-'+data.chat_id).html(data.result);
                inst.hideTransferModal(chat_id, obj);
	        };
	    });
	};

	this.chatTabsOpen = function ()
	{
	    window.open(this.wwwDir + 'chat/chattabs/','chatwindows',"menubar=1,resizable=1,width=800,height=650");
	    return false;
	};

	this.userclosedchat = function()
	{
		if (LHCCallbacks.userleftchatNotification) {
	       		LHCCallbacks.userleftchatNotification(this.chat_id);
	    };

	    $.ajax({
	        type: "GET",
	        url: this.wwwDir + this.userclosechaturl + this.chat_id + '/' + this.hash,
	        cache: false
	    });
	};

	this.userclosedchatembed = function()
	{
	    if (!!window.postMessage && typeof(parent) !== 'undefined' && window.location !== window.parent.location) {
	    	parent.postMessage("lhc_chat_closed_explicit", '*');
	    } else {
	    	if (this.chatClosed() == false) {
				window.close();
			}
	    }
	};

	this.continueChatFromSurvey = function(survey_id)
	{
		if (this.isWidgetMode && typeof(parent) !== 'undefined' && window.location !== window.parent.location) {
			$.postJSON(this.wwwDir + "survey/backtochat/" + this.chat_id + '/' + this.hash + '/' + survey_id , function(data){
				 parent.postMessage('lhc_continue_chat', '*');
		    });
		} else {
			this.chatClosed();
		}

		return false;
	}

	this.explicitClose = false;

	this.explicitChatCloseByUser = function()
	{
		this.explicitClose = true;

		if (this.isWidgetMode && typeof(parent) !== 'undefined' && window.location !== window.parent.location) {
	 		 parent.postMessage('lhc_chat_closed_explicit', '*');
		} else {
			if (this.chatClosed() == false) {
				window.close();
			}
		}
		return false;
	};

	this.restoreWidget = function(hash){
		 if (!!window.postMessage && window.opener) {
 	    	window.opener.postMessage("lhc_ch:hash:"+hash, '*');
 	    	window.opener.postMessage("lhc_ch:hash_resume:"+hash, '*');
 	    	window.opener.postMessage("lhc_open_restore", '*');
 	    	window.close();
 	    };
	};

	this.userclosedchatandbrowser = function()
	{
		if (LHCCallbacks.userleftchatNotification) {
	   		LHCCallbacks.userleftchatNotification(this.chat_id);
	    };

		$.get(this.wwwDir + this.userclosechaturl + this.chat_id + '/' + this.hash + '/(eclose)/t',function(data){
			lhinst.closeWindow();
	    });
	};

	this.sendCannedMessage = function(chat_id,link_inst)
	{
		if ($('#id_CannedMessage-'+chat_id).val() > 0) {
			link_inst.addClass('secondary');
			var delayMiliseconds = parseInt($('#id_CannedMessage-'+chat_id).find(':selected').attr('data-delay'))*1000;
			var www_dir = this.wwwDir;
			var inst  = this;
			if (inst.is_typing == false) {
	            inst.is_typing = true;
	            clearTimeout(inst.typing_timeout);

	            if (LHCCallbacks.initTypingMonitoringAdminInform) {
               		LHCCallbacks.initTypingMonitoringAdminInform({'chat_id':chat_id,'status':true});
                };

	            $.getJSON(www_dir + 'chat/operatortyping/' + chat_id+'/true',{ }, function(data){
	               if (LHCCallbacks.initTypingMonitoringAdmin) {
                   		LHCCallbacks.initTypingMonitoringAdmin(chat_id,true);
                   };

	               inst.typing_timeout = setTimeout(function(){inst.typingStoppedOperator(chat_id);link_inst.removeClass('secondary');},(delayMiliseconds > 3000 ? delayMiliseconds : 3000));
	            }).fail(function(){
	            	inst.typing_timeout = setTimeout(function(){inst.typingStoppedOperator(chat_id);},3000);
	            });
	        } else {
	             clearTimeout(inst.typing_timeout);
	             inst.typing_timeout = setTimeout(function(){inst.typingStoppedOperator(chat_id);},3000);
	             link_inst.removeClass('secondary');
	        };
	        if (delayMiliseconds > 0) {
	        	setTimeout(function(){
	        		var pdata = {
		    				msg	: $('#id_CannedMessage-'+chat_id).find(':selected').attr('data-msg')
		    		};
		    		$('#CSChatMessage-'+chat_id).val('');
		    		$.postJSON(www_dir + inst.addmsgurl + chat_id, pdata , function(data){
		    			if (LHCCallbacks.addmsgadmin) {
		            		LHCCallbacks.addmsgadmin(chat_id);
		            	};
		            	ee.emitEvent('chatAddMsgAdmin', [chat_id]);
		    			lhinst.syncadmincall();
		    			return true;
		    		});
	        	},delayMiliseconds);
	        } else {
	        	var pdata = {
	    				msg	: $('#id_CannedMessage-'+chat_id).find(':selected').attr('data-msg')
	    		};
	    		$('#CSChatMessage-'+chat_id).val('');
	    		$.postJSON(this.wwwDir + this.addmsgurl + chat_id, pdata , function(data){
	    			if (LHCCallbacks.addmsgadmin) {
	            		LHCCallbacks.addmsgadmin(chat_id);
	            	};
	            	ee.emitEvent('chatAddMsgAdmin', [chat_id]);
	    			lhinst.syncadmincall();
	    			return true;
	    		});
	        }
		};
		return false;
	};

	this.voteAction = function(inst) {

		var chat_id = this.chat_id;

		$.postJSON(this.wwwDir + 'chat/voteaction/' + this.chat_id + '/' + this.hash + '/' + inst.attr('data-id') ,{}, function(data){
			if (data.error == 'false')
	        {
				if (LHCCallbacks.uservoted) {
            		LHCCallbacks.uservoted(chat_id);
            	};

				if (data.status == 0) {
					$('.up-vote-action').removeClass('up-voted');
					$('.down-vote-action').removeClass('down-voted');
				} else if (data.status == 1) {
					$('.up-vote-action').addClass('up-voted');
					$('.down-vote-action').removeClass('down-voted');
				} else if (data.status == 2) {
					$('.up-vote-action').removeClass('up-voted');
					$('.down-vote-action').addClass('down-voted');
				}
	        }
    	});
	};

	this.theme = null;

	this.checkChatStatusTimeout = null;

	this.chatStatus = null;

	this.chatsyncuserpending = function ()
	{
		var modeWindow = this.isWidgetMode == true ? '/(mode)/widget' : '';
		var themeWindow = this.theme !== null ? '/(theme)/'+this.theme : '';

		clearTimeout(this.checkChatStatusTimeout);

		var inst = this;
	    $.getJSON(this.wwwDir + this.checkchatstatus + this.chat_id + '/' + this.hash + modeWindow + themeWindow,{}, function(data) {

            ee.emitEvent('checkChatStatus', [inst.chat_id, data]);

            inst.chatStatus = data.status; 

	        // If no error
	        if (data.error == 'false')
	        {
	            if (data.activated == 'false')
	            {
	               if (data.result != 'false')
	               {
	                   $('#status-chat').html(data.result);
	               }

	               if (data.ru != '') {
	            	   document.location.replace(data.ru);
	               }

                    inst.checkChatStatusTimeout = setTimeout(chatsyncuserpending,confLH.chat_message_sinterval);

	            } else {
	            	$('#status-chat').html(data.result);

	            	 if (data.closed && data.closed == true) {
                        ee.emitEvent('chatClosedCheckStatus', [inst.chat_id]);
		   			 	if (inst.isWidgetMode && typeof(parent) !== 'undefined' && window.location !== window.parent.location) {
		   			 		 parent.postMessage('lhc_chat_closed', '*');
		   				} else {
		   					inst.chatClosed();
		   				}
	            	 }
	            }
	        }
    	}).fail(function(){
    		setTimeout(chatsyncuserpending,confLH.chat_message_sinterval);
    	});
	};

	this.setTheme = function(theme_id) {
		this.theme = theme_id;
	};

	this.survey = null;

	this.setSurvey = function(survey_id) {
		this.survey = survey_id;
	};

	this.isBlinking = false;

	this.startBlinking = function(){
		if (this.isBlinking == false) {
        	var inst = this;
            var newExcitingAlerts = (function () {
            	  var oldTitle = document.title;
            	  var msg = "!!! "+document.title;
            	  var timeoutId;
            	  var blink = function() { document.title = document.title == msg ? ' ' : msg; };
            	  var clear = function() {
            	    clearInterval(timeoutId);
            	    document.title = oldTitle;
            	    window.onmousemove = null;
            	    timeoutId = null;
            	    inst.isBlinking = false;
            	  };
            	  return function () {
            	    if (!timeoutId) {
            	      timeoutId = setInterval(blink, 1000);
            	      window.onmousemove = clear;
            	    }
            	  };
            }());
            newExcitingAlerts();
            this.isBlinking = true;
        };
	};

	this.playNewMessageSound = function() {

	    if (Modernizr.audio) {
    	    this.audio.src = Modernizr.audio.ogg ? WWW_DIR_JAVASCRIPT_FILES + '/new_message.ogg' :
                        Modernizr.audio.mp3 ? WWW_DIR_JAVASCRIPT_FILES + '/new_message.mp3' : WWW_DIR_JAVASCRIPT_FILES + '/new_message.wav';
    	    this.audio.load();
	    };

	    if(!$("textarea[name=ChatMessage]").is(":focus")) {
	    	this.startBlinking();
    	};
	};

	this.playInvitationSound = function() {
		if (Modernizr.audio) {
    	    this.audio.src = Modernizr.audio.ogg ? WWW_DIR_JAVASCRIPT_FILES + '/invitation.ogg' :
                        Modernizr.audio.mp3 ? WWW_DIR_JAVASCRIPT_FILES + '/invitation.mp3' : WWW_DIR_JAVASCRIPT_FILES + '/invitation.wav';
    	    this.audio.load();
	    }
	};

	this.playPreloadSound = function() {
		if (Modernizr.audio) {
			this.audio.src = Modernizr.audio.ogg ? WWW_DIR_JAVASCRIPT_FILES + '/silence.ogg' :
				Modernizr.audio.mp3 ? WWW_DIR_JAVASCRIPT_FILES + '/silence.mp3' : WWW_DIR_JAVASCRIPT_FILES + '/silence.wav';
            this.audio.load();
	    }
	};

	this.loadPreviousMessages = function (inst) {
        $.getJSON(this.wwwDir + 'chat/loadpreviousmessages/' + inst.attr('chat-id') + '/' + inst.attr('message-id') + '/(initial)/' + inst.attr('data-initial'), function(data) {
            if (data.error == false) {

                inst.attr('data-initial',0);

                var msg = $('#messagesBlock-'+inst.attr('chat-original-id'));
                msg.prepend(data.result);

                if (inst.attr('auto-scroll') == 1) {
                    inst.attr('auto-scroll',0);
                    msg.stop(true,false).animate({ scrollTop: msg.prop('scrollHeight') }, 500);
                }

                if (data.has_messages == true) {
                    inst.attr('message-id', data.message_id);
                    inst.attr('chat-id',data.chat_id);
                } else {
                    inst.remove();
                }
            }
        });
    };

	this.hidenicknamesstatus = null;

    this.syncadmincall = function()
	{
	    if (this.chatsSynchronising.length > 0)
	    {
	        if (this.underMessageAdd == false && this.syncroRequestSend == false)
	        {
	            this.syncroRequestSend = true;

        	    $.postJSON(this.wwwDir + this.syncadmin ,{ 'chats[]': this.chatsSynchronisingMsg }, function(data){

                    if (typeof data.error_url !== 'undefined') {
                        document.location.replace(data.error_url);
                    }

        	    	try {
	        	        // If no error
	        	        if (data.error == 'false')
	        	        {
	        	            if (data.result != 'false')
	        	            {
	        	            	var playSound = false

	        	                $.each(data.result,function(i,item) {

	        	                	  var messageBlock = $('#messagesBlock-'+item.chat_id);
	        	                	  var scrollHeight = messageBlock.prop("scrollHeight");
	        	                	  var isAtTheBottom = Math.abs((scrollHeight - messageBlock.prop("scrollTop")) - messageBlock.prop("clientHeight"));

	        	                	  messageBlock.find('.pending-storage').first().remove();
	        	                	  messageBlock.append(item.content);
                                      messageBlock.find('.pending-storage').appendTo(messageBlock);

	        	                	  lhinst.addQuateHandler(item.chat_id);

	        	                	  if (isAtTheBottom < 20) {
	        	                		  messageBlock.stop(true,false).animate({ scrollTop: scrollHeight }, 500);
	        	                	  }

	        		                  lhinst.updateChatLastMessageID(item.chat_id,item.message_id);

	        		                  var mainElement = $('#chat-tab-link-'+item.chat_id);

	        		                  if (!mainElement.hasClass('active')) {
	        		                	  if (mainElement.find('span.msg-nm').length > 0) {
	        		                		  var totalMsg = (parseInt(mainElement.find('span.msg-nm').attr('rel')) + item.mn);
	        		                		  mainElement.find('span.msg-nm').html(' (' + totalMsg + ')' ).attr('rel',totalMsg);
	        		                	  } else {
	        		                		  mainElement.append('<span rel="'+item.mn+'" class="msg-nm"> ('+item.mn+')</span>');
	        		                		  mainElement.addClass('has-pm');
	        		                	  }
	        		                  }

	        		                  if (playSound == false && data.uw == 'false' && (typeof item.ignore === 'undefined' || typeof item.ignore === false))
                                      {
                                          playSound = true;
                                      }

	        		                  if ( confLH.new_message_browser_notification == 1 && data.uw == 'false' && (typeof item.ignore === 'undefined' || typeof item.ignore === false)) {
	        		                	  lhinst.showNewMessageNotification(item.chat_id,item.msg,item.nck);
	  	                			  };

	  	                			  if (item.msfrom > 0) {
	  	                				if ($('#msg-'+item.msfrom).attr('data-op-id') != item.msop) {
	  	                					$('#msg-'+item.msfrom).next().addClass('operator-changes');
	  	                				}
	  	                			  }

	  	                			  ee.emitEvent('eventSyncAdmin', [item,i]);
	                            });

	                            if ( confLH.new_message_sound_admin_enabled == 1  && data.uw == 'false' && playSound == true) {
	                            	lhinst.playNewMessageSound();
	                            };

	        	            };

	        	            if (data.result_status != 'false')
	        	            {
	        	            	var groupTabs = $('#group-chats-status').hasClass('chat-active');

	        	                $.each(data.result_status,function(i,item) {

	        	                      if (item.tp == 'true') {
	                                      $('#user-is-typing-'+item.chat_id).html(item.tx).css('visibility','visible');
	        	                      } else {
                                          if (lhinst.nodeJsMode == false) {
                                              $('#user-is-typing-'+item.chat_id).css('visibility','hidden');
                                          }
	        	                      };

                                      $('#last-msg-chat-'+item.chat_id).text(item.lmsg);

	        	                      var userChatStatus = $('#user-chat-status-'+item.chat_id);

	        	                      var wasOnline = userChatStatus.hasClass('icon-user-online');

	        	                      $('#chat-duration-'+item.chat_id).text(item.cdur);

									  userChatStatus.removeClass('icon-user-online icon-user-away icon-user-pageview');
	        	                      $('#msg-send-status-'+item.chat_id).removeClass('icon-user-online icon-user-offline');

	        	                      if (item.us == 0) {
                                          userChatStatus.addClass('icon-user-online');
	        	                      } else if (item.us == 2) {
                                          userChatStatus.addClass('icon-user-away');
	        	                      } else if (item.us == 3) {
                                          userChatStatus.addClass('icon-user-pageview');
	        	                      }

                                    if (groupTabs == true) {
                                        if (wasOnline == true && item.us != 0 || (lhinst.hidenicknamesstatus != groupTabs && item.us != 0)) {
                                            $('#ntab-chat-' + item.chat_id).hide();
                                        } else if (wasOnline == false && item.us == 0 || (lhinst.hidenicknamesstatus != groupTabs && item.us == 0)) {
                                            $('#ntab-chat-' + item.chat_id).show();
                                        }
                                    } else if (lhinst.hidenicknamesstatus != groupTabs) {
                                        $('#ntab-chat-' + item.chat_id).show();
									}

	        	                      var statusel = $('#chat-id-'+item.chat_id +'-mds');

	        	                      if (statusel.attr('data-chat-status') != item.cs || statusel.attr('data-chat-user') != item.co)
                                      {
                                          lhinst.updateVoteStatus(item.chat_id);
                                      }

	        	                      if (item.um == 1) {
	        	                    	  statusel.removeClass('chat-active');
	        	                    	  statusel.addClass('chat-unread');
	        	                    	  $('#msg-send-status-'+item.chat_id).addClass('icon-user-offline');
	  	                			  } else {
	  	                				  $('#msg-send-status-'+item.chat_id).addClass('icon-user-online');
	  	                				  statusel.removeClass('chat-unread');
	  	                				  statusel.addClass('chat-active');
	  	                			  }

	        	                      if (item.lp !== false) {
	        	                    	  statusel.attr('title',item.lp+' s.');
	        	                      } else {
	        	                    	  statusel.attr('title','');
	        	                      }

	        	                      if (typeof item.oad != 'undefined') {
	        	                    	  eval(item.oad);
	        	                      };

	                            });
	        	            };

                            lhinst.hidenicknamesstatus = groupTabs;

                            clearTimeout(lhinst.userTimeout);
	        	            lhinst.userTimeout = setTimeout(chatsyncadmin,confLH.chat_message_sinterval);
	        	        };
        	    	} catch (err) {
                        clearTimeout(lhinst.userTimeout);
        	    		lhinst.userTimeout = setTimeout(chatsyncadmin,confLH.chat_message_sinterval);
					};

        	        //Allow another request to send check for messages
        	        lhinst.setSynchronizationRequestSend(false);

        	        if (LHCCallbacks.syncadmincall) {
    	        		LHCCallbacks.syncadmincall(lhinst,data);
    	        	};


            	}).fail(function(){
                    clearTimeout(lhinst.userTimeout);
            		lhinst.userTimeout = setTimeout(chatsyncadmin,confLH.chat_message_sinterval);
            		lhinst.setSynchronizationRequestSend(false);
            	});
	        } else {
                clearTimeout(lhinst.userTimeout);
	        	lhinst.userTimeout = setTimeout(chatsyncadmin,confLH.chat_message_sinterval);
	        }

	    } else {
	        this.isSinchronizing = false;
	    }
	};

	this.updateVoteStatus = function(chat_id) {
		$.getJSON(this.wwwDir + 'chat/updatechatstatus/'+chat_id ,{ }, function(data){
			$('#main-user-info-tab-'+chat_id).html(data.result);

            $('#messagesBlock-'+chat_id+' span.vis-tit').each(function(i) {
                var cache = $(this).children();
                $(this).text(' '+data.nick).prepend(cache);
            });

            $('#ntab-chat-'+chat_id).text(data.nick);

            ee.emitEvent('chatTabInfoReload', [chat_id]);
		});
	};

	this.updateChatLastMessageID = function(chat_id,message_id)
	{
	    this.chatsSynchronisingMsg[this.getChatIndex(chat_id)] = chat_id+','+message_id;
	};

	this.requestNotificationPermission = function() {
		if (window.webkitNotifications) {
			window.webkitNotifications.requestPermission();
		} else if(window.Notification){
			Notification.requestPermission(function(permission){});
		} else {
			alert('Notification API in your browser is not supported.');
		}
	};

	this.playNewChatAudio = function() {
		clearTimeout(this.soundIsPlaying);
		this.soundPlayedTimes++;
		if (Modernizr.audio) {

			this.audio.src = Modernizr.audio.ogg ? WWW_DIR_JAVASCRIPT_FILES + '/new_chat.ogg' :
                        Modernizr.audio.mp3 ? WWW_DIR_JAVASCRIPT_FILES + '/new_chat.mp3' : WWW_DIR_JAVASCRIPT_FILES + '/new_chat.wav';
			this.audio.load();

            if (confLH.repeat_sound > this.soundPlayedTimes) {
            	var inst = this;
            	this.soundIsPlaying = setTimeout(function(){inst.playNewChatAudio();},confLH.repeat_sound_delay*1000);
            }
	    };
	};

	this.focusChanged = function(status){
		if (confLH.new_message_browser_notification == 1 && status == true){
			if (window.webkitNotifications || window.Notification) {
				var inst = this;
				$.each(this.chatsSynchronising, function( index, chat_id ) {
					if (typeof inst.notificationsArrayMessages[chat_id] !== 'undefined') {
						if (window.webkitNotifications) {
							inst.notificationsArrayMessages[chat_id].cancel();
						} else {
							inst.notificationsArrayMessages[chat_id].close();
						}

						delete inst.notificationsArrayMessages[chat_id];
					}
				});
			}
		}

		// If it's customer chat make sure sync is running.
		if (parseInt(this.chat_id) > 0) {
            this.scheduleSync();
        }
	};

	this.notificationsArrayMessages = [];

	this.showNewMessageNotification = function(chat_id,message,nick) {
		try {

		if (window.Notification && focused == false && window.Notification.permission == 'granted') {
				if (typeof this.notificationsArrayMessages[chat_id] !== 'undefined') {
					this.notificationsArrayMessages[chat_id].close();
					delete this.notificationsArrayMessages[chat_id];
				};

  				var notification = new Notification(nick, { icon: WWW_DIR_JAVASCRIPT_FILES_NOTIFICATION + '/notification.png', body: message });
  				var _that = this;

  				notification.onclick = function () {
  					window.focus();
	    	        notification.close();
	    	        delete _that.notificationsArrayMessages[chat_id];
	    	    };

	    	    notification.onclose = function() {
	    	    	if (typeof _that.notificationsArrayMessages[chat_id] !== 'undefined') {
	    				delete _that.notificationsArrayMessages[chat_id];
	    			};
	    	    };

	    	    this.notificationsArrayMessages[chat_id] = notification;
	    	    this.scheduleNewMessageClose(notification,chat_id);
		  }
		} catch(err) {
        	console.log(err);
        };
	};

	this.scheduleNewMessageClose = function(notification, chat_id) {
		var _that = this;
		setTimeout(function() {
			if (window.webkitNotifications) {
				notification.cancel();
			} else {
				notification.close();
			};

			if (typeof _that.notificationsArrayMessages[chat_id] !== 'undefined') {
				delete _that.notificationsArrayMessages[chat_id];
			};

		},10*1000);
	};

	this.playSoundNewAction = function(identifier,chat_id,nick,message,nt) {

		if (this.backgroundChats.indexOf(parseInt(chat_id)) != -1) {
			return ;
		}

		if (confLH.new_chat_sound_enabled == 1 && (confLH.sn_off == 1 || $('#online-offline-user').text() == 'flash_on') && (identifier == 'bot_chats' || identifier == 'pending_chat' || identifier == 'pmails' || identifier == 'amails' || identifier == 'transferred_mail' || identifier == 'transfer_chat' || identifier == 'unread_chat' || identifier == 'pending_transfered')) {
	    	this.soundPlayedTimes = 0;
	        this.playNewChatAudio();
	    };

	    if(!$("textarea[name=ChatMessage]").is(":focus") && (confLH.sn_off == 1 || $('#online-offline-user').text() == 'flash_on') && (identifier == 'bot_chats' || identifier == 'pending_chat' || identifier == 'transfer_chat' || identifier == 'unread_chat' || identifier == 'pending_transfered')) {
	    	this.startBlinking();
    	};

	    var inst = this;

	    if ( (identifier == 'pending_chat' || identifier == 'pmails' || identifier == 'amails' || identifier == 'transferred_mail' || identifier == 'transfer_chat' || identifier == 'unread_chat' || identifier == 'bot_chats' || identifier == 'pending_transfered') && (confLH.sn_off == 1 || $('#online-offline-user').text() == 'flash_on') && window.Notification && window.Notification.permission == 'granted') {

			var notification = new Notification(nick, { icon: WWW_DIR_JAVASCRIPT_FILES_NOTIFICATION + '/notification.png', body: message, requireInteraction : true });

			notification.onclick = function () {
    	    	if (identifier == 'pending_chat' || identifier == 'unread_chat' || identifier == 'pending_transfered' || identifier == 'bot_chats') {
    	    		if ($('#tabs').length > 0) {
    	    			window.focus();
    	    			inst.startChat(chat_id, $('#tabs'), nt);
    	    		} else {
    	    			inst.startChatNewWindow(chat_id,'ChatRequest');
    	    		}
    	    	} else if (identifier == 'pmails' || identifier == 'amails') {
                    if ($('#tabs').length > 0) {
                        window.focus();
                        inst.startMailChat(chat_id, $('#tabs'), nt);
                    } else {
                        inst.startMailNewWindow(chat_id,'ChatMail');
                    }
                } else if (identifier == 'transferred_mail') {
                    inst.startChatNewWindowTransferByTransfer(chat_id, nt, 1);
                 } else {
    	    		inst.startChatNewWindowTransferByTransfer(chat_id, nt, 0);
    	    	};
    	        notification.close();
    	    };

    	    if (identifier != 'pending_transfered') {
    	        if (identifier == 'pmails' || identifier == 'amails' || identifier == 'transferred_mail')
                {
                    if (this.notificationsArrayMail[chat_id] !== 'undefined') {
                        notification.close();
                    }

                    this.notificationsArrayMail[chat_id] = notification;

                } else {
                    if (this.notificationsArray[chat_id] !== 'undefined') {
                        notification.close();
                    }

                    this.notificationsArray[chat_id] = notification;
                }
			};
	    };

        if (identifier == 'transfer_chat' && confLH.show_alert_transfer == 1) {
            if (confirm(confLH.transLation.transfered + "\n\n" + message)) {
                inst.startChatNewWindowTransferByTransfer(chat_id, nt, 0);
			}
        }

        if (identifier == 'transferred_mail' && confLH.show_alert_transfer == 1) {
            if (confirm(confLH.transLation.transfered + "\n\n" + message)) {
                inst.startChatNewWindowTransferByTransfer(chat_id, nt, 1);
			}
        }


	    if (confLH.show_alert == 1) {
    		if (confirm(confLH.transLation.new_chat+"\n\n"+message)) {
    			if (identifier == 'pending_chat' || identifier == 'unread_chat' || identifier == 'pending_transfered' || identifier == 'bot_chats') {
    	    		if ($('#tabs').length > 0) {
    	    			window.focus();
    	    			inst.startChat(chat_id, $('#tabs'), nt);
    	    		} else {
    	    			inst.startChatNewWindow(chat_id,'ChatRequest');
    	    		}
                } else if (identifier == 'pmails' || identifier == 'amails') {
                    if ($('#tabs').length > 0) {
                        window.focus();
                        inst.startMailChat(chat_id, $('#tabs'), nt);
                    } else {
                        inst.startMailNewWindow(chat_id,'ChatMail');
                    }
    	    	} else if (identifier == 'transferred_mail') {
                    inst.startChatNewWindowTransferByTransfer(chat_id, nt, 1);
    	    	} else {
    	    		inst.startChatNewWindowTransferByTransfer(chat_id, nt, 0);
    	    	};
    		};
	    };
	};

	this.syncadmininterfacestatic = function()
	{
		try {
			var lhcController = angular.element('body').scope();
			lhcController.loadChatList();
		} catch(err) {
        	//
        };
	};

	this.addingUserMessage = false;
	this.addUserMessageQueue = [];
	this.addDelayedTimeout = null;

	this.addmsgadmin = function (chat_id, message)
	{
		var textArea = $("#CSChatMessage-"+chat_id);

		if (textArea.is("[readonly]")) {
			return;
		}

		var pdata = {
				msg	: message || textArea.val()
		};

		if (pdata.msg == '') {
		    return;
        }

		if (this.speechHandler !== false) {
			this.speechHandler.messageSend();
		};

        message || textArea.val('');

		var placeholerOriginal = textArea.attr('placeholder');

        textArea.attr('placeholder',confLH.transLation.sending || 'Sending...');

		if (textArea.hasClass('edit-mode')) {

			pdata.msgid = textArea.attr('data-msgid');

			$.postJSON(this.wwwDir + 'chat/updatemsg/' + chat_id, pdata , function(data){

			    textArea.attr('placeholder',placeholerOriginal);

				if (data.error == 'f') {
					textArea.removeClass('edit-mode');
					textArea.removeAttr('data-msgid');
					$('#msg-'+pdata.msgid).replaceWith(data.msg);

					if (LHCCallbacks.addmsgadmin) {
		        		LHCCallbacks.addmsgadmin(chat_id);
		        	};

		        	ee.emitEvent('chatAddMsgAdmin', [chat_id]);

					return true;
				}
			});

		} else {

			var inst = this;

			var messagesBlock = $('#messagesBlock-'+chat_id);

            message || messagesBlock.append("<div class=\"message-row message-admin pending-storage\"><div class=\"msg-body\"><span class=\"material-icons lhc-spin\">autorenew</span>" + $("<div>").text(pdata.msg).html() + "</div></div>");

			messagesBlock.stop(true,false).animate({ scrollTop: messagesBlock.prop('scrollHeight') }, 500);

			if (this.addingUserMessage == false)
			{
				this.addingUserMessage = true;

				$.postJSON(this.wwwDir + this.addmsgurl + chat_id, pdata , function(data) {
                    textArea.removeAttr('readonly').attr('placeholder',placeholerOriginal);

                    if (data.error == 'false') {
                        if (LHCCallbacks.addmsgadmin) {
                            LHCCallbacks.addmsgadmin(chat_id);
                        };

                        ee.emitEvent('chatAddMsgAdmin', [chat_id]);

                        if (data.r != '') {
                            $('#messagesBlock-'+chat_id).append(data.r);
                            $('#messagesBlock-'+chat_id).stop(true,false).animate({ scrollTop: $("#messagesBlock-"+chat_id).prop("scrollHeight") }, 500);
                        };

                        if (data.hold_removed === true) {
                            $('#hold-action-'+chat_id).removeClass('btn-outline-info');
                        } else if (data.hold_added === true) {
                            $('#hold-action-'+chat_id).addClass('btn-outline-info');
                        }

                        lhinst.syncadmincall();
                    } else {
                        textArea.attr('placeholder',placeholerOriginal).val(textArea.val() + ' ' + pdata.msg);
                        $('.pending-storage').first().remove();
                        var escaped = '<div style="margin:10px 10px 30px 10px;" class="alert alert-warning" role="alert">' + $("<div>").text(data.r).html() + '</div>';
                        $('#messagesBlock-'+chat_id).append(escaped);
                        $('#messagesBlock-'+chat_id).animate({ scrollTop: $("#messagesBlock-"+chat_id).prop("scrollHeight") }, 500);
                    }

					inst.addingUserMessage = false;

                    if (inst.addUserMessageQueue.length > 0) {
                        var elementAdd = inst.addUserMessageQueue.shift()
                        inst.addmsgadmin(elementAdd.chat_id,elementAdd.msg);
                    }

					return true;
				}).fail(function(respose) {
                    textArea.attr('placeholder',placeholerOriginal).val(textArea.val() + ' ' + pdata.msg);
                    var escaped = '<div style="margin:10px 10px 30px 10px;" class="alert alert-warning" role="alert">' + $("<div>").text('You have weak internet connection or the server has problems. Try to refresh the page or send the message again.' + (typeof respose.status !== 'undefined' ? ' Error code ['+respose.status+']' : '') + (typeof respose.responseText !== 'undefined' ? respose.responseText : '')).html() + '</div>';
                    $('#messagesBlock-'+chat_id).append(escaped);
                    $('#messagesBlock-'+chat_id).animate({ scrollTop: $("#messagesBlock-"+chat_id).prop("scrollHeight") }, 500);
                    $('.pending-storage').first().remove();
                    inst.addingUserMessage = false;
                    if (inst.addUserMessageQueue.length > 0) {
                        var elementAdd = inst.addUserMessageQueue.shift()
                        inst.addmsgadmin(elementAdd.chat_id,elementAdd.msg);
                    }
		    	});

			} else {
                textArea.attr('placeholder', placeholerOriginal);
                this.addUserMessageQueue.push({'chat_id':chat_id,'msg':pdata.msg});
			}
		}
	};

	this.editPrevious = function(chat_id) {
		var textArea = $('#CSChatMessage-'+chat_id);
		if (textArea.val() == '') {
			$.getJSON(this.wwwDir + 'chat/editprevious/'+chat_id, function(data){
				if (data.error == 'f') {
					textArea.val(data.msg);
					textArea.attr('data-msgid',data.id);
					textArea.addClass('edit-mode');
					$('#msg-'+data.id).addClass('edit-mode');
					if (LHCCallbacks.editPrevious) {
						LHCCallbacks.editPrevious(chat_id, data);
					}
				}
			});
		}
	};

	this.editPreviousUser = function() {
		var textArea = $('#CSChatMessage');
		if (textArea.val() == '') {
			$.getJSON(this.wwwDir + 'chat/editprevioususer/'+this.chat_id + '/' + this.hash, function(data){
				if (data.error == 'f'){
					textArea.val(data.msg);
					textArea.attr('data-msgid',data.id);
					textArea.addClass('edit-mode');
					$('#msg-'+data.id).addClass('edit-mode');
					if (LHCCallbacks.editPreviousUser) {
						LHCCallbacks.editPreviousUser(data);
					}
				}
			});
		}
	};

	this.afterAdminChatInit = function (chat_id) {
		if (LHCCallbacks.afterAdminChatInit) {
			LHCCallbacks.afterAdminChatInit(chat_id);
		}
	};

	this.afterUserChatInit = function () {
		if (LHCCallbacks.afterUserChatInit) {
			LHCCallbacks.afterUserChatInit();
		}
	};

	this.afterChatWidgetInit = function () {
		if (LHCCallbacks.afterChatWidgetInit) {
			LHCCallbacks.afterChatWidgetInit();
		};
	};

    this.getInputSelection = function(elem) {
        if (typeof elem != "undefined") {
            s = elem[0].selectionStart;
            e = elem[0].selectionEnd;
            return elem.val().substring(s, e);
        } else {
            return '';
        }
    }

	this.handleBBCode = function(inst) {
        var str = $(inst.attr('data-selector')).val();
        var selection = this.getInputSelection($(inst.attr('data-selector')));

        var bbcodeend = typeof inst.attr("data-bbcode-end") !== 'undefined' ?  inst.attr("data-bbcode-end") : inst.attr("data-bbcode");

        if (selection.length > 0) {
            $(inst.attr('data-selector')).val(str.replace(selection, "[" + inst.attr("data-bbcode") + "]" + selection + "[/" + bbcodeend + "]"));
        } else {
            $(inst.attr('data-selector')).val(str + "[" + inst.attr("data-bbcode") + "]" + "[/" + bbcodeend + "]");
        }
        return false;
    }

	this.addAdminChatFinished = function(chat_id, last_message_id, arg) {

		var _that = this;

		var $textarea = jQuery('#CSChatMessage-'+chat_id);

		var cannedMessageSuggest = new LHCCannedMessageAutoSuggest({'chat_id': chat_id,'uppercase_enabled': confLH.auto_uppercase});

		var colorPickerDom = document.getElementById('color-picker-chat-' + chat_id);

		if (colorPickerDom !== null) {
            var colorP = new ColorPicker({
                dom: document.getElementById('color-picker-chat-' + chat_id),
                value: '#0F0'
            });

            colorP.addEventListener('change', function (colorItem) {
                $('#color-apply-'+chat_id).attr('data-bbcode','color='+colorP.getValue('hex'));
            });

            $('.downdown-menu-color-'+chat_id).on('click', function (e) {
                if ($(this).parent().is(".show")) {
                    var target = $(e.target);
                    if (target.hasClass("keepopen") || target.parents(".keepopen").length){
                        return false;
                    } else {
                        return true;
                    }
                }
            });

            $('.downdown-menu-color-'+chat_id+' .color-item').on('click',function () {
                colorP.setValue($(this).attr('data-color'));
            });
        }

		$textarea.bind('keydown', 'return', function (evt){
				_that.addmsgadmin(chat_id);
				ee.emitEvent('afterAdminMessageSent',[chat_id]);
				$textarea[0].rows = 2;
				return false;
		});

		$textarea.bind('keyup', 'up', function (evt){
			_that.editPrevious(chat_id);
		});

		$textarea.bind('keyup', function (evt){
			var ta = $textarea[0];
			var maxrows = 30;
			var lh = ta.clientHeight / ta.rows;
			while (ta.scrollHeight > ta.clientHeight && !window.opera && ta.rows < maxrows) {
				ta.style.overflow = 'hidden';
				ta.rows += 1;
			}
			if (ta.scrollHeight > ta.clientHeight) ta.style.overflow = 'auto';
		});

		// Resize by user
		$messageBlock = $('#messagesBlock-'+chat_id);

		$messageBlock.css('height',this.getLocalValue('lhc_mheight',confLH.defaultm_hegiht));

		$messageBlock.data('resized',false);
		$messageBlock.data('y', $messageBlock.outerHeight());

		$messageBlock.bind('mouseup mousemove',function(event) {
			  var $this = jQuery(this);

		      if ($this.outerHeight() != $this.data('y')) {
		    	   if ($this.data('resized') == false) {
		    		   $this.css('height','1px');
		    		   $this.data('resized',true)
		    	   }

		    	   if (this.resize_timeout) {
		    		   clearTimeout(this.resize_timeout);
		    	   }

		    	   this.resize_timeout = setTimeout(function(){
		    		   _that.setLocalValue('lhc_mheight', $this.outerHeight());
		    		   $this.data('y', $this.outerHeight());
		    	   },100);
		      }
		});

		this.initTypingMonitoringAdmin(chat_id);

		this.afterAdminChatInit(chat_id);

		this.addSynchroChat(chat_id,last_message_id);

        $messageBlock.prop('scrollTop',$messageBlock.prop('scrollHeight'));

        /*if ($messageBlock.prop('scrollTop') != 0 || $messageBlock.prop('scrollHeight') != 0) {
            $('#chat-tab-link-'+chat_id).attr('lhc-scrolled',true);
        }*/

		// Start synchronisation
		this.startSyncAdmin();

		// Hide notification only if chat was not started in background
		if (arg === null || typeof arg !== 'object' || arg.indexOf('background') === -1) {
			this.hideNotification(chat_id);
		} else {
			$('#chat-tab-link-'+chat_id).click(function() {
				_that.removeBackgroundChat(parseInt(chat_id));
				_that.hideNotification(parseInt(chat_id));
			});
		}

		try {
			if (localStorage) {
				if (localStorage.getItem('lhc_rch') == 1) {
					this.processCollapse(chat_id);
				}
			}
		} catch(e) {};

        $('#chat-tab-items-' + chat_id+' > li > a').click(function(){
            ee.emitEvent('adminChatTabSubtabClicked', [chat_id,$(this)]);
        });

		ee.emitEvent('adminChatLoaded', [chat_id,last_message_id,arg]);
	};

	this.removeBackgroundChat = function(chat_id) {
		var index = this.backgroundChats.indexOf(parseInt(chat_id));
		if (index !== -1) {
			delete this.backgroundChats[index];
		};
	};

	this.getLocalValue = function(variable,defaultValue) {
		try {
			if (localStorage) {
				var value = localStorage.getItem(variable);
				if (value !== null) {
						return value;
				} else {
					return defaultValue;
				}
			}
		} catch(e) {}
		return defaultValue;
	};

	this.executeExtension = function (extension, params) {
        if (document.getElementById('ext-' + extension) === null) {
            var th = document.getElementsByTagName('head')[0];
            var s = document.createElement('script');
            var date = new Date();
            s.setAttribute('type','text/javascript');
            s.setAttribute('src', WWW_DIR_LHC_WEBPACK_ADMIN.replace('/design/defaulttheme/js/admin/dist/','') + '/extension/' + extension + '/design/' + extension + 'theme/js/'  + extension + '.legacy.js?v=' + ("" + date.getFullYear() + date.getMonth() + date.getDate()) );
            s.setAttribute('id','ext-' + extension);
            th.appendChild(s);
            s.onreadystatechange = s.onload = function() {
                ee.emitEvent(extension + '.init', [params]);
            };
        } else {
            ee.emitEvent(extension + '.init', [params]);
        }
    }

	this.setLocalValue = function(key,val){
		try {
	    	if (localStorage) {
				localStorage.setItem(key,val);
			}
    	} catch(e) {}
	};

	this.hideNotification = function(chat_id, type)
	{
        chat_id = parseInt(chat_id);

	    if (typeof type === 'undefined' || type != 'mail') {
            if (typeof this.notificationsArray[chat_id] !== 'undefined' && this.backgroundChats.indexOf(chat_id) == -1) {
                this.notificationsArray[chat_id].close();
                delete this.notificationsArray[chat_id];
            };
        } else {
            if (typeof this.notificationsArrayMail[chat_id] !== 'undefined') {
                this.notificationsArrayMail[chat_id].close();
                delete this.notificationsArrayMail[chat_id];
            };
        }
		clearTimeout(this.soundIsPlaying);
	}

	this.showMyPermissions = function(user_id) {
		$.get(this.wwwDir + 'permission/getpermissionsummary/'+user_id, function(data){
			$('#permissions-summary').html(data);
		});
	};

    this.addmsguserchatbox = function (chat_id)
    {
    	var nickCurrent = false;

    	var pdata = {
    			msg	: $("#CSChatMessage").val(),
				nick: $("#CSChatNick").val()
		};

        var modeWindow = this.isWidgetMode == true ? '/(mode)/widget' : '';
		$('#CSChatMessage').val('');
		var inst = this;

        $.postJSON(this.wwwDir + this.addmsgurluserchatbox + this.chat_id + '/' + this.hash + modeWindow + this.appendSyncArgument, pdata , function(data) {

        		if (data.error == 'f') {
	        		if (LHCCallbacks.addmsguserchatbox) {
	        			LHCCallbacks.addmsguserchatbox(inst,{chat_id:inst.chat_id,data:data});
		        	};

		        	inst.syncusercall();
	        	} else {
	        		alert(data.or);
	        	}
		});

        if (nickCurrent != $("#CSChatNick").val() && !!window.postMessage && parent) {
			parent.postMessage('lhc_chb:nick:'+ $("#CSChatNick").val(), '*');
			nickCurrent = $("#CSChatNick").val();
        }
    };

    this.updateMessageRow = function(msgid){
    	var modeWindow = this.isWidgetMode == true ? '/(mode)/widget' : '';
    	$.getJSON(this.wwwDir + 'chat/getmessage/' + this.chat_id + '/' + this.hash + '/'+ msgid + modeWindow, function(data) {
    		if (data.error == 'f') {
    			$('#msg-'+msgid).replaceWith(data.msg);
    			$('#msg-'+msgid).addClass('bg-success');
    			setTimeout(function(){
    				$('#msg-'+msgid).removeClass('bg-success');
    			},2000);
    		}
    	});
    };

    this.updateMessageRowAdmin = function(chat_id, msgid){
    	$.getJSON(this.wwwDir + 'chat/getmessageadmin/' + chat_id + '/' + msgid, function(data) {
    		if (data.error == 'f') {
    			$('#msg-'+msgid).replaceWith(data.msg);
    			$('#msg-'+msgid).addClass('bg-success');
    			setTimeout(function(){
    				$('#msg-'+msgid).removeClass('bg-success');
    			},2000);

    			var messagesBlock = $('#messagesBlock-'+chat_id);
                messagesBlock.stop(true,false).animate({ scrollTop: messagesBlock.prop('scrollHeight') }, 500);
    		}
		});
    };

    this.addmsguser = function (focusArea)
    {
    	if (LHCCallbacks.addmsguserbefore) {
    		LHCCallbacks.addmsguserbefore(this);
    	};

    	var textArea = $("#CSChatMessage");

        var pdata = {
				msg	: textArea.val()
		};

        var modeWindow = this.isWidgetMode == true ? '/(mode)/widget' : '';
        textArea.val('');
		var inst = this;

		if ($('#lhc-mic-icon').length > 0){
		    $('#lhc-send-icon').hide();
		    $('#lhc-mic-icon').show();
		    $('#voice-control-message').hide();
        }

		if (sessionStorage) {
			try {
				sessionStorage.setItem('lhc_ttxt','');
			} catch(e) {}
    	};

		if (textArea.hasClass('edit-mode')) {

			pdata.msgid = textArea.attr('data-msgid');

			$.postJSON(this.wwwDir + 'chat/updatemsguser/' + this.chat_id + '/' + this.hash + modeWindow, pdata , function(data){
				if (data.error == 'f') {
					textArea.removeClass('edit-mode');
					textArea.removeAttr('data-msgid');
					$('#msg-'+pdata.msgid).replaceWith(data.msg);
					return true;
				}
			});

		} else {

			var messagesBlock = $('#messagesBlock');

            messagesBlock.append("<div class=\"message-row response pending-storage\"><div class=\"msg-body\">" + $("<div>").text(pdata.msg).html() + "</div></div>");

			messagesBlock.stop(true,false).animate({ scrollTop: messagesBlock.prop('scrollHeight') }, 500);

			if (this.addingUserMessage == false && this.addUserMessageQueue.length == 0)
			{
				this.addingUserMessage = true;
		        $.postJSON(this.wwwDir + this.addmsgurluser + this.chat_id + '/' + this.hash + modeWindow, pdata , function(data) {

		        	if (data.error == 'f') {
			        	if (LHCCallbacks.addmsguser) {
			        		LHCCallbacks.addmsguser(inst,data);
			        	};

			        	inst.syncusercall();
		        	} else {
                        $('.pending-storage').remove();
		        		$('#CSChatMessage').val(pdata.msg);
		        		var instStatus = $('#id-operator-typing');
						instStatus.html(data.r);
						instStatus.css('visibility','visible');
						setTimeout(function(){
							if (inst.operatorTyping == false){
								$('#id-operator-typing').css('visibility','hidden');
	        			    }
						},3000);
		        	}

		        	inst.addingUserMessage = false;
				});
	        } else {
	        	this.addUserMessageQueue.push({'retries':0, 'pdata':pdata,'url':this.wwwDir + this.addmsgurluser + this.chat_id + '/' + this.hash + modeWindow});
	        	clearTimeout(this.addDelayedTimeout);
	        	this.addDelayedTimeout = setTimeout(function(){
	        		inst.addDelayedMessage();
	        	},50);
	        }
        }

    };

    this.addMessagesToStore = function(messages)
    {
    	var modeWindow = this.isWidgetMode == true ? '/(mode)/widget' : '';

    	var arrayLength = messages.length;
    	for (var i = 0; i < arrayLength; i++) {
    	    this.addUserMessageQueue.push({'retries':0,'pdata':{msg : messages[i]},'url':this.wwwDir + this.addmsgurluser + this.chat_id + '/' + this.hash + modeWindow});
    	}

    	this.addDelayedMessage();
    };

    this.addDelayedMessage = function()
    {
    	var inst = this;

    	if (this.addingUserMessage == false) {

    		if (this.addUserMessageQueue.length > 0)
    		{
	    		var elementAdd = this.addUserMessageQueue.shift();

	    		this.addingUserMessage = true;

	    		// Format message body from pending messages
	    		var messagesData = [];
	    		messagesData.push(elementAdd.pdata.msg);

	    		var arrayLength = this.addUserMessageQueue.length;
	        	for (var i = 0; i < arrayLength; i++) {
	        		messagesData.push(this.addUserMessageQueue[i].pdata.msg);
	        	};

	        	this.addUserMessageQueue = [];

		        $.postJSON(elementAdd.url, {msg:messagesData.join("[[msgitm]]")} , function(data) {

		        	if (data.error == 'f') {
			        	if (LHCCallbacks.addmsguser) {
			        		LHCCallbacks.addmsguser(inst,data);
			        	};

			        	inst.syncusercall();
		        	}

		        	inst.addingUserMessage = false;

		        	// There is still pending messages, add them
		        	if (inst.addUserMessageQueue.length > 0) {
		        		clearTimeout(inst.addDelayedTimeout);
		        		inst.addDelayedMessage();
		        	}

				});
    		}

    	} else {
    		clearTimeout(this.addDelayedTimeout);
        	this.addDelayedTimeout = setTimeout(function(){
        		inst.addDelayedMessage();
        	},50);
    	}
    }

    this.startSyncAdmin = function()
    {
        if (this.isSinchronizing == false)
        {
            this.isSinchronizing = true;
            this.syncadmincall();
        }
    };

    this.disableChatSoundAdmin = function(inst)
    {
        if (inst.prop('tagName') != 'I') {
            inst = inst.find('> i.material-icons');
        }

    	if (inst.text() == 'volume_off'){
    		$.get(this.wwwDir+  'user/setsettingajax/chat_message/1');
    		confLH.new_message_sound_admin_enabled = 1;
    		inst.text('volume_up');
    	} else {
    		$.get(this.wwwDir+  'user/setsettingajax/chat_message/0');
    		confLH.new_message_sound_admin_enabled = 0;
    		inst.text('volume_off');
    	}
    	return false;
    };

    this.disableNewChatSoundAdmin = function(inst)
    {
        if (inst.prop('tagName') != 'I') {
            inst = inst.find('> i.material-icons');
        }

    	if (inst.text() == 'volume_off'){
    		$.get(this.wwwDir+  'user/setsettingajax/new_chat_sound/1');
    		confLH.new_chat_sound_enabled = 1;
    		inst.text('volume_up');
    	} else {
    		$.get(this.wwwDir+  'user/setsettingajax/new_chat_sound/0');
    		confLH.new_chat_sound_enabled = 0;
    		inst.text('volume_off');
    	}
    	return false;
    };

    this.changeUserSettings = function(attr,value){
    	$.get(this.wwwDir+  'user/setsettingajax/'+attr+'/'+value);
    };

    this.changeUserSettingsIndifferent = function(attr,value){
    	$.get(this.wwwDir+  'user/setsettingajax/'+attr+'/'+encodeURIComponent(value)+'/(indifferent)/true');
    };

	this.switchToOfflineForm = function(){
		var form = $('#form-start-chat');
		form.attr('action',$('#form-start-chat').attr('action')+'/(switchform)/true/(offline)/true/(leaveamessage)/true/(department)/'+$('#id_DepartamentID').val());
		form.submit();
		return false;
	};

    this.changeStatusAction = function(form,chat_id){
    	var inst = this;
    	$.postJSON(form.attr('action'),form.serialize(), function(data) {
	   		 if (data.error == 'false') {
	   			$('#myModal').modal('hide');
	   			inst.updateVoteStatus(chat_id);
	   			if (data.is_owner === true) {
                    $('#CSChatMessage-'+chat_id).attr('placeholder','');
                    $('#CSChatMessage-'+chat_id).focus();
                }
	   		 } else {
	   			 alert(data.result);
	   		 }
	   	 });
    	return false;
    };

    this.submitModalForm = function(form){
    	var inst = this;
    	$.post(form.attr('action'),form.serialize(), function(data) {
	   		$('#myModal').html(data);
	   	 });
    	return false;
    };

    this.disableChatSoundUser = function(inst)
    {
    	if (inst.find('> i').text() == 'volume_off') {
    		$.get(this.wwwDir+  'user/setsettingajax/chat_message/1');
    		confLH.new_message_sound_user_enabled = 1;
    		inst.find('> i').text('volume_up');
    	} else {
    		$.get(this.wwwDir+  'user/setsettingajax/chat_message/0');
    		confLH.new_message_sound_user_enabled = 0;
    		inst.find('> i').text('volume_off');
    	};

    	if (!!window.postMessage && parent) {
    		if (inst.find('> i').text() == 'volume_off') {
    			parent.postMessage("lhc_ch:s:0", '*');
    		} else {
    			parent.postMessage("lhc_ch:s:1", '*');
    		}
    	};

    	return false;
    };

    this.pendingMessagesToStore = [];

    this.prestartChat = function(timestamp,inst) {

    	if (inst.find('.form-protected').length == 0) {

    			if (inst.attr('lhc-captcha-submitted') != 1) {
    				inst.attr('lhc-captcha-submitted',1);
    				inst.find('input[type="submit"]').attr('disabled','disabled');
    		    	$.getJSON(this.wwwDir + 'captcha/captchastring/form/'+timestamp, function(data) {
    		    		 inst.append('<input type="hidden" value="'+timestamp+'" name="captcha_'+data.result+'" /><input type="hidden" value="'+timestamp+'" name="tscaptcha" /><input type="hidden" class="form-protected" value="1" />');
    		    		 inst.submit();
    		    	});

    		    	var keyUpStarted = inst.attr('key-up-started') == 1;

    		  		if (keyUpStarted == true) {
    		  			jQuery('<div/>', {
    	    			    'class': 'message-row response',
    	    			    text: $('#id_Question').val()
    	    			}).appendTo('#messagesBlock').prepend('<span class="usr-tit vis-tit">'+visitorTitle+'</span>');
    	            	$('#messagesBlock').stop(true,false).animate({ scrollTop: $('#messagesBlock').prop('scrollHeight') }, 500);
    	            	this.pendingMessagesToStore.push($('#id_Question').val());
        	  			$('#id_Question').val('');
    		  		}

    			} else {
    				// That means it's second submit, and that means user pressed enter
    				if ($('#messagesBlock').length > 0) {
    	            	jQuery('<div/>', {
    	    			    'class': 'message-row response',
    	    			    text: $('#id_Question').val()
    	    			}).appendTo('#messagesBlock').prepend('<span class="usr-tit vis-tit">'+visitorTitle+'</span>');
    	            	$('#messagesBlock').stop(true,false).animate({ scrollTop: $('#messagesBlock').prop('scrollHeight') }, 500);
    				};
    	  			this.pendingMessagesToStore.push($('#id_Question').val());
    	  			$('#id_Question').val('');
    			}

		    	return false;
	  	} else {

	  		// Avoid users stupidity if they enable it but form has extra field
	  		if (inst.find('#hasFormExtraField').length == 1) {
	  			return true;
	  		}

	  		if (inst.attr('lhc-form-submitted') != 1) { // Form is not submitted
		  		inst.attr('lhc-form-submitted',1);
		  		var instSelf = this;

		  		var keyUpStarted = inst.attr('key-up-started') == 1;

		  		if (keyUpStarted == true) {
		  			inst.append('<input type="hidden" value="1" name="keyUpStarted" />');
		  		}

		  		$.post(inst.attr('action'),inst.serialize(), function (response) {
		  			var valueQuestion = $('#id_Question').val();
		  			if (sessionStorage) {
		  				try {
		  					sessionStorage.setItem('lhc_ttxt',valueQuestion);
		  				} catch(e) {}
		         	};

		         	var scripts = $('head > script');
		         	var headCurrent =  $('head');
		  			var currentSripts = [];

		         	$('head > script').each( function() {
		         		var script = $(this);
		         		if (script.attr('src') !== undefined) {
		         			currentSripts.push(script.attr('src'));
		         		}
		         	});

		  			$('<div>').html(response).find('> script').each(function(){
		  				var script = $(this);
		  				if (script.attr('src') === undefined) {
		  					headCurrent.append(script);
		  				} else {
		  					if (currentSripts.indexOf(script.attr('src')) == -1) { // Add JS only if it's new
		  						headCurrent.append("<script src=\""+script.attr('src')+"\"></script>");
		  					}
		  				}
		  			});

		  			paramsDocument = "<script>lhinst.addMessagesToStore("+JSON.stringify(instSelf.pendingMessagesToStore)+")</script>";
		         	$('#widget-layout').html($('<div>').html(response).find('#widget-layout').html());
		         	$('#widget-layout-js').html($('<div>').html(response).find('#widget-layout-js').html()+paramsDocument);

	            });

		  		if (keyUpStarted == false) {
		  			$('#id_Question').val('');
		  		}

	  		} else {
	  			if ($('#messagesBlock').length > 0) {
	            	jQuery('<div/>', {
	    			    'class': 'message-row response',
	    			    text: $('#id_Question').val()
	    			}).appendTo('#messagesBlock').prepend('<span class="usr-tit vis-tit">'+visitorTitle+'</span>');
	            	$('#messagesBlock').stop(true,false).animate({ scrollTop: $('#messagesBlock').prop('scrollHeight') }, 500);
				};
	  			this.pendingMessagesToStore.push($('#id_Question').val());
	  			$('#id_Question').val('');
	  		}
	  	}

	  	return false;
    };

    this.addCaptcha = function(timestamp,inst) {
    	if (inst.find('.form-protected').length == 0){
    			 inst.find('input[type="submit"]').attr('disabled','disabled');
		    	 $.getJSON(this.wwwDir + 'captcha/captchastring/form/'+timestamp, function(data) {
		    		 inst.append('<input type="hidden" value="'+timestamp+'" name="captcha_'+data.result+'" /><input type="hidden" value="'+timestamp+'" name="tscaptcha" /><input type="hidden" class="form-protected" value="1" />');
		    		 inst.submit();
		    	 });
		    	 return false;
	   	};

	   	return true;
    };

    this.setSubject = function(inst, chat_id) {
        $('#subject-message-'+chat_id).text('...');
        $.postJSON(this.wwwDir + 'chat/subject/'+chat_id + '/(subject)/' + inst.val() + '/(status)/' + inst.is(':checked'),{'update': true}, function(data) {
            lhinst.updateVoteStatus(chat_id);
            $('#subject-message-'+chat_id).text(data.message);
        });
    }

    this.addCaptchaSubmit = function(timestamp,inst) {
        if (inst.find('.form-protected').length == 0) {
            inst.find('input[type="submit"]').attr('disabled','disabled');
            inst.find('#ChatSendButtonContainer').remove();
            inst.find('#id_Question').attr('readonly','readonly');

            if (typeof formSubmitted !== 'undefined') {
                formSubmitted = true;
            }

            $.getJSON(this.wwwDir + 'captcha/captchastring/form/'+timestamp, function(data) {
                inst.append('<input type="hidden" value="'+timestamp+'" name="captcha_'+data.result+'" /><input type="hidden" value="'+timestamp+'" name="tscaptcha" /><input type="hidden" class="form-protected" value="1" />');

                if ( !! window.FormData) {
                    try {
                        var formData = new FormData(inst[0]);
                        var xhr = new XMLHttpRequest();
                        xhr.addEventListener('readystatechange', function (evt) {
                            var status, text, readyState;
                            try {
                                readyState = evt.target.readyState;
                                text = evt.target.responseText;
                                status = evt.target.status;
                            }
                            catch(e) {
                                 return;
                            }
                            if (readyState == 4 && status == '200' && evt.target.responseText) {
                                var headers = xhr.getResponseHeader("Content-Type");
                                if (headers.indexOf('application/json') == -1) {
                                    $('#widget-content-body').html(evt.target.responseText);
                                } else {
                                    location.replace(jQuery.parseJSON(evt.target.responseText)['location']);
                                }
                            }
                        }, false);
                        var action = inst.attr('action');
                        if (action != '') {
                            xhr.open('POST', action + '/(ajaxmode)/true', true);
                        } else {
                            xhr.open('POST', document.location + '&ajaxmode=true', true);
                        }
                        xhr.send(formData);
                    } catch(e) {
                        return false;
                    }

                } else {
                    inst.submit();
                }
            });
            return false;
        };

        return false;
    };

    this.deleteChatfile = function(file_id){
    	$.postJSON(this.wwwDir + 'file/deletechatfile/' + file_id, function(data){
    		if (data.error == 'false') {
    			$('#file-id-'+file_id).remove();
    		} else {
    			alert(data.result);
    		}
    	});
    };

    this.chooseFile = function () {
        if (document.getElementById('fileupload')) {
            document.getElementById('fileupload').click();
        }
    }

    this.enableFileUpload = function () {
        $.getJSON(this.wwwDir + 'file/fileoptions/' + this.chat_id + '/' + this.hash, function(data){
            $('#ChatMessageContainer .dropdown-menu .flex-row').prepend(data.html);
            data.options.ft_us = new RegExp('(\.|\/)(' +data.options.ft_us + ')$','i');
            lhinst.addFileUserUpload(data.options);
        });
    }

    this.addFileUserUpload = function(data_config) {
    	$('#fileupload').fileupload({
    		url: this.wwwDir + 'file/uploadfile/'+data_config.chat_id+'/'+data_config.hash,
    		dataType: 'json',
    		add: function(e, data) {
    			var uploadErrors = [];
    			var acceptFileTypes = data_config.ft_us;
    			if (!(acceptFileTypes.test(data.originalFiles[0]['type']) || acceptFileTypes.test(data.originalFiles[0]['name']))) {
    				uploadErrors.push(data_config.ft_msg);
    			};
    			if(data.originalFiles[0]['size'] > data_config.fs) {
    				uploadErrors.push(data_config.fs_msg);
    			};
    			if(uploadErrors.length > 0) {
    				alert(uploadErrors.join("\n"));
    			} else {
    				data.submit();
    			};
    		},
    		done: function(e,data) {
				var response = data.response();
				if (response != undefined && response.result != undefined && response.result.error == 'true' && response.result.error_msg != undefined) {
					alert(response.result.error_msg);
				}
    			if (LHCCallbacks.addFileUserUpload) {
    				LHCCallbacks.addFileUserUpload(data_config.chat_id);
    			}
    		},
    		progressall: function (e, data) {
    			var progress = parseInt(data.loaded / data.total * 100, 10);
    			$('#id-operator-typing').css('visibility','visible');
    			$('#id-operator-typing').html(progress+'%');
    		}}).prop('disabled', !$.support.fileInput)
    		.parent().addClass($.support.fileInput ? undefined : 'disabled');
    };


    this.addFileUserUploadOnline = function(data_config,callback) {
    	var _this = this;
    	$('#fileuploadonline').fileupload({
            url: this.wwwDir + 'file/uploadfileonline/'+data_config.online_user_vid,
            dataType: 'json',
            add: function(e, data) {
                var uploadErrors = [];
                var acceptFileTypes = data_config.ft_us;
                if (!(acceptFileTypes.test(data.originalFiles[0]['type']) || acceptFileTypes.test(data.originalFiles[0]['name']))) {
                    uploadErrors.push(data_config.ft_msg);
                };
                if(data.originalFiles[0]['size'] > data_config.fs) {
                    uploadErrors.push(data_config.fs_msg);
                };
                if(uploadErrors.length > 0) {
                    alert(uploadErrors.join("\n"));
                } else {
                    data.submit();
                };
       		},
       		done: function(e,data) {
       			_this.updateOnlineFilesUser(data_config.online_user_vid);
       			if (callback) {
       				callback(data_config.online_user_vid);
       	        };
       		},
            progressall: function (e, data) {
                var progress = parseInt(data.loaded / data.total * 100, 10);
                $('#upload-status-user-online').html(progress+'%');
            }}).prop('disabled', !$.support.fileInput)
            .parent().addClass($.support.fileInput ? undefined : 'disabled');
    };

    this.updateChatFiles = function(chat_id) {
    	$.postJSON(this.wwwDir + 'file/chatfileslist/' + chat_id, function(data){
    		$('#chat-files-list-'+chat_id).html(data.result);
    	});
    };

    this.updateOnlineFiles = function(online_user_id) {
    	$.postJSON(this.wwwDir + 'file/onlinefileslist/' + online_user_id, function(data){
    		$('#online-user-files-list-'+online_user_id).html(data.result);
    	});
    };

    this.updateOnlineFilesUser = function(online_user_vid) {
    	$.postJSON(this.wwwDir + 'file/useronlinefileslist/' + online_user_vid, function(data){
    		$('#user-online-files-list').html(data.result);
    	});
    };

    this.addFileUpload = function(data_config) {
    	$('#fileupload-'+data_config.chat_id).fileupload({
    		url: this.wwwDir + 'file/uploadfileadmin/'+data_config.chat_id,
    		dataType: 'json',
    		add: function(e, data) {
    			var uploadErrors = [];
    			var acceptFileTypes = data_config.ft_op;
    			if(!(acceptFileTypes.test(data.originalFiles[0]['type']) || acceptFileTypes.test(data.originalFiles[0]['name']))) {
    				uploadErrors.push(data_config.ft_msg);
    			};
    			if(data.originalFiles[0]['size'] > data_config.fs) {
    				uploadErrors.push(data_config.fs_msg);
    			};
    			if(uploadErrors.length > 0) {
    				alert(uploadErrors.join("\n"));
    			} else {
    				data.submit();
    			};
    		},
    		done: function(e,data) {
				var response = data.response();
				if (response != undefined && response.result != undefined && response.result.error == 'true' && response.result.error_msg != undefined) {
					alert(response.result.error_msg);
				} else {
					lhinst.updateChatFiles(data_config.chat_id);
				}

				if (LHCCallbacks.addFileUpload) {
    				LHCCallbacks.addFileUpload(data_config.chat_id);
    			}
    		},
    		dropZone: $('#drop-zone-'+data_config.chat_id),
    		pasteZone: $('#CSChatMessage-'+data_config.chat_id),
    		progressall: function (e, data) {
    			var progress = parseInt(data.loaded / data.total * 100, 10);
    			$('#user-is-typing-'+data_config.chat_id).css('visibility','visible');
    			$('#user-is-typing-'+data_config.chat_id).html(progress+'%');
    		}}).prop('disabled', !$.support.fileInput)
    		.parent().addClass($.support.fileInput ? undefined : 'disabled');
    };

    this.addFileUploadOnlineUser = function(data_config, callbackUploaded) {
    	var _this = this;
    	$('#fileupload-online-user-'+data_config.online_user_id).fileupload({
            url: this.wwwDir + 'file/uploadfileadminonlineuser/'+data_config.online_user_id,
            dataType: 'json',
            add: function(e, data) {
                var uploadErrors = [];
                var acceptFileTypes = data_config.ft_op;
                if(!(acceptFileTypes.test(data.originalFiles[0]['type']) || acceptFileTypes.test(data.originalFiles[0]['name']))) {
                    uploadErrors.push(data_config.ft_msg);
                };
                if(data.originalFiles[0]['size'] > data_config.fs) {
                    uploadErrors.push(data_config.fs_msg);
                };
                if(uploadErrors.length > 0) {
                    alert(uploadErrors.join("\n"));
                } else {
                    data.submit();
                };
       		},
       		done: function(e,data) {
       			if (callbackUploaded) {
       				callbackUploaded(data_config.online_user_id);
       	        };
       	        _this.updateOnlineFiles(data_config.online_user_id);
       		},
            dropZone: $('#drop-zone-online-user-'+data_config.online_user_id),
            progressall: function (e, data) {
                var progress = parseInt(data.loaded / data.total * 100, 10);
                $('#upload-status-admin-'+data_config.online_user_id).html(progress+'%');
            }}).prop('disabled', !$.support.fileInput)
            .parent().addClass($.support.fileInput ? undefined : 'disabled');
    };

    this.addExecutionCommand = function(online_user_id,operation) {
    	$.postJSON(this.wwwDir + 'chat/addonlineoperation/' + online_user_id,{'operation':operation}, function(data){
    		if (LHCCallbacks.addExecutionCommand) {
   	        	LHCCallbacks.addExecutionCommand(online_user_id);
   	        };
    	});
    	if (operation == 'lhc_screenshot') {
    		$('#user-screenshot-container').html('').addClass('screenshot-pending');
    		var inst = this;
    		setTimeout(function(){
    			inst.updateScreenshotOnline(online_user_id);
    		},15000);
    	};
    };

    this.addRemoteCommand = function(chat_id,operation) {
    	$.postJSON(this.wwwDir + 'chat/addoperation/' + chat_id,{'operation':operation}, function(data){
    		if (LHCCallbacks.addRemoteCommand) {
    			LHCCallbacks.addRemoteCommand(chat_id);
    		};
			if (data.error == 'true' && data.errors != null) {
				alert(data.errors.join("\n"));
			}
    	});
    	if (operation == 'lhc_screenshot') {
    		$('#user-screenshot-container').html('').addClass('screenshot-pending');
    		var inst = this;
    		setTimeout(function(){
    			inst.updateScreenshot(chat_id);
    		},5000);
    	};
    };

    this.addRemoteOnlineCommand = function(online_user_id,operation) {
    	$.postJSON(this.wwwDir + 'chat/addonlineoperationiframe/' + online_user_id,{'operation':operation}, function(data){
    		if (LHCCallbacks.addRemoteOnlineCommand) {
   	        	LHCCallbacks.addRemoteOnlineCommand(online_user_id);
   	        };
    	});
    };

    this.updateScreenshot = function(chat_id) {
    	$('#user-screenshot-container').html('').addClass('screenshot-pending');
    	$.get(this.wwwDir + 'chat/checkscreenshot/' + chat_id,function(data){
    		$('#user-screenshot-container').html(data);
    		$('#user-screenshot-container').removeClass('screenshot-pending');
    	});
    };

    this.updateScreenshotOnline = function(online_id) {
    	$('#user-screenshot-container').html('').addClass('screenshot-pending');
    	$.get(this.wwwDir + 'chat/checkscreenshotonline/' + online_id,function(data){
    		$('#user-screenshot-container').html(data);
    		$('#user-screenshot-container').removeClass('screenshot-pending');
    	});
    };

    this.eNick = function() {
    	lhc.revealModal({'url':WWW_DIR_JAVASCRIPT+'chat/editnick/'+this.chat_id+'/'+this.hash})
    }

    this.enableVisitorEditor = function()
    {
        $('#ChatMessageContainer').removeClass('hide');
        $('#CSChatMessage').focus();
    }

    this.disableVisitorEditor = function()
    {
        $('#ChatMessageContainer').addClass('hide');
    }

    this.buttonClicked = function(payload, id, btn, notHide) {

        if (btn.attr("data-no-change") == undefined) {
            btn.attr("disabled","disabled");
            btn.prepend("<i class=\"material-icons lhc-spin\">loop</i>");
        }

        var messageBlock = $('#messagesBlock');

        var scrollHeight = messageBlock.prop("scrollHeight");
        messageBlock.stop(true,false).animate({ scrollTop: scrollHeight }, 500);

        this.syncroRequestSend = true;
        clearTimeout(this.userTimeout);

        $.get(this.wwwDir + 'genericbot/buttonclicked/'+this.chat_id+'/'+this.hash,{payload: payload, id : id, processed : (typeof notHide === 'undefined' || notHide == false)},function(data){
            if (typeof notHide === 'undefined' || notHide === false){
                $('.meta-message-'+id).remove();
            }

            var scrollHeight = messageBlock.prop("scrollHeight");
            messageBlock.stop(true,false).animate({ scrollTop: scrollHeight }, 500);
            lhinst.forceBottomScroll = true;
            lhinst.syncroRequestSend = false;
            lhinst.enableVisitorEditor();
            lhinst.syncusercall();
        }).fail(function() {
            lhinst.syncroRequestSend = false;
            lhinst.enableVisitorEditor();
            lhinst.syncusercall();
        });

        lhinst.focusUserText();
    }

    this.editGenericStep = function(step, id) {

        var messageBlock = $('#messagesBlock');

        var scrollHeight = messageBlock.prop("scrollHeight");
        messageBlock.stop(true,false).animate({ scrollTop: scrollHeight }, 500);

        this.syncroRequestSend = true;
        clearTimeout(this.userTimeout);

        $.get(this.wwwDir + 'genericbot/buttonclicked/'+this.chat_id+'/'+this.hash+'/(type)/editgenericstep',{payload : step,id : id},function(data){
            var scrollHeight = messageBlock.prop("scrollHeight");
            messageBlock.stop(true,false).animate({ scrollTop: scrollHeight }, 500);
            lhinst.forceBottomScroll = true;
            lhinst.syncroRequestSend = false;
            lhinst.enableVisitorEditor();
            lhinst.syncusercall();
        }).fail(function() {
            lhinst.syncroRequestSend = false;
            lhinst.enableVisitorEditor();
            lhinst.syncusercall();
        });

        lhinst.focusUserText();
    }

    this.updateTriggerClicked = function(payload, id, btn, notHide) {

        if (btn.attr("data-no-change") == undefined) {
            btn.attr("disabled","disabled");
            btn.prepend("<i class=\"material-icons lhc-spin\">loop</i>");
        }

        var messageBlock = $('#messagesBlock');
        var scrollHeight = messageBlock.prop("scrollHeight");
        messageBlock.stop(true,false).animate({ scrollTop: scrollHeight }, 500);

        this.syncroRequestSend = true;
        clearTimeout(this.userTimeout);

        $.get(this.wwwDir + 'genericbot/buttonclicked/'+this.chat_id+'/'+this.hash+'/(type)/triggerclicked',{payload: payload, id : id, processed : (typeof notHide === 'undefined' || notHide == false)},function(data) {
            if (typeof notHide === 'undefined' || notHide === false){
                $('.meta-message-'+id).remove();
            }

            var scrollHeight = messageBlock.prop("scrollHeight");
            messageBlock.stop(true,false).animate({ scrollTop: scrollHeight }, 500);

            lhinst.forceBottomScroll = true;
            lhinst.syncroRequestSend = false;
            lhinst.enableVisitorEditor();
            lhinst.syncusercall();

        }).fail(function() {
            lhinst.syncroRequestSend = false;
            lhinst.enableVisitorEditor();
            lhinst.syncusercall();
        });

        lhinst.focusUserText();
    }

    this.updateChatClicked = function(payload, id, btn, notHide) {

        if (btn.attr("data-no-change") == undefined) {
            btn.attr("disabled","disabled");
            btn.prepend("<i class=\"material-icons lhc-spin\">loop</i>");
        }

        var messageBlock = $('#messagesBlock');

        var scrollHeight = messageBlock.prop("scrollHeight");
        messageBlock.stop(true,false).animate({ scrollTop: scrollHeight }, 500);

        lhinst.syncroRequestSend = true;
        clearTimeout(this.userTimeout);

        $.get(this.wwwDir + 'genericbot/updatebuttonclicked/'+this.chat_id+'/'+this.hash,{payload: payload, id : id, processed : (typeof notHide === 'undefined' || notHide == false) },function(data){
            if (typeof notHide === 'undefined' || notHide === false){
                $('.meta-message-'+id).remove();
            }

            var scrollHeight = messageBlock.prop("scrollHeight");
            messageBlock.stop(true,false).animate({ scrollTop: scrollHeight }, 500);

            lhinst.forceBottomScroll = true;
            lhinst.syncroRequestSend = false;
            lhinst.enableVisitorEditor();
            lhinst.syncusercall();

        }).fail(function() {
            lhinst.syncroRequestSend = false;
            lhinst.enableVisitorEditor();
            lhinst.syncusercall();
        });
        lhinst.focusUserText();
    }

    this.dropdownClicked = function(id, btn) {

        if (btn.attr("data-no-change") == undefined) {
            btn.attr("disabled","disabled");
            btn.prepend("<i class=\"material-icons lhc-spin\">loop</i>");
        }
        var messageBlock = $('#messagesBlock');

        var scrollHeight = messageBlock.prop("scrollHeight");
        messageBlock.stop(true,false).animate({ scrollTop: scrollHeight }, 500);

        if ($('#generic_list-'+id).val() != '') {
            this.syncroRequestSend = true;
            clearTimeout(this.userTimeout);
            $.get(this.wwwDir + 'genericbot/buttonclicked/'+this.chat_id+'/'+this.hash+'/(type)/valueclicked',{payload: $('#id_generic_list-'+id).val(), id : id},function(data){
                $('.meta-message-'+id).remove();
                var scrollHeight = messageBlock.prop("scrollHeight");
                messageBlock.stop(true,false).animate({ scrollTop: scrollHeight }, 500);

                lhinst.forceBottomScroll = true;
                lhinst.syncroRequestSend = false;
                lhinst.enableVisitorEditor();
                lhinst.syncusercall();
            }).fail(function() {
                lhinst.syncroRequestSend = false;
                lhinst.enableVisitorEditor();
                lhinst.syncusercall();
            });

            lhinst.focusUserText();

        } else {
            alert('Please choose!');
        }
    }

    this.focusUserText = function() {
        $('#CSChatMessage').focus();
    }

    this.delayQueue = [];
    this.delayed = false;
    this.intervalPending = null;


    this.setDelay = function(params) {

        var id = params['id'];
        var duration = params['duration'];
        var delay = params['delay'];
        var untillMessage = params['untill_message'];

        if (delay > 0) {
            $('#msg-'+id).addClass('hide');
        }

        if (untillMessage == true && $('#msg-'+id).nextUntil('message-admin').length > 0) {
            return;
        }

        setTimeout(function () {

            if (lhinst.delayed == false) {

                if (untillMessage == true) {
                    clearInterval(lhinst.intervalPending);
                    lhinst.intervalPending = setInterval(function() {
                        if ($('#msg-'+id).nextUntil('message-admin').length > 0) {
                            lhinst.unhideDelayed(id);
                            $('#messagesBlock > #msg-'+id).remove();
                            clearInterval(lhinst.intervalPending);
                        } else {
                            if (!$('#msg-'+id).hasClass('meta-hider'))
                            {
                                $('#msg-'+id).addClass('meta-hider message-row-typing');
                                $('#msg-'+id).removeClass('hide');
                                $('#msg-'+id+' .msg-body').removeClass('hide');

                                var messageBlock = $('#messagesBlock');

                                var scrollHeight = messageBlock.prop("scrollHeight");
                                messageBlock.find('.meta-auto-hide').hide();
                                messageBlock.find('.message-row').last().find('.meta-auto-hide').show();
                                scrollHeight = messageBlock.prop("scrollHeight");

                                messageBlock.find('.pending-storage').remove();
                                messageBlock.stop(true, false).animate({scrollTop: scrollHeight + 2000}, 500);
                            }
                        }
                    },500);

                } else {
                    lhinst.delayed = true;

                    $('#msg-'+id).addClass('meta-hider message-row-typing').nextUntil('meta-hider').addClass('hide');
                    setTimeout(function () {
                        lhinst.unhideDelayed(id);
                    }, duration * 1000);
                    $('#msg-'+id).removeClass('hide');
                    $('#msg-'+id+' .msg-body').removeClass('hide');

                    if (delay > 0) {
                        var messageBlock = $('#messagesBlock');

                        var scrollHeight = messageBlock.prop("scrollHeight");
                        messageBlock.find('.meta-auto-hide').hide();
                        messageBlock.find('.message-row').last().find('.meta-auto-hide').show();
                        scrollHeight = messageBlock.prop("scrollHeight");

                        messageBlock.find('.pending-storage').remove();
                        messageBlock.stop(true, false).animate({scrollTop: scrollHeight + 2000}, 500);
                    }
                }

            } else {
                lhinst.delayQueue.push({'id' : id, 'delay' : duration});
            }
        },delay*1000);
    }

    this.sendHTML = function (id, options) {
        if (typeof(parent) !== 'undefined' && window.location !== window.parent.location) {
            parent.postMessage('lhc_html_snippet:' + id + ':' + options.type + '_' + options.id, '*');
        }
    }

    this.unhideDelayed = function (id) {

        var msg = $('#messagesBlock > #msg-'+id);
        msg.nextUntil('.meta-hider').removeClass('hide');
        msg.remove();

        var messageBlock = $('#messagesBlock');

        var scrollHeight = messageBlock.prop("scrollHeight");
        messageBlock.find('.meta-auto-hide').hide();
        messageBlock.find('.message-row').last().find('.meta-auto-hide').show();
        scrollHeight = messageBlock.prop("scrollHeight");

        messageBlock.find('.pending-storage').remove();
        messageBlock.stop(true,false).animate({ scrollTop: scrollHeight+2000 }, 500);

        if (this.delayQueue.length > 0) {
            var data = lhinst.delayQueue.pop();
            setTimeout(function () {
                lhinst.unhideDelayed(data.id);
            }, data.delay * 1000);
            $('#msg-'+data.id).removeClass('hide');
            $('#msg-' + data.id + ' .msg-body').removeClass('hide');
        } else {
            lhinst.delayed = false;
        }
    }

    this.gmaps_loading = false;
    this.queue_render = [];

    this.showMessageLocation = function(id,lat,lon) {
        var myLatLng = {lat: lat, lng: lon};

        if (this.gmaps_loaded == true) {

            var map = new google.maps.Map(document.getElementById('msg-location-' + id), {
                zoom: 13,
                center: myLatLng
            });

            var marker = new google.maps.Marker({
                position: myLatLng,
                map: map,
                title: lat+","+lon
            });

        } else {
            if (this.gmaps_loading == false) {
                this.gmaps_loading = true;
                var po = document.createElement('script'); po.type = 'text/javascript';
                po.async = true;
                po.src = 'https://maps.googleapis.com/maps/api/js?key='+confLH.gmaps_api_key+"&callback=chatMapLoaded";
                var s = document.getElementsByTagName('script')[0];
                s.parentNode.insertBefore(po, s);
                lhinst.queue_render.push({'id':id,'lat':lat,'lon':lon});
            } else {
                lhinst.queue_render.push({'id':id,'lat':lat,'lon':lon});
            }
        }
    }
}

function chatMapLoaded()
{
    if (lhinst.queue_render.length > 0){
        lhinst.gmaps_loaded = true;
        var i = lhinst.queue_render.pop();

        var myLatLng = {lat: i.lat, lng: i.lon};

        var map = new google.maps.Map(document.getElementById('msg-location-' + i.id), {
            zoom: 13,
            center: myLatLng
        });

        var marker = new google.maps.Marker({
            position: myLatLng,
            map: map,
            title: i.lat+","+i.lon
        });

        if (lhinst.queue_render.length > 0) {
            chatMapLoaded();
        }
    }
}

var lhinst = new lh();
lhinst.playPreloadSound();

function preloadSound() {
	lhinst.playPreloadSound();
	jQuery(document).off("click", preloadSound);
	jQuery(document).off("touchstart", preloadSound);
}

jQuery(document).on("click", preloadSound);
jQuery(document).on("click", function(){
    lhinst.hidePopover();
});
jQuery(document).on("touchstart", preloadSound);

function gMapsCallback(){

    lhinst.gmaps_loaded = true;

	var $mapCanvas = $('#map_canvas');

	var map = new google.maps.Map($mapCanvas[0], {
        zoom: GeoLocationData.zoom,
        center: new google.maps.LatLng(GeoLocationData.lat, GeoLocationData.lng),
        mapTypeId: google.maps.MapTypeId.ROADMAP,
        disableDefaultUI: true,
        options: {
            zoomControl: true,
            scrollwheel: true,
            streetViewControl: true
        }
    });

	var locationSet = false;
	
	var processing = false;
	var pendingProcess = false;
	var pendingProcessTimeout = false;
		

	google.maps.event.addListener(map, 'idle', showMarkers);
	
	var mapTabSection = $('#map-activator');
		
	function showMarkers() {
	    if ( processing == false) {	    		
	    	if (mapTabSection.hasClass('active')) {
		        processing = true;
	    		$.ajax({
	    			url : WWW_DIR_JAVASCRIPT + 'chat/jsononlineusers'+(parseInt($('#id_department_map_id').val()) > 0 ? '/(department)/'+parseInt($('#id_department_map_id').val()) : '' )+(parseInt($('#maxRows').val()) > 0 ? '/(maxrows)/'+parseInt($('#maxRows').val()) : '' )+(parseInt($('#userTimeout').val()) > 0 ? '/(timeout)/'+parseInt($('#userTimeout').val()) : '' ),
	    			dataType: "json",
	    			error:function(){
	    				clearTimeout(pendingProcessTimeout);
	    				pendingProcessTimeout = setTimeout(function(){
							showMarkers();
						},10000);
	    			},
	    			success : function(response) {
	    				bindMarkers(response);
	    				processing = false;
	    				clearTimeout(pendingProcessTimeout);
	    				if (pendingProcess == true) {
	    				    pendingProcess = false;
	    				    showMarkers();
	    				} else {
	    					pendingProcessTimeout = setTimeout(function(){
	    						showMarkers();
	    					},10000);
	    				}
	    			}
	    		});
    		} else {
    			pendingProcessTimeout = setTimeout(function(){
					showMarkers();
				},10000);
    		}    		
	    } else {
	       pendingProcess = true;
	    }
 	};

 	var markers = [];
 	var markersObjects = [];

 	var infoWindow = new google.maps.InfoWindow({ content: 'Loading...' });

 	function bindMarkers(mapData) {
		$(mapData.result).each(function(i, e) {

		    if ($.inArray(e.Id,markers) == -1) {
    			var latLng = new google.maps.LatLng(e.Latitude, e.Longitude);
    			var marker = new google.maps.Marker({ position: latLng, icon : e.icon, map : map });

    			google.maps.event.addListener(marker, 'click', function() {    			
    				lhc.revealModal({'url':WWW_DIR_JAVASCRIPT+'chat/getonlineuserinfo/'+e.Id})    				
    			});

    			marker.setVisible(true);
    			marker.setAnimation(google.maps.Animation.DROP);
    			markersObjects[e.Id] = marker;
    			markers.push(e.Id);
    			clearTimeout(markersObjects[e.Id].timeOutMarker);

    			markersObjects[e.Id].timeOutMarker = setTimeout(function(){
            		markers.splice($.inArray(e.Id,markers), 1);
            		google.maps.event.clearInstanceListeners(markersObjects[e.Id]);
            		markersObjects[e.Id].setMap(null);
            		markersObjects[e.Id] = null;
            	},parseInt($('#markerTimeout option:selected').val())*1000);

            } else {
            	markersObjects[e.Id].setIcon(e.icon);
            	clearTimeout(markersObjects[e.Id].timeOutMarker);
            	markersObjects[e.Id].timeOutMarker = setTimeout(function(){
            		markers.splice($.inArray(e.Id,markers), 1);
            		google.maps.event.clearInstanceListeners(markersObjects[e.Id]);
            		markersObjects[e.Id].setMap(null);
            		markersObjects[e.Id] = null;
            	},parseInt($('#markerTimeout option:selected').val())*1000);
            }
		});
	};
	
	$('#id_department_map_id').change(function(){
		showMarkers();
		lhinst.changeUserSettingsIndifferent('omap_depid',$(this).val());
	});
	
	$('#markerTimeout').change(function(){
		showMarkers();
		lhinst.changeUserSettingsIndifferent('omap_mtimeout',$(this).val());
	});
	
	$('#map-activator').click(function(){
		setTimeout(function(){
			google.maps.event.trigger(map, 'resize');
			if (locationSet == false) {
				locationSet = true;
				map.setCenter(new google.maps.LatLng(GeoLocationData.lat, GeoLocationData.lng));
			}
		},500);	
		showMarkers();
	});
};

$.fn.makeDropdown = function() {
    var filterInput = this.find('.btn-block-department-filter > input');

    this.click(function(){
        setTimeout(function(){
            filterInput.focus();
        },50);
    })

    this.on("click", "[data-stopPropagation]", function(e) {
        e.stopPropagation();
    })

    var selectedItems = [];

    var _this = this;

    _this.each(function () {
        var selectedItems = $(this).find('.selected-items-filter');
        selectedItems.html('');

        $(this).find('.btn-department-dropdown').attr('data-text',$(this).find('.btn-department-dropdown').text());

        var itemsSelectedCount = 0;
        $(this).find('li input:checked').each(function () {
            selectedItems.prepend('<div class="fs12"><a data-stoppropagation="true" class="delete-item" data-value="'+$(this).val()+'"><i class="material-icons chat-unread">delete</i>' + $(this).parent().text() + "</a></div>");
            itemsSelectedCount++;
        })

        if (itemsSelectedCount > 0) {
            $(this).find('.btn-department-dropdown').text('['+itemsSelectedCount+'] '+$(this).find('.btn-department-dropdown').attr('data-text'));
        }

        var _thisItem = $(this);
        _thisItem.find('li input').change(function() {
            selectedItems.html('');
            var itemsSelectedCount = 0;
            _thisItem.find('li input:checked').each(function () {
                selectedItems.prepend('<div class="fs12"><a data-stoppropagation="true" class="delete-item" data-value="'+$(this).val()+'"><i class="material-icons chat-unread">delete</i>' + $(this).parent().text() + "</a></div>");
                itemsSelectedCount++;
            })

            if (itemsSelectedCount > 0) {
                _thisItem.find('.btn-department-dropdown').text('['+itemsSelectedCount+'] '+_thisItem.find('.btn-department-dropdown').attr('data-text'));
            } else {
                _thisItem.find('.btn-department-dropdown').text(_thisItem.find('.btn-department-dropdown').attr('data-text'));
            }
        });
        $(this).on('click','.delete-item',function () {
            _thisItem.find('input[value='+$(this).attr('data-value')+']').prop('checked',false);
            $(this).parent().remove();

            var itemsSelectedCount = _thisItem.find('li input:checked').length;

            if (itemsSelectedCount > 0) {
                _thisItem.find('.btn-department-dropdown').text('['+itemsSelectedCount+'] '+_thisItem.find('.btn-department-dropdown').attr('data-text'));
            } else {
                _thisItem.find('.btn-department-dropdown').text(_thisItem.find('.btn-department-dropdown').attr('data-text'));
            }
        });
    });


    filterInput.keyup(function(){
        var filter = $(this).val();
        $(this).parent().parent().children('li').each(function(i) {
            if (i > 0) {
                if (!$(this).text().toLowerCase().includes(filter) && filter != ''){
                    $(this).hide();
                } else {
                    $(this).show();
                }
            }
        });
    });
};

var focused = true;
window.onfocus = window.onblur = function(e) {
    focused = (e || event).type === "focus";
    lhinst.focusChanged(focused);
};

window.lhcSelector = null;

/*Helper functions*/
function chatsyncuser()
{
    lhinst.syncusercall();
}

function chatsyncuserpending()
{
    lhinst.chatsyncuserpending();
}

function chatsyncadmin()
{
    lhinst.syncadmincall();
}<|MERGE_RESOLUTION|>--- conflicted
+++ resolved
@@ -573,13 +573,11 @@
         this.addGroupTab(tabs, name, 'gc'+chat_id, background);
     }
 
-<<<<<<< HEAD
     this.startMailChat = function (chat_id, tabs, name, background) {
         this.hideNotification(chat_id,'mail');
         this.addMailTab(tabs, name, 'mc'+chat_id, background);
     }
 
-=======
     this.hideShowAction = function(options) {
         var msg = $('#message-more-'+options['id']);
         if (msg.hasClass('hide')) {
@@ -610,7 +608,7 @@
         });
     }
     
->>>>>>> c7b6005a
+
     this.startChat = function (chat_id,tabs,name,focusTab,position) {
     	    	
     	this.removeBackgroundChat(chat_id);
