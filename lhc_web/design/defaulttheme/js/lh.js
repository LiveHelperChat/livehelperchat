--- conflicted
+++ resolved
@@ -2206,13 +2206,9 @@
 			return ;
 		}
 
-<<<<<<< HEAD
+        ee.emitEvent('angularActionHappened',[{'type': identifier, 'chat_id': chat_id, 'msg' : message, 'nick': nick}]);
+
 		if (confLH.new_chat_sound_enabled == 1 && (confLH.sn_off == 1 || $('#online-offline-user').text() == 'flash_on') && (identifier == 'active_chats' || identifier == 'bot_chats' || identifier == 'pmails' || identifier == 'amails' || identifier == 'transferred_mail' || identifier == 'pending_chat' || identifier == 'transfer_chat' || identifier == 'unread_chat' || identifier == 'pending_transfered')) {
-=======
-        ee.emitEvent('angularActionHappened',[{'type': identifier, 'chat_id': chat_id, 'msg' : message, 'nick': nick}]);
-
-		if (confLH.new_chat_sound_enabled == 1 && (confLH.sn_off == 1 || $('#online-offline-user').text() == 'flash_on') && (identifier == 'active_chats' || identifier == 'bot_chats' || identifier == 'pending_chat' || identifier == 'transfer_chat' || identifier == 'unread_chat' || identifier == 'pending_transfered')) {
->>>>>>> e63a0ca1
 	    	this.soundPlayedTimes = 0;
 	        this.playNewChatAudio(identifier == 'active_chats' ? 'alert' : 'new_chat');
 	    };
