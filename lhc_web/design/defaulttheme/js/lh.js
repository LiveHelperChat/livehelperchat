--- conflicted
+++ resolved
@@ -1746,24 +1746,21 @@
 
 	this.startChatTransfer = function(chat_id,tabs,name,transfer_id, background) {
 		var inst = this;
-	    $.getJSON(this.wwwDir + this.accepttransfer + transfer_id ,{}, function(data){
-
-<<<<<<< HEAD
+	    $.getJSON(this.wwwDir + this.accepttransfer + transfer_id ,{}, function(data) {
+
 	        if (data.scope == 1) {
                 inst.startMailChat(chat_id,tabs,name);
             } else {
-                inst.startChat(chat_id,tabs,name);
-=======
-            if ($('#chat-tab-link-' + chat_id).length == 0) {
-                if (background) {
-                    inst.removeSynchroChat(chat_id);
-                    inst.startChatBackground(chat_id,tabs,name)
+                if ($('#chat-tab-link-' + chat_id).length == 0) {
+                    if (background) {
+                        inst.removeSynchroChat(chat_id);
+                        inst.startChatBackground(chat_id,tabs,name)
+                    } else {
+                        inst.startChat(chat_id,tabs,name);
+                    }
                 } else {
-                    inst.startChat(chat_id,tabs,name);
+                    inst.updateVoteStatus(chat_id);
                 }
-            } else {
-                inst.updateVoteStatus(chat_id);
->>>>>>> 3f61b32e
             }
 
 	    	if (LHCCallbacks.operatorAcceptedTransfer) {
