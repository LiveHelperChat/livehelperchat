function csrfSafeMethod(method) {
    // these HTTP methods do not require CSRF protection
    return (/^(GET|HEAD|OPTIONS|TRACE)$/.test(method));
};

$.ajaxSetup({
    crossDomain: false, // obviates need for sameOrigin test
    cache: false,
    beforeSend: function(xhr, settings) {
        if (!csrfSafeMethod(settings.type)) {
            xhr.setRequestHeader("X-CSRFToken", confLH.csrf_token);
        }
    }
});

$.postJSON = function(url, data, callback) {
	return $.post(url, data, callback, "json");
};

var LHCCallbacks = {};

function lh(){

    this.wwwDir = WWW_DIR_JAVASCRIPT;
    this.addmsgurl = "chat/addmsgadmin/";
    this.addmsgurluser = "chat/addmsguser/";
    this.addmsgurluserchatbox = "chatbox/addmsguser/";
    this.syncuser = "chat/syncuser/";
    this.syncadmin = "chat/syncadmin/";
    this.closechatadmin = "chat/closechatadmin/";
    this.deletechatadmin = "chat/deletechatadmin/";
    this.checkchatstatus = "chat/checkchatstatus/";
    this.syncadmininterfaceurl = "chat/syncadmininterface/";
    this.accepttransfer = "chat/accepttransfer/";
    this.trasnsferuser = "chat/transferuser/";
    this.userclosechaturl = "chat/userclosechat/";
    this.disableremember = false;
    this.operatorTyping = false;
    this.forceBottomScroll = false;
    this.appendSyncArgument = '';
    this.nodeJsMode = false;

    this.gmaps_loaded = false;

    // Disable sync, is used in angular controllers before migration to new JS structure
    this.disableSync = false;
    
    // On chat hash and chat_id is based web user chating. Hash make sure chat security.
    this.chat_id = null;
    this.hash = null;

    this.soundIsPlaying = false;
    this.soundPlayedTimes = 0;
    
    // Used for synchronization for user chat
    this.last_message_id = 0;

    // Is synchronization under progress
    this.isSinchronizing = false;
    
    // is Widget mode
    this.isWidgetMode = false;

    // is Embed mode
    this.isEmbedMode = false;

    this.syncroRequestSend = false;

    this.currentMessageText = '';
    
    this.setWidgetMode = function(status) {
    	this.isWidgetMode = status;
    };

    this.setEmbedMode = function(status) {
    	this.isEmbedMode = status;
    };

    this.setSynchronizationRequestSend = function(status)
    {
        this.syncroRequestSend = status;
    };

    this.setSyncUserURL = function(url) {
    	this.syncuser = url;
    };

    // Chats currently under synchronization
    this.chatsSynchronising = [];
    this.chatsSynchronisingMsg = [];
    
    // Notifications array
    this.notificationsArray = [];

    this.speechHandler = false;
    
    // Block synchronization till message add finished
    this.underMessageAdd = false;


    this.closeWindowOnChatCloseDelete = false;

    this.userTimeout = false;

    this.lastOnlineSyncTimeout = false;

    this.setLastUserMessageID = function(message_id) {
    	this.last_message_id = message_id;
    };

    this.setChatID = function (chat_id){
        this.chat_id = chat_id;
    };

    this.setwwwDir = function (wwwdir){
        this.wwwDir = wwwdir;
    };

    this.setCloseWindowOnEvent = function (value)
    {
    	this.closeWindowOnChatCloseDelete = value;
    };

    this.setDisableRemember = function (value)
    {
        this.disableremember = value;
    };

    this.setSynchronizationStatus = function(status)
    {
        this.underMessageAdd = status;
    };

    this.tabIconContent = 'face';
    this.tabIconClass = 'icon-user-status material-icons icon-user-online';
    
    this.audio = new Audio();
    this.audio.autoplay = 'autoplay';

    this.reloadTab = function(chat_id, tabs, nick)
    {
        $('#ntab-chat-'+chat_id).text(nick);

        if ($('#CSChatMessage-'+chat_id).length != 0){
            $('#CSChatMessage-'+chat_id).unbind('keydown', function(){});
            $('#CSChatMessage-'+chat_id).unbind('keyup', function(){});
        }

        this.removeSynchroChat(chat_id);
        this.removeBackgroundChat(chat_id);
        this.hideNotification(chat_id);
        var inst = this;
        $.get(this.wwwDir +'chat/adminchat/'+chat_id+'/(remember)/true', function(data) {
            $('#chat-id-'+chat_id).html(data);
            $('#CSChatMessage-'+chat_id).focus();
            inst.rememberTab(chat_id);
            inst.addQuateHandler(chat_id);
            inst.loadMainData(chat_id);
            ee.emitEvent('chatTabLoaded', [chat_id]);
        });
    }

    this.loadMainData = function(chat_id) {
        $.getJSON(this.wwwDir + 'chat/loadmaindata/' + chat_id, { }, function(data) {
            $.each(data.items, function( index, dataElement ) {
                var el = $(dataElement.selector);

                if (typeof dataElement.attr !== 'undefined') {
                    $.each(dataElement.attr, function( attr, data ) {
                        el.attr(attr,data);
                    });
                }

                if (typeof dataElement.action !== 'undefined') {
                    if (dataElement.action == 'hide') {
                        el.hide();
                    } else if(dataElement.action == 'show') {
                        el.show();
                    } else if(dataElement.action == 'remove') {
                        el.remove();
                    } else if(dataElement.action == 'click') {
                        el.attr('auto-scroll',1);
                        el.click();
                    }
                }
            });
        }).fail(function() {

        });
    }

    this.getSelectedText = function () {
        var text = '';
        var selection;

        if (window.getSelection) {
            selection = window.getSelection();
            text = selection.toString();
        } else if (document.selection && document.selection.type !== 'Control') {
            selection = document.selection.createRange();
            text = selection.text;
        }

        return {
            selection: selection,
            text: text
        };
    }

    this.popoverShown = false;
    this.popoverShownNow = false
    this.selection = null;

    this.mouseClicked = function (e) {

        selected = e.data.that.getSelectedText();

        $('.popover-copy').popover('dispose');

        if (selected.text.length && (e.data.that.selection === null || e.data.that.selection.text !== selected.text)) {

            e.data.that.selection = selected;

            var quoteParams = {
                placement:'top',
                trigger:'manual',
                animation:false,
                html:true,
                container:'#chat-id-'+e.data.chat_id,
                template : '<div class="popover" role="tooltip"><div class="arrow"></div><div class="popover-body"></div></div>',
                content:'<a href="#" onclick="lhinst.quateSelection('+e.data.chat_id+')"><i class="material-icons">&#xE244;</i>quote</a>'
            }

            ee.emitEvent('quoteAction', [quoteParams,e.data.chat_id]);

            $(this).popover(quoteParams).popover('show');

            $(this).addClass('popover-copy');
            e.data.that.popoverShown = true;
            e.data.that.popoverShownNow = true;
        } else {
            e.data.that.selection = null;
        }
    }

    this.addQuateHandler = function(chat_id)
    {
        this.popoverShown = false;
        $('#messagesBlock-'+chat_id+' .message-row').off('mouseup',lhinst.mouseClicked);
        $('#messagesBlock-'+chat_id+' .message-row').on('mouseup',{chat_id:chat_id, that : this}, lhinst.mouseClicked);
    }

    this.getSelectedTextPlain = function() {
        var textToPaste = this.selection.text.replace(/[\uD7AF\uD7C7-\uD7CA\uD7FC-\uF8FF\uFA6E\uFA6F\uFADA]/g,'');

        textToPaste = textToPaste.replace(/^[0-9]{4}-[0-9]{2}-[0-9]{2} [0-9]{2}:[0-9]{2}:[0-9]{2}(.*)/gm,'');
        textToPaste = textToPaste.replace(/^[0-9]{2}:[0-9]{2}:[0-9]{2}(.*)/gm,'');
        textToPaste = textToPaste.replace(/^\s*\n/gm, "");
        textToPaste = textToPaste.replace(/^ /gm, "");

        return textToPaste;
    }

    this.quateSelection = function (chat_id) {
        $('.popover-copy').popover('dispose');

        var textToPaste = this.getSelectedTextPlain();

        window.textreplace = textToPaste;

        var textArea = $('#CSChatMessage-'+chat_id);
        var textAreaVal = textArea.val().replace(/^\s*\n/g, "");

        textArea.val((textAreaVal != '' ? textAreaVal + '[quote]' + textToPaste + '[/quote]' : '[quote]'+textToPaste+'[/quote]')+"\n").focus();

        var ta = textArea[0];
        var maxrows = 30;
        var lh = ta.clientHeight / ta.rows;
        while (ta.scrollHeight > ta.clientHeight && !window.opera && ta.rows < maxrows) {
            ta.style.overflow = 'hidden';
            ta.rows += 1;
        }
        if (ta.scrollHeight > ta.clientHeight) ta.style.overflow = 'auto';

        this.popoverShown = false;

    };

    this.hidePopover = function () {

        if (this.popoverShownNow === true) {
            this.popoverShownNow = false;
        } else {
            if (this.popoverShown === true) {
                this.popoverShown = false;
                $('.popover-copy').popover('dispose');
            }
        }
    };

    this.addTab = function(tabs, url, name, chat_id, focusTab, position) {    
    	// If tab already exits return
    	if (tabs.find('#chat-tab-link-'+chat_id).length > 0) {
    		return ;
    	}
    	
    	var contentLi = '<li role="presentation" id="chat-tab-li-'+chat_id+'" class="nav-item"><a class="nav-link" href="#chat-id-'+chat_id+'" id="chat-tab-link-'+chat_id+'" aria-controls="chat-id-'+chat_id+'" role="tab" data-toggle="tab"><i id="msg-send-status-'+chat_id+'" class="material-icons send-status-icon icon-user-online">send</i><i id="user-chat-status-'+chat_id+'" class="'+this.tabIconClass+'">'+this.tabIconContent+'</i><span class="ntab" id="ntab-chat-'+chat_id+'">' + name.replace(/</g,'&lt;').replace(/>/g,'&gt;') + '</span><span onclick="return lhinst.removeDialogTab('+chat_id+',$(\'#tabs\'),true)" class="material-icons icon-close-chat">close</span></a></li>';
    	
    	if (typeof position === 'undefined' || parseInt(position) == 0) {
    		tabs.find('> ul').append(contentLi);
    	} else {
    		tabs.find('> ul > li:eq('+ (position - 1)+')').after(contentLi);
    	};
    	
    	$('#chat-tab-link-'+chat_id).click(function() {

            setTimeout(function() {
                $('#CSChatMessage-' + chat_id).focus();
            },2);

    		var inst = $(this);
    		setTimeout(function(){
    			inst.find('.msg-nm').remove();
    			inst.removeClass('has-pm');    			
    			$('#messagesBlock-'+chat_id).stop(true,false).animate({ scrollTop: $('#messagesBlock-'+chat_id).prop('scrollHeight') }, 500);
    			ee.emitEvent('chatTabClicked', [chat_id, inst]);

    		},500);
    	});
    	
    	var hash = window.location.hash.replace('#/','#');	

    	var inst = this;

    	$.get(url, function(data) {
    		if (typeof focusTab === 'undefined' || focusTab === true || hash == '#chat-id-'+chat_id){
	    		tabs.find('> ul > li > a.active').removeClass("active");
	    		tabs.find('> ul > #chat-tab-li-'+chat_id+' > a').addClass("active");
	    		tabs.find('> div.tab-content > div.active').removeClass('active');
	    		tabs.find('> div.tab-content').append('<div role="tabpanel" class="tab-pane active" id="chat-id-'+chat_id+'"></div>'); 
	    		window.location.hash = '#/chat-id-'+chat_id;	
	    	} else {
	    		tabs.find('> div.tab-content').append('<div role="tabpanel" class="tab-pane" id="chat-id-'+chat_id+'"></div>');  
	    	}
    		 		
    		$('#chat-id-'+chat_id).html(data);  
    		$('#CSChatMessage-'+chat_id).focus();

            if (inst.disableremember == false) {
                inst.rememberTab(chat_id);
            }
            inst.addQuateHandler(chat_id);
            inst.loadMainData(chat_id);
            ee.emitEvent('chatTabLoaded', [chat_id]);
    	});
    };

    this.rememberTab = function(chat_id) {
        if (localStorage) {
            try{
                chat_id = parseInt(chat_id);

                var achat_id = localStorage.getItem('achat_id');
                var achat_id_array = new Array();

                if (achat_id !== null) {
                    var achat_id_array = achat_id.split(',').map(Number);
                }

                if (achat_id_array.indexOf(chat_id) === -1) {
                    achat_id_array.push(chat_id);
                }

                localStorage.setItem('achat_id',achat_id_array.join(','));
            } catch (e) {
                console.log(e);
            }
        }
    };
    
    this.forgetChat = function (chat_id) {
        if (localStorage) {
            try {
                chat_id = parseInt(chat_id);

                var achat_id = localStorage.getItem('achat_id');
                var achat_id_array = new Array();

                if (achat_id !== null) {
                    achat_id_array = achat_id.split(',').map(Number);
                }

                if (achat_id_array.indexOf(chat_id) !== -1){
                    achat_id_array.splice(achat_id_array.indexOf(chat_id), 1);
                }

                localStorage.setItem('achat_id',achat_id_array.join(','));
            } catch (e) {
                console.log(e);
            }

        }
    };
    
    this.attachTabNavigator = function() {
    	$('#tabs > ul.nav > li > a').click(function(){
    		$(this).find('.msg-nm').remove();
    		$(this).removeClass('has-pm');
    	});
    };

    this.holdAction = function(chat_id, inst) {

    	var _this  = this;
        $.postJSON(this.wwwDir + 'chat/holdaction/' + chat_id, function(data) {
            if (data.error == false) {

                if (data.hold == true) {
                    inst.addClass('btn-info');
				} else {
                    inst.removeClass('btn-info');
				}

				if (data.msg != '') {
					$('#messagesBlock-'+chat_id).append(data.msg);
					$('#messagesBlock-'+chat_id).stop(true,false).animate({ scrollTop: $("#messagesBlock-"+chat_id).prop("scrollHeight") }, 500);
				}

                _this.syncadmincall();
            } else {
                alert(data.msg);
            }
        });
	},

	this.copyMessages = function(inst) {

        $('#chat-copy-messages').select();
        document.execCommand("copy");

        inst.tooltip({
            trigger: 'click',
            placement: 'top'
        });

        function setTooltip(message) {
            inst.tooltip('hide')
                .attr('data-original-title', message)
                .tooltip('show');
        }

        function hideTooltip() {
            setTimeout(function() {
                inst.tooltip('hide');
            }, 3000);
        }

        setTooltip(inst.attr('data-success'));
        hideTooltip();


        return false;
	},

    this.startChat = function (chat_id,tabs,name,focusTab,position) {
    	    	
    	this.removeBackgroundChat(chat_id);
    	this.hideNotification(chat_id);
    	
        if ( this.chatUnderSynchronization(chat_id) == false ) {        	
        	var focusTabAction = typeof focusTab !== 'undefined' ? focusTab : true;
        	var rememberAppend = this.disableremember == false ? '/(remember)/true' : '';
        	this.addTab(tabs, this.wwwDir +'chat/adminchat/'+chat_id+rememberAppend, name, chat_id, focusTabAction, position);
        	var inst = this;
        	 setTimeout(function(){
     	    	inst.syncadmininterfacestatic();
     	    },1000);
        } else {
        	tabs.find('> ul > li > a.active').removeClass("active");
    		tabs.find('> ul > li#chat-tab-li-'+chat_id+' > a').addClass("active");
    		tabs.find('> div.tab-content > div.active').removeClass('active');
    		tabs.find('> div.tab-content > #chat-id-'+chat_id).addClass('active');  
    		window.location.hash = '#/chat-id-'+chat_id;
        }
        
        ee.emitEvent('chatStartTab', [chat_id]);	
    };

    this.backgroundChats = [];
    
    this.startChatBackground = function (chat_id,tabs,name) {
    	if ( this.chatUnderSynchronization(chat_id) == false ) {  
    		this.backgroundChats.push(parseInt(chat_id));
	    	var rememberAppend = this.disableremember == false ? '/(remember)/true' : '';
	    	this.addTab(tabs, this.wwwDir +'chat/adminchat/'+chat_id+rememberAppend+'/(arg)/background', name, chat_id, false); 
	    	ee.emitEvent('chatStartBackground', [chat_id]);	
	    	return true;
    	}
    	
    	return false;
    };
    
    this.protectCSFR = function()
    {
    	$('a.csfr-required').click(function(){
    		var inst = $(this);
    		if (!inst.attr('data-secured')){
        		inst.attr('href',inst.attr('href')+'/(csfr)/'+confLH.csrf_token);
        		inst.attr('data-secured',1);
        	}
    	});
    };

    this.setChatHash = function (hash)
    {
        this.hash = hash;
    };

    this.addSynchroChat = function (chat_id,message_id)
    {
        this.chatsSynchronising.push(chat_id);
        this.chatsSynchronisingMsg.push(chat_id + ',' +message_id);
        
        if (LHCCallbacks.addSynchroChat) {
        	LHCCallbacks.addSynchroChat(chat_id,message_id);
        }
    };

    this.removeSynchroChat = function (chat_id)
    {
        var j = 0;

        while (j < this.chatsSynchronising.length) {

            if (this.chatsSynchronising[j] == chat_id) {

            this.chatsSynchronising.splice(j, 1);
            this.chatsSynchronisingMsg.splice(j, 1);

            } else { j++; }
        };

        this.forgetChat(chat_id);

        ee.emitEvent('removeSynchroChat', [chat_id]);

        if (LHCCallbacks.removeSynchroChat) {
        	LHCCallbacks.removeSynchroChat(chat_id);
        }

    };

    this.is_typing = false;
    this.typing_timeout = null;
   
    this.operatorTypingCallback = function(chat_id)
    {
    	var www_dir = this.wwwDir;
        var inst = this;
        
        if (inst.is_typing == false) {
            inst.is_typing = true;
            clearTimeout(inst.typing_timeout);
            
            if (inst.nodeJsMode == true) {
            	inst.typing_timeout = setTimeout(function(){inst.typingStoppedOperator(chat_id);},3000);
            	ee.emitEvent('operatorTyping', [{'chat_id':chat_id,'status':true}]);
            } else {                
                $.getJSON(www_dir + 'chat/operatortyping/' + chat_id+'/true',{ }, function(data){
                   inst.typing_timeout = setTimeout(function(){inst.typingStoppedOperator(chat_id);},3000);                   
                   if (LHCCallbacks.initTypingMonitoringAdmin) {
                   		LHCCallbacks.initTypingMonitoringAdmin(chat_id,true);
                   }                   
                }).fail(function(){
                	inst.typing_timeout = setTimeout(function(){inst.typingStoppedOperator(chat_id);},3000);
                });
            }
            
        } else {
             clearTimeout(inst.typing_timeout);
             inst.typing_timeout = setTimeout(function(){inst.typingStoppedOperator(chat_id);},3000);
        }        
    };
    
    this.initTypingMonitoringAdmin = function(chat_id) {
    	var inst = this;
        jQuery('#CSChatMessage-'+chat_id).bind('keyup', function (evt){
        	inst.operatorTypingCallback(chat_id);
        });
    };

    this.remarksTimeout = null;
    
    this.saveRemarks = function(chat_id) {
    	clearTimeout(this.remarksTimeout);
    	
    	$('#remarks-status-'+chat_id).addClass('text-warning');
    	$('#main-user-info-remarks-'+chat_id+' .alert').remove();
    	var inst = this;
    	this.remarksTimeout = setTimeout(function(){
    		$.postJSON(inst.wwwDir + 'chat/saveremarks/' + chat_id,{'data':$('#ChatRemarks-'+chat_id).val()}, function(data){
				if(data.error == 'false') {
					$('#remarks-status-'+chat_id).removeClass('text-warning');
				} else {
					$('#main-user-info-remarks-'+chat_id).prepend(data.result);
				}
    		});
    	},500);    	
    };
    
    this.saveNotes = function(chat_id) {
    	clearTimeout(this.remarksTimeout);    	    	
    	$('#remarks-status-online-'+chat_id).addClass('text-warning');
    	var inst = this;
    	this.remarksTimeout = setTimeout(function(){
    		$.postJSON(inst.wwwDir + 'chat/saveonlinenotes/' + chat_id,{'data':$('#OnlineRemarks-'+chat_id).val()}, function(data){
    			$('#remarks-status-online-'+chat_id).removeClass('text-warning');
            });
    	},500);    	
    };
    
    this.surveyShowed = false;
    
    this.closeWindow  = function() {
    	if (this.survey !== null && this.surveyShowed == false) {
    		this.surveyShowed = true;
    		this.chatClosed();
    	} else {
	    	window.open('','_self','');
	    	window.close();
    	}
    };

    this.typingStoppedOperator = function(chat_id) {
        var inst = this;
        if (inst.is_typing == true){
        	
        	if (lhinst.nodeJsMode  == true) {
        		inst.is_typing = false;
           		ee.emitEvent('operatorTyping', [{'chat_id':chat_id,'status':false}]);
            } else {        	
	            $.getJSON(this.wwwDir + 'chat/operatortyping/' + chat_id+'/false',{ }, function(data){
	                inst.is_typing = false;                
	                if (LHCCallbacks.initTypingMonitoringAdmin) {
	               		LHCCallbacks.initTypingMonitoringAdmin(chat_id,false);
	                };
	            }).fail(function(){
	            	inst.is_typing = false;
	            });
            }
        }
    };

    this.sendemail = function(){    
    	$.postJSON(this.wwwDir + 'chat/sendchat/' + this.chat_id+'/'+this.hash,{csfr_token:confLH.csrf_token, email:$('input[name="UserEmail"]').val()}, function(data){
    		if (data.error == 'false') {
    			$('#myModal').modal('hide');   			
    		} else {
    			$('#user-action .alert-box').remove();
    			$('#user-action').prepend(data.result);    		
    		}
    	});
    };

    this.reopenchat = function(inst){
    	 $.postJSON(this.wwwDir + 'chat/reopenchat/' + inst.attr('data-id'), function(data){
             if (data.error == 'true') {
            	 alert(data.result);
             } else {
            	 $('#action-block-row-'+ inst.attr('data-id')).removeClass('hide');
            	 $('#CSChatMessage-'+inst.attr('data-id')).removeAttr('readonly').focus();
            	 $('#chat-status-text-'+inst.attr('data-id')).text(data.status);
            	 inst.remove();
             }
         });
    };

    this.initTypingMonitoringUser = function(chat_id) {

        var www_dir = this.wwwDir;
        var inst = this;        
        
        try {
	        if (sessionStorage && sessionStorage.getItem('lhc_ttxt') && sessionStorage.getItem('lhc_ttxt') != '') {
	        	jQuery('#CSChatMessage').val(sessionStorage.getItem('lhc_ttxt'));       
	    	}
        } catch(e) {}
        
        jQuery('#CSChatMessage').bind('keyup', function (evt){
        	
        	 if (sessionStorage) {
        		 try {
        			 sessionStorage.setItem('lhc_ttxt',$(this).val());
        		 } catch(e) {}
         	 };
            var element = $(this)[0];
            element.style.height = "5px";
            element.style.height = ((element.scrollHeight)+3)+"px";

            if (inst.is_typing == false) {

                clearTimeout(inst.typing_timeout);

                if (LHCCallbacks.initTypingMonitoringUserInform) {

                	inst.typing_timeout = setTimeout(function(){
                        ee.emitEvent('visitorTypingStopped', [{'chat_id':chat_id,'hash':inst.hash}]);
                    },3000);

                    ee.emitEvent('visitorTyping', [{'chat_id':chat_id,'hash':inst.hash,'status':true,msg:$(this).val()}]);
                } else {

                    inst.is_typing = true;
	                $.postJSON(www_dir + 'chat/usertyping/' + chat_id+'/'+inst.hash+'/true',{msg:$(this).val()}, function(data){
	                   inst.typing_timeout = setTimeout(function(){inst.typingStoppedUser(chat_id);},3000);
	                   
	                   if (LHCCallbacks.initTypingMonitoringUser) {
                           ee.emitEvent('initVisitorTyping', [chat_id,true]);
	                   };
	                   
	                }).fail(function(){
	                	inst.typing_timeout = setTimeout(function(){inst.typingStoppedUser(chat_id);},3000);
	                });
                }
                                
            } else {
                 clearTimeout(inst.typing_timeout);
                 inst.typing_timeout = setTimeout(function(){inst.typingStoppedUser(chat_id);}, 3000);

                 var txtArea = $(this).val();
                 if (inst.currentMessageText != txtArea ) {
                	 if ( Math.abs(inst.currentMessageText.length - txtArea.length) > 6) {
                		 inst.currentMessageText = txtArea;                		 
                		 if (LHCCallbacks.initTypingMonitoringUserInform) {                         	
                                ee.emitEvent('visitorTyping', [{'chat_id':chat_id,'hash':inst.hash,'status':true,msg:$(this).val()}]);
                         } else {                		 
	                		 $.postJSON(www_dir + 'chat/usertyping/' + chat_id+'/'+inst.hash+'/true',{msg:txtArea}, function(data){
	                			 if (LHCCallbacks.initTypingMonitoringUser) {
                                        ee.emitEvent('initVisitorTyping', [chat_id,true]);
	                             };
	                		 });
                		 }
                	 }
                 }
            }
        });
    };

    this.typingStoppedUser = function(chat_id) {
        var inst = this;
        if (inst.is_typing == true){        	
        	if (LHCCallbacks.typingStoppedUserInform) {   
        		inst.is_typing = false;
                ee.emitEvent('visitorTypingStopped', [{'chat_id':chat_id,'hash':this.hash,'status':false}]);
        	} else {
	            $.getJSON(this.wwwDir + 'chat/usertyping/' + chat_id+'/'+this.hash+'/false',{ }, function(data){
	                inst.is_typing = false;
	                if (LHCCallbacks.initTypingMonitoringUser) {
                        ee.emitEvent('initVisitorTyping', [chat_id,false]);
	                };
	            }).fail(function(){
	            	inst.is_typing = false;
	            });
            }
        }
    };

    this.refreshFootPrint = function(inst) {
    	inst.addClass('disabled');
    	$.get(this.wwwDir + 'chat/chatfootprint/' + inst.attr('rel'),{ }, function(data){
    		$('#footprint-'+inst.attr('rel')).html(data);
    		inst.removeClass('disabled');
    	});
    };

    this.makeAbstractRequest = function(chat_id, inst) { 
    	$.get(inst.attr('href'), function(data) {
    		lhinst.syncadmininterfacestatic();	
    		
			if (LHCCallbacks.userRedirectedSurvey) {
	       		LHCCallbacks.userRedirectedSurvey(chat_id);
			};
			
    	});
    	return false;
    };
    
    this.refreshOnlineUserInfo = function(inst) {
    	 inst.addClass('disabled');
    	 $.get(this.wwwDir + 'chat/refreshonlineinfo/' + inst.attr('rel'),{ }, function(data){
    		 $('#online-user-info-'+inst.attr('rel')).html(data);
    		 inst.removeClass('disabled');
         });
    };

    this.processCollapse = function(chat_id)
    {
    	if ($('#chat-main-column-'+chat_id+' .collapse-right').text() == 'chevron_right'){
	    	$('#chat-right-column-'+chat_id).hide();
	    	$('#chat-main-column-'+chat_id).removeClass('col-sm-7').addClass('col-sm-12');
	    	$('#chat-main-column-'+chat_id+' .collapse-right').text('chevron_left');
	    	try {
		    	if (localStorage) {
					localStorage.setItem('lhc_rch',1);				
				}
	    	} catch(e) {}
    	} else {
    		$('#chat-right-column-'+chat_id).show();
	    	$('#chat-main-column-'+chat_id).removeClass('col-sm-12').addClass('col-sm-7');
	    	$('#chat-main-column-'+chat_id+' .collapse-right').text('chevron_right');
	    	
	    	try {
		    	if (localStorage) {
					localStorage.removeItem('lhc_rch');				
				}
	    	} catch(e) {}
    	};
    };

    this.chatUnderSynchronization = function(chat_id)
    {
        var j = 0;

        while (j < this.chatsSynchronising.length) {

            if (this.chatsSynchronising[j] == chat_id) {

            return true;

            } else { j++; }
        }

        return false;
    };

    this.getChatIndex = function(chat_id)
    {
        var j = 0;

        while (j < this.chatsSynchronising.length) {

            if (this.chatsSynchronising[j] == chat_id) {

            return j;

            } else { j++; }
        }

        return false;
    };

    this.updateUserSyncInterface = function(inst,data)
    {
    	try {
	        // If no error
	        if (data.error == 'false')
	        {
	           if (data.blocked != 'true')
	           {
    	            if (data.result != 'false' && data.status == 'true')
    	            {
    	            		var messageBlock = $('#messagesBlock');

    	            		var scrollHeight = messageBlock.prop("scrollHeight");
    	            		var isAtTheBottom = Math.abs((scrollHeight - messageBlock.prop("scrollTop")) - messageBlock.prop("clientHeight"));


                            scrollHeight = messageBlock.prop("scrollHeight");

    	            		messageBlock.find('.pending-storage').remove();
                            messageBlock.append(data.result);

                            messageBlock.find('.meta-auto-hide').hide();
                            messageBlock.find('.message-row').last().find('.meta-auto-hide').show();

	  	                	if (isAtTheBottom < 20 || inst.forceBottomScroll == true) {
                                inst.forceBottomScroll = false;
	  	                		messageBlock.stop(true,false).animate({ scrollTop: scrollHeight+2000 }, 500);
	  	                	}

                			// If one the message owner is not current user play sound
                			if ( confLH.new_message_sound_user_enabled == 1 && data.uw == 'false') {
                			     inst.playNewMessageSound();
                			};

                			if (inst.last_message_id > 0) {
                				if ($('#msg-'+inst.last_message_id).attr('data-op-id') != data.msop || ($('#msg-'+inst.last_message_id+' > .usr-tit').text() !== $('#msg-'+data.message_id+' > .usr-tit').text())) {
                					$('#msg-'+inst.last_message_id).next().addClass('operator-changes');
                				}
                			}

                			// Set last message ID
                			inst.last_message_id = data.message_id;

							if (data.uw == 'false' && inst.isWidgetMode && typeof(parent) !== 'undefined') {
								parent.postMessage('lhc_newopmsg', '*');
							}

                        } else {
    	                if ( data.status != 'true') $('#status-chat').html(data.status);
    	            }

    	            inst.userTimeout = setTimeout(chatsyncuser,confLH.chat_message_sinterval);

    	            if (data.cs == 't') {
        				inst.chatsyncuserpending();
        			}

        			if ( data.ott != '' && data.ott != 'f') {
        				var instStatus = $('#id-operator-typing');
        				instStatus.text(data.ott);
        				instStatus.css('visibility','visible');
        				inst.operatorTyping = true;
        			} else if (data.ott == 'f') {
        				inst.operatorTyping = false;
        			    $('#id-operator-typing').css('visibility','hidden');
        			}

        			// Execute pending operations
        			if (data.op != '') {
        				 inst.executeRemoteCommands(data.op);
        			};


	           } else {
	               $('#status-chat').html(data.status);
	               $('#ChatMessageContainer').remove();
	               $('#ChatSendButtonContainer').remove();
	               $('#id-operator-typing').css('visibility','hidden');
	               inst.operatorTyping = false;

	               // Execute pending operations
	       		   if (typeof data.op !== 'undefined' && data.op != '') {
	       			   inst.executeRemoteCommands(data.op);
	       		   };

	               if (data.closed && data.closed == true) {

	                    ee.emitEvent('chatClosedSyncUser', [inst.chat_id]);
		   			 	if (inst.isWidgetMode && typeof(parent) !== 'undefined' && window.location !== window.parent.location) {
		   			 		 parent.postMessage('lhc_chat_closed' + (typeof data.closed_arg !== 'undefined' ? ':'+data.closed_arg : ''), '*');
		   				} else {
                            if (typeof data.closed_arg !== 'undefined'){
                                inst.parseCloseArgs(data.closed_arg.split(':'));
                            };
		   					inst.chatClosed();
		   				}
	               }
	           }
	        };
        } catch(err) {
        	inst.userTimeout = setTimeout(chatsyncuser,confLH.chat_message_sinterval);
        };

        inst.syncroRequestSend = false;
    };

    this.parseCloseArgs = function (args) {
        var tt = args.length/2;
        for (i = 0; i < tt; i++) {
            var argument = args[i*2];
            var value = args[(i*2)+1];
            if (argument == 'survey_id') {
                this.survey = value;
            }
        }
    };

    this.chatClosed = function() {
    	if (this.survey !== null) {
    		var modeWindow = this.isWidgetMode == true ? '/(mode)/widget' : '';
		    var operatorTyping = this.operatorTyping == true ? '/(ot)/t' : '';
		    var themeWindow = this.theme !== null ? '/(theme)/'+this.theme : '';
		    var modeEmbed = this.isEmbedMode == true ? '/(modeembed)/embed' : '';
		    var fillType = this.isWidgetMode == true ? 'fillwidget' : 'fill';
		    var explicitClose =  this.explicitClose == true ? '/(eclose)/t' : '';
		    document.location.replace(this.wwwDir + 'survey/'+fillType+'/(survey)/' + this.survey + '/(chatid)/' +this.chat_id + '/(hash)/'+ this.hash + modeWindow + operatorTyping + themeWindow + modeEmbed + explicitClose);
		    return true;
    	}

    	return false;
    };

    this.executeRemoteCommands = function(operations)
    {
    	 var inst = this;
    	 $.each(operations,function(i,item) {
			 	 if (item.indexOf('lhinst.') != -1) { // Internal operation
			 		eval(item);
			 	 } else if (inst.isWidgetMode) {
			 		 parent.postMessage(item, '*');
				 } else if (window.opener) {
					 window.opener.postMessage(item, '*');
				 };
		 });
    };

    this.syncusercall = function()
	{
	    var inst = this;
	    if (this.syncroRequestSend == false)
        {
		    clearTimeout(this.userTimeout);
		    this.syncroRequestSend = true;
		    var modeWindow = this.isWidgetMode == true ? '/(mode)/widget' : '';
		    var operatorTyping = this.operatorTyping == true ? '/(ot)/t' : '';
		    var themeWindow = this.theme !== null ? '/(theme)/'+this.theme : '';
		    var modeEmbed = this.isEmbedMode == true ? '/(modeembed)/embed' : '';

		    $.getJSON(this.wwwDir + this.syncuser + this.chat_id + '/'+ this.last_message_id + '/' + this.hash + modeWindow + operatorTyping + themeWindow + modeEmbed ,{ }, function(data){

		    	inst.updateUserSyncInterface(inst,data);

		        if (LHCCallbacks.syncusercall) {
	        		LHCCallbacks.syncusercall(inst,data);
	        	};

	        	ee.emitEvent('syncUserCall', [inst,data]);

	    	}).fail(function(){
	    		inst.syncroRequestSend = false;
	    		inst.userTimeout = setTimeout(chatsyncuser,confLH.chat_message_sinterval);
	    	});
	    }
	};

	this.scheduleSync = function() {
		this.syncroRequestSend = false;
        clearTimeout(this.userTimeout);
		this.userTimeout = setTimeout(chatsyncuser,confLH.chat_message_sinterval);
	};

	this.closeActiveChatDialog = function(chat_id, tabs, hidetab)
	{
	    var that = this;

	    $.postJSON(this.wwwDir + this.closechatadmin + chat_id, function (data) {

	        if (data.error == false) {

                if ($('#CSChatMessage-'+chat_id).length != 0) {
                    $('#CSChatMessage-'+chat_id).unbind('keydown', function(){});
                    $('#CSChatMessage-'+chat_id).unbind('keyup', function(){});
                };

                if (!!window.postMessage && window.opener) {
                    window.opener.postMessage("lhc_ch:chatclosed:"+chat_id, '*');
                };

                if (hidetab == true) {

                    var location = that.smartTabFocus(tabs, chat_id);

                    setTimeout(function() {
                        window.location.hash =  location;
                    },500);

                    if (that.closeWindowOnChatCloseDelete == true)
                    {
                        window.close();
                    }
                };

                if (LHCCallbacks.chatClosedCallback) {
                    LHCCallbacks.chatClosedCallback(chat_id);
                };

                that.removeSynchroChat(chat_id);
                that.syncadmininterfacestatic();

            } else {
	            alert(data.result);
            }

        }).fail(function(jqXHR, textStatus, errorThrown) {
            console.dir(jqXHR);
            alert('postJSON request failed! ' + textStatus + ':' + errorThrown + ':' + jqXHR.responseText);
        });
	};

	this.smartTabFocus = function(tabs, chat_id) {
		var index = tabs.find('> ul > #chat-tab-li-'+chat_id).index();
    	tabs.find('> ul > #chat-tab-li-'+chat_id).remove();
    	tabs.find('#chat-id-'+chat_id).remove();
    	var linkTab = tabs.find('> ul > li:eq('+ (index - 1)+')');

    	if (linkTab.attr('id') !== undefined){
    		var link = linkTab.find('> a');
    	} else {
    		linkTabRight = tabs.find('> ul > li:eq('+ (index)+')');
    		if (linkTabRight.length > 0) {
    			var link = linkTabRight.find('> a');
    		} else {
    			var link = linkTab.find('> a');
    		}
    	}

    	if (!tabs.find('> ul > li > a.active').length) {
    		link.tab('show');

    		if (link.attr('id') !== undefined) {
        		var new_chat_id = link.attr('href').replace('#chat-id-','');
        		this.removeBackgroundChat(new_chat_id);
        		this.hideNotification(new_chat_id);
        		ee.emitEvent('chatTabFocused', [new_chat_id]);
        	}
    	}

    	if (link.attr('href') !== undefined) {
            return link.attr('href').replace('#','#/');
        } else {
    	    return '#';
        }
	};

	this.startChatCloseTabNewWindow = function(chat_id, tabs, name)
	{
		window.open(this.wwwDir + 'chat/single/'+chat_id,'chatwindow-chat-id-'+chat_id,"menubar=1,resizable=1,width=800,height=650");

    	this.smartTabFocus(tabs, chat_id);

        if (this.closeWindowOnChatCloseDelete == true)
        {
            window.close();
        };

        this.removeSynchroChat(chat_id);
	    this.syncadmininterfacestatic();

	    return false;
	};

	this.removeDialogTab = function(chat_id, tabs, hidetab)
	{
	    if ($('#CSChatMessage-'+chat_id).length != 0){
	    	$('#CSChatMessage-'+chat_id).unbind('keydown', function(){});
	       $('#CSChatMessage-'+chat_id).unbind('keyup', function(){});
	    }

	    this.removeSynchroChat(chat_id);

	    if (hidetab == true) {

	    	var location = this.smartTabFocus(tabs, chat_id);

	    	setTimeout(function() {
	    		window.location.hash = location;
	    	},500);

	        if (this.closeWindowOnChatCloseDelete == true)
	        {
	            window.close();
	        };
	    };


	    this.syncadmininterfacestatic();
	};

	this.removeActiveDialogTag = function(tabs) {

		/* @todo add removement of current active tab */

        if (this.closeWindowOnChatCloseDelete == true)
        {
            window.close();
        };
	};

	this.deleteChat = function(chat_id, tabs, hidetab)
	{
        if (confirm(confLH.transLation.delete_confirm)) {

            var that = this;

            $.postJSON(this.wwwDir + this.deletechatadmin + chat_id, function(data){
                if (data.error == true) {
                    alert(data.result);
                } else {

                    if ($('#CSChatMessage-'+chat_id).length != 0){
                        $('#CSChatMessage-'+chat_id).unbind('keydown', function(){});
                        $('#CSChatMessage-'+chat_id).unbind('keyup', function(){});
                    }

                    if (hidetab == true) {

                        var location = that.smartTabFocus(tabs, chat_id);

                        setTimeout(function() {
                            window.location.hash = location;
                        },500);

                        if (that.closeWindowOnChatCloseDelete == true)
                        {
                            window.close();
                        }
                    };

                    if (LHCCallbacks.chatDeletedCallback) {
                        LHCCallbacks.chatDeletedCallback(chat_id);
                    };

                    that.syncadmininterfacestatic();
                    that.removeSynchroChat(chat_id);
                }
            }).fail(function(jqXHR, textStatus, errorThrown) {
                console.dir(jqXHR);
                alert('getJSON request failed! ' + textStatus + ':' + errorThrown + ':' + jqXHR.responseText);
            });
        }
	};

	this.rejectPendingChat = function(chat_id, tabs)
	{
	    var that = this;
	    $.postJSON(this.wwwDir + this.deletechatadmin + chat_id ,{}, function(data){
            that.syncadmininterfacestatic();
	    }).fail(function(jqXHR, textStatus, errorThrown) {
            console.dir(jqXHR);
            alert('getJSON request failed! ' + textStatus + ':' + errorThrown + ':' + jqXHR.responseText);
        });
	};

	this.startChatNewWindow = function(chat_id,name)
	{
	    window.open(this.wwwDir + 'chat/single/'+chat_id,'chatwindow-chat-id-'+chat_id,"menubar=1,resizable=1,width=800,height=650").focus();
	    var inst = this;
	    setTimeout(function(){
	    	inst.syncadmininterfacestatic();
	    },1000);

        ee.emitEvent('chatStartOpenWindow', [chat_id]);
	};

    this.startChatNewWindowArchive = function(archive_id, chat_id,name)
    {
        window.open(this.wwwDir + 'chatarchive/viewarchivedchat/' + archive_id + '/' + chat_id + '/(mode)/popup','chatwindow-chat-id-'+chat_id,"menubar=1,resizable=1,width=800,height=650").focus();
        ee.emitEvent('chatStartOpenWindowArchive', [archive_id, chat_id]);
    };

	this.startCoBrowse = function(chat_id)
	{
		window.open(this.wwwDir + 'cobrowse/browse/'+chat_id,'chatwindow-cobrowse-chat-id-'+chat_id,"menubar=1,resizable=1,width=800,height=650").focus();
		return false;
	};

	this.speechToText = function(chat_id)
	{
		if (this.speechHandler == false)
		{
			this.speechHandler = new LHCSpeechToText();
		}

		this.speechHandler.listen({'chat_id':chat_id});

	};

	this.startChatTransfer = function(chat_id,tabs,name,transfer_id){
		var inst = this;
	    $.getJSON(this.wwwDir + this.accepttransfer + transfer_id ,{}, function(data){
	    	inst.startChat(chat_id,tabs,name);

	    	if (LHCCallbacks.operatorAcceptedTransfer) {
	       		LHCCallbacks.operatorAcceptedTransfer(chat_id);
	    	};

	    }).fail(function(){
	    	inst.startChat(chat_id,tabs,name);
	    });
	};

	this.startChatNewWindowTransfer = function(chat_id,name,transfer_id)
	{
		$.getJSON(this.wwwDir + this.accepttransfer + transfer_id ,{}, function(data){
			if (LHCCallbacks.operatorAcceptedTransfer) {
	       		LHCCallbacks.operatorAcceptedTransfer(chat_id);
	    	};
		});
		return this.startChatNewWindow(chat_id,name);
	};

	this.startChatNewWindowTransferByTransfer = function(chat_id, nt)
	{
		var inst = this;
		$.ajax({
	        type: "GET",
	        url: this.wwwDir + this.accepttransfer + chat_id+'/(mode)/chat',
	        cache: false,
	        dataType: 'json'
	    }).done(function(data){

	    	if ($('#tabs').length > 0) {
    			window.focus();
    			inst.startChat(data.chat_id, $('#tabs'), nt);
    		} else {
    			inst.startChatNewWindow(data.chat_id,'');
    		}

	    	if (LHCCallbacks.operatorAcceptedTransfer) {
	       		LHCCallbacks.operatorAcceptedTransfer(data.chat_id);
	    	};
	    });

	    this.syncadmininterfacestatic();
        return false;
	};

	this.blockUser = function(chat_id,msg) {
		if (typeof msg === 'undefined' || confirm(msg)) {
			$.postJSON(this.wwwDir + 'chat/blockuser/' + chat_id,{}, function(data){
				alert(data.msg);
			});
		}
	};

	this.switchLang = function(form,lang){
		var languageAppend = '<input type="hidden" value="'+lang+'" name="switchLang" />';
		form.append(languageAppend);
		form.submit();

		return false;
	};

	this.sendLinkToMail = function( embed_code,file_id) {
		var val = window.parent.$('#MailMessage').val();
		window.parent.$('#MailMessage').val(((val != '') ? val+"\n" : val)+embed_code);
		$('#embed-button-'+file_id).addClass('btn-success');
	};

	this.sendLinkToEditor = function(chat_id, embed_code,file_id) {
		var val = window.parent.$('#CSChatMessage-'+chat_id).val();
		window.parent.$('#CSChatMessage-'+chat_id).val(((val != '') ? val+"\n" : val)+embed_code);
		$('#embed-button-'+file_id).addClass('btn-success');
	};

	this.sendLinkToGeneralEditor = function(embed_code,file_id) {
	    var editor = window.parent.$('.embed-into');
		var val = editor.val();
        editor.val(((val != '') ? val+"\n" : val)+embed_code);
		$('#embed-button-'+file_id).addClass('btn-success');
	};

	this.hideTransferModal = function(chat_id)
	{
		var inst = this;

        setTimeout(function(){
            $('#myModal').modal('hide');
            if ($('#tabs').length > 0) {
                inst.removeDialogTab(chat_id,$('#tabs'),true)
            }
        },1000);
	};

	this.transferChat = function(chat_id)
	{
        var inst = this;

		var user_id = $('[name=TransferTo'+chat_id+']:checked').val();

		$.postJSON(this.wwwDir + this.trasnsferuser + chat_id + '/' + user_id ,{'type':'user'}, function(data){
			if (data.error == 'false') {
				$('#transfer-block-'+data.chat_id).html(data.result);
                inst.hideTransferModal(chat_id);
			};
		});
	};

	this.changeOwner = function(chat_id) {
        var inst = this;
        var user_id = $('#id_new_user_id').val();
        $.postJSON(this.wwwDir + this.trasnsferuser + chat_id + '/' + user_id, {'type':'change_owner'}, function(data){
            if (data.error == 'false') {
                $('#transfer-block-'+data.chat_id).html(data.result);
                inst.hideTransferModal(chat_id);
            };
        });
    };

	this.chooseSurvey = function(chat_id)
	{
		var survey_id = $('[name=SurveyItem'+chat_id+']:checked').val();

		$.postJSON(this.wwwDir + "survey/choosesurvey/" + chat_id + '/' + survey_id, function(data){
			if (data.error == 'false') {
				$('#survey-block-'+data.chat_id).html(data.result);
			};
		});
	};

	this.redirectContact = function(chat_id,message){
		if (typeof message === 'undefined' || confirm(message)){
			$.postJSON(this.wwwDir + 'chat/redirectcontact/' + chat_id, function(data){
				lhinst.syncadmininterfacestatic();
				if (LHCCallbacks.userRedirectedContact) {
		       		LHCCallbacks.userRedirectedContact(chat_id);
				};
			});
		}
	};

	this.redirectToURL = function(chat_id,trans) {
		var url = prompt(trans, "");
		if (url != null) {
			lhinst.addRemoteCommand(chat_id,'lhc_chat_redirect:'+url.replace(new RegExp(':','g'),'__SPLIT__'));
		}
	};

	this.redirectToURLOnline = function(online_user_id,trans) {
		var url = prompt(trans, "");
		if (url != null) {
			lhinst.addRemoteOnlineCommand(online_user_id,'lhc_chat_redirect:'+url.replace(new RegExp(':','g'),'__SPLIT__'));
			lhinst.addExecutionCommand(online_user_id,'lhc_cobrowse_multi_command__lhc_chat_redirect:'+url.replace(new RegExp(':','g'),'__SPLIT__'));
		}
	};

	this.transferChatDep = function(chat_id)
	{
		var inst = this;
	    var user_id = $('[name=DepartamentID'+chat_id+']:checked').val();
	    $.postJSON(this.wwwDir + this.trasnsferuser + chat_id + '/' + user_id ,{'type':'dep'}, function(data){
	        if (data.error == 'false') {
	        	$('#transfer-block-'+data.chat_id).html(data.result);
                inst.hideTransferModal(chat_id);
	        };
	    });
	};

	this.chatTabsOpen = function ()
	{
	    window.open(this.wwwDir + 'chat/chattabs/','chatwindows',"menubar=1,resizable=1,width=800,height=650");
	    return false;
	};

	this.userclosedchat = function()
	{
		if (LHCCallbacks.userleftchatNotification) {
	       		LHCCallbacks.userleftchatNotification(this.chat_id);
	    };

	    $.ajax({
	        type: "GET",
	        url: this.wwwDir + this.userclosechaturl + this.chat_id + '/' + this.hash,
	        cache: false
	    });
	};

	this.userclosedchatembed = function()
	{
	    if (!!window.postMessage && typeof(parent) !== 'undefined' && window.location !== window.parent.location) {
	    	parent.postMessage("lhc_chat_closed_explicit", '*');
	    } else {
	    	if (this.chatClosed() == false) {
				window.close();
			}
	    }
	};

	this.continueChatFromSurvey = function(survey_id)
	{
		if (this.isWidgetMode && typeof(parent) !== 'undefined' && window.location !== window.parent.location) {
			$.postJSON(this.wwwDir + "survey/backtochat/" + this.chat_id + '/' + this.hash + '/' + survey_id , function(data){
				 parent.postMessage('lhc_continue_chat', '*');
		    });
		} else {
			this.chatClosed();
		}

		return false;
	}

	this.explicitClose = false;

	this.explicitChatCloseByUser = function()
	{
		this.explicitClose = true;

		if (this.isWidgetMode && typeof(parent) !== 'undefined' && window.location !== window.parent.location) {
	 		 parent.postMessage('lhc_chat_closed_explicit', '*');
		} else {
			if (this.chatClosed() == false) {
				window.close();
			}
		}
		return false;
	};

	this.restoreWidget = function(hash){
		 if (!!window.postMessage && window.opener) {
 	    	window.opener.postMessage("lhc_ch:hash:"+hash, '*');
 	    	window.opener.postMessage("lhc_ch:hash_resume:"+hash, '*');
 	    	window.opener.postMessage("lhc_open_restore", '*');
 	    	window.close();
 	    };
	};

	this.userclosedchatandbrowser = function()
	{
		if (LHCCallbacks.userleftchatNotification) {
	   		LHCCallbacks.userleftchatNotification(this.chat_id);
	    };

		$.get(this.wwwDir + this.userclosechaturl + this.chat_id + '/' + this.hash + '/(eclose)/t',function(data){
			lhinst.closeWindow();
	    });
	};

	this.sendCannedMessage = function(chat_id,link_inst)
	{
		if ($('#id_CannedMessage-'+chat_id).val() > 0) {
			link_inst.addClass('secondary');
			var delayMiliseconds = parseInt($('#id_CannedMessage-'+chat_id).find(':selected').attr('data-delay'))*1000;
			var www_dir = this.wwwDir;
			var inst  = this;
			if (inst.is_typing == false) {
	            inst.is_typing = true;
	            clearTimeout(inst.typing_timeout);

	            if (LHCCallbacks.initTypingMonitoringAdminInform) {
               		LHCCallbacks.initTypingMonitoringAdminInform({'chat_id':chat_id,'status':true});
                };

	            $.getJSON(www_dir + 'chat/operatortyping/' + chat_id+'/true',{ }, function(data){
	               if (LHCCallbacks.initTypingMonitoringAdmin) {
                   		LHCCallbacks.initTypingMonitoringAdmin(chat_id,true);
                   };

	               inst.typing_timeout = setTimeout(function(){inst.typingStoppedOperator(chat_id);link_inst.removeClass('secondary');},(delayMiliseconds > 3000 ? delayMiliseconds : 3000));
	            }).fail(function(){
	            	inst.typing_timeout = setTimeout(function(){inst.typingStoppedOperator(chat_id);},3000);
	            });
	        } else {
	             clearTimeout(inst.typing_timeout);
	             inst.typing_timeout = setTimeout(function(){inst.typingStoppedOperator(chat_id);},3000);
	             link_inst.removeClass('secondary');
	        };
	        if (delayMiliseconds > 0) {
	        	setTimeout(function(){
	        		var pdata = {
		    				msg	: $('#id_CannedMessage-'+chat_id).find(':selected').attr('data-msg')
		    		};
		    		$('#CSChatMessage-'+chat_id).val('');
		    		$.postJSON(www_dir + inst.addmsgurl + chat_id, pdata , function(data){
		    			if (LHCCallbacks.addmsgadmin) {
		            		LHCCallbacks.addmsgadmin(chat_id);
		            	};
		            	ee.emitEvent('chatAddMsgAdmin', [chat_id]);
		    			lhinst.syncadmincall();
		    			return true;
		    		});
	        	},delayMiliseconds);
	        } else {
	        	var pdata = {
	    				msg	: $('#id_CannedMessage-'+chat_id).find(':selected').attr('data-msg')
	    		};
	    		$('#CSChatMessage-'+chat_id).val('');
	    		$.postJSON(this.wwwDir + this.addmsgurl + chat_id, pdata , function(data){
	    			if (LHCCallbacks.addmsgadmin) {
	            		LHCCallbacks.addmsgadmin(chat_id);
	            	};
	            	ee.emitEvent('chatAddMsgAdmin', [chat_id]);
	    			lhinst.syncadmincall();
	    			return true;
	    		});
	        }
		};
		return false;
	};

	this.voteAction = function(inst) {

		var chat_id = this.chat_id;

		$.postJSON(this.wwwDir + 'chat/voteaction/' + this.chat_id + '/' + this.hash + '/' + inst.attr('data-id') ,{}, function(data){
			if (data.error == 'false')
	        {
				if (LHCCallbacks.uservoted) {
            		LHCCallbacks.uservoted(chat_id);
            	};

				if (data.status == 0) {
					$('.up-vote-action').removeClass('up-voted');
					$('.down-vote-action').removeClass('down-voted');
				} else if (data.status == 1) {
					$('.up-vote-action').addClass('up-voted');
					$('.down-vote-action').removeClass('down-voted');
				} else if (data.status == 2) {
					$('.up-vote-action').removeClass('up-voted');
					$('.down-vote-action').addClass('down-voted');
				}
	        }
    	});
	};

	this.theme = null;

	this.checkChatStatusTimeout = null;

<<<<<<< HEAD
=======
	this.chatStatus = null;

>>>>>>> 7d544760
	this.chatsyncuserpending = function ()
	{
		var modeWindow = this.isWidgetMode == true ? '/(mode)/widget' : '';
		var themeWindow = this.theme !== null ? '/(theme)/'+this.theme : '';

		clearTimeout(this.checkChatStatusTimeout);

		var inst = this;
	    $.getJSON(this.wwwDir + this.checkchatstatus + this.chat_id + '/' + this.hash + modeWindow + themeWindow,{}, function(data) {

            ee.emitEvent('checkChatStatus', [inst.chat_id, data]);

            inst.chatStatus = data.status; 

	        // If no error
	        if (data.error == 'false')
	        {
	            if (data.activated == 'false')
	            {
	               if (data.result != 'false')
	               {
	                   $('#status-chat').html(data.result);
	               }

	               if (data.ru != '') {
	            	   document.location.replace(data.ru);
	               }

                    inst.checkChatStatusTimeout = setTimeout(chatsyncuserpending,confLH.chat_message_sinterval);

	            } else {
	            	$('#status-chat').html(data.result);

	            	 if (data.closed && data.closed == true) {
                        ee.emitEvent('chatClosedCheckStatus', [inst.chat_id]);
		   			 	if (inst.isWidgetMode && typeof(parent) !== 'undefined' && window.location !== window.parent.location) {
		   			 		 parent.postMessage('lhc_chat_closed', '*');
		   				} else {
		   					inst.chatClosed();
		   				}
	            	 }
	            }
	        }
    	}).fail(function(){
    		setTimeout(chatsyncuserpending,confLH.chat_message_sinterval);
    	});
	};

	this.setTheme = function(theme_id) {
		this.theme = theme_id;
	};

	this.survey = null;

	this.setSurvey = function(survey_id) {
		this.survey = survey_id;
	};

	this.isBlinking = false;

	this.startBlinking = function(){
		if (this.isBlinking == false) {
        	var inst = this;
            var newExcitingAlerts = (function () {
            	  var oldTitle = document.title;
            	  var msg = "!!! "+document.title;
            	  var timeoutId;
            	  var blink = function() { document.title = document.title == msg ? ' ' : msg; };
            	  var clear = function() {
            	    clearInterval(timeoutId);
            	    document.title = oldTitle;
            	    window.onmousemove = null;
            	    timeoutId = null;
            	    inst.isBlinking = false;
            	  };
            	  return function () {
            	    if (!timeoutId) {
            	      timeoutId = setInterval(blink, 1000);
            	      window.onmousemove = clear;
            	    }
            	  };
            }());
            newExcitingAlerts();
            this.isBlinking = true;
        };
	};

	this.playNewMessageSound = function() {

	    if (Modernizr.audio) {
    	    this.audio.src = Modernizr.audio.ogg ? WWW_DIR_JAVASCRIPT_FILES + '/new_message.ogg' :
                        Modernizr.audio.mp3 ? WWW_DIR_JAVASCRIPT_FILES + '/new_message.mp3' : WWW_DIR_JAVASCRIPT_FILES + '/new_message.wav';
    	    this.audio.load();
	    };

	    if(!$("textarea[name=ChatMessage]").is(":focus")) {
	    	this.startBlinking();
    	};
	};

	this.playInvitationSound = function() {
		if (Modernizr.audio) {
    	    this.audio.src = Modernizr.audio.ogg ? WWW_DIR_JAVASCRIPT_FILES + '/invitation.ogg' :
                        Modernizr.audio.mp3 ? WWW_DIR_JAVASCRIPT_FILES + '/invitation.mp3' : WWW_DIR_JAVASCRIPT_FILES + '/invitation.wav';
    	    this.audio.load();
	    }
	};

	this.playPreloadSound = function() {
		if (Modernizr.audio) {
			this.audio.src = Modernizr.audio.ogg ? WWW_DIR_JAVASCRIPT_FILES + '/silence.ogg' :
				Modernizr.audio.mp3 ? WWW_DIR_JAVASCRIPT_FILES + '/silence.mp3' : WWW_DIR_JAVASCRIPT_FILES + '/silence.wav';
            this.audio.load();
	    }
	};

	this.loadPreviousMessages = function (inst) {
        $.getJSON(this.wwwDir + 'chat/loadpreviousmessages/' + inst.attr('chat-id') + '/' + inst.attr('message-id') + '/(initial)/' + inst.attr('data-initial'), function(data) {
            if (data.error == false) {

                inst.attr('data-initial',0);

                var msg = $('#messagesBlock-'+inst.attr('chat-original-id'));
                msg.prepend(data.result);

                if (inst.attr('auto-scroll') == 1) {
                    inst.attr('auto-scroll',0);
                    msg.stop(true,false).animate({ scrollTop: msg.prop('scrollHeight') }, 500);
                }

                if (data.has_messages == true) {
                    inst.attr('message-id', data.message_id);
                    inst.attr('chat-id',data.chat_id);
                } else {
                    inst.remove();
                }
            }
        });
    };

	this.hidenicknamesstatus = null;

    this.syncadmincall = function()
	{
	    if (this.chatsSynchronising.length > 0)
	    {
	        if (this.underMessageAdd == false && this.syncroRequestSend == false)
	        {
	            this.syncroRequestSend = true;

        	    $.postJSON(this.wwwDir + this.syncadmin ,{ 'chats[]': this.chatsSynchronisingMsg }, function(data){

                    if (typeof data.error_url !== 'undefined') {
                        document.location.replace(data.error_url);
                    }

        	    	try {
	        	        // If no error
	        	        if (data.error == 'false')
	        	        {
	        	            if (data.result != 'false')
	        	            {
	        	            	var playSound = false

	        	                $.each(data.result,function(i,item) {

	        	                	  var messageBlock = $('#messagesBlock-'+item.chat_id);
	        	                	  var scrollHeight = messageBlock.prop("scrollHeight");
	        	                	  var isAtTheBottom = Math.abs((scrollHeight - messageBlock.prop("scrollTop")) - messageBlock.prop("clientHeight"));

	        	                	  messageBlock.find('.pending-storage').remove();
	        	                	  messageBlock.append(item.content);

	        	                	  lhinst.addQuateHandler(item.chat_id);

	        	                	  if (isAtTheBottom < 20) {
	        	                		  messageBlock.stop(true,false).animate({ scrollTop: scrollHeight }, 500);
	        	                	  }

	        		                  lhinst.updateChatLastMessageID(item.chat_id,item.message_id);

	        		                  var mainElement = $('#chat-tab-link-'+item.chat_id);

	        		                  if (!mainElement.hasClass('active')) {
	        		                	  if (mainElement.find('span.msg-nm').length > 0) {
	        		                		  var totalMsg = (parseInt(mainElement.find('span.msg-nm').attr('rel')) + item.mn);
	        		                		  mainElement.find('span.msg-nm').html(' (' + totalMsg + ')' ).attr('rel',totalMsg);
	        		                	  } else {
	        		                		  mainElement.append('<span rel="'+item.mn+'" class="msg-nm"> ('+item.mn+')</span>');
	        		                		  mainElement.addClass('has-pm');
	        		                	  }
	        		                  }

	        		                  if (playSound == false && data.uw == 'false' && (typeof item.ignore === 'undefined' || typeof item.ignore === false))
                                      {
                                          playSound = true;
                                      }

	        		                  if ( confLH.new_message_browser_notification == 1 && data.uw == 'false' && (typeof item.ignore === 'undefined' || typeof item.ignore === false)) {
	        		                	  lhinst.showNewMessageNotification(item.chat_id,item.msg,item.nck);
	  	                			  };

	  	                			  if (item.msfrom > 0) {
	  	                				if ($('#msg-'+item.msfrom).attr('data-op-id') != item.msop) {
	  	                					$('#msg-'+item.msfrom).next().addClass('operator-changes');
	  	                				}
	  	                			  }

	  	                			  ee.emitEvent('eventSyncAdmin', [item,i]);
	                            });

	                            if ( confLH.new_message_sound_admin_enabled == 1  && data.uw == 'false' && playSound == true) {
	                            	lhinst.playNewMessageSound();
	                            };

	        	            };

	        	            if (data.result_status != 'false')
	        	            {
	        	            	var groupTabs = $('#group-chats-status').hasClass('chat-active');

	        	                $.each(data.result_status,function(i,item) {

	        	                      if (item.tp == 'true') {
	                                      $('#user-is-typing-'+item.chat_id).html(item.tx).css('visibility','visible');
	        	                      } else {
                                          if (lhinst.nodeJsMode == false) {
                                              $('#user-is-typing-'+item.chat_id).css('visibility','hidden');
                                          }
	        	                      };

                                      $('#last-msg-chat-'+item.chat_id).text(item.lmsg);

	        	                      var userChatStatus = $('#user-chat-status-'+item.chat_id);

	        	                      var wasOnline = userChatStatus.hasClass('icon-user-online');

	        	                      $('#chat-duration-'+item.chat_id).text(item.cdur);

									  userChatStatus.removeClass('icon-user-online icon-user-away icon-user-pageview');
	        	                      $('#msg-send-status-'+item.chat_id).removeClass('icon-user-online icon-user-offline');

	        	                      if (item.us == 0) {
                                          userChatStatus.addClass('icon-user-online');
	        	                      } else if (item.us == 2) {
                                          userChatStatus.addClass('icon-user-away');
	        	                      } else if (item.us == 3) {
                                          userChatStatus.addClass('icon-user-pageview');
	        	                      }

                                    if (groupTabs == true) {
                                        if (wasOnline == true && item.us != 0 || (lhinst.hidenicknamesstatus != groupTabs && item.us != 0)) {
                                            $('#ntab-chat-' + item.chat_id).hide();
                                        } else if (wasOnline == false && item.us == 0 || (lhinst.hidenicknamesstatus != groupTabs && item.us == 0)) {
                                            $('#ntab-chat-' + item.chat_id).show();
                                        }
                                    } else if (lhinst.hidenicknamesstatus != groupTabs) {
                                        $('#ntab-chat-' + item.chat_id).show();
									}

	        	                      var statusel = $('#chat-id-'+item.chat_id +'-mds');

	        	                      if (statusel.attr('data-chat-status') != item.cs || statusel.attr('data-chat-user') != item.co)
                                      {
                                          lhinst.updateVoteStatus(item.chat_id);
                                      }

	        	                      if (item.um == 1) {
	        	                    	  statusel.removeClass('chat-active');
	        	                    	  statusel.addClass('chat-unread');
	        	                    	  $('#msg-send-status-'+item.chat_id).addClass('icon-user-offline');
	  	                			  } else {
	  	                				  $('#msg-send-status-'+item.chat_id).addClass('icon-user-online');
	  	                				  statusel.removeClass('chat-unread');
	  	                				  statusel.addClass('chat-active');
	  	                			  }

	        	                      if (item.lp !== false) {
	        	                    	  statusel.attr('title',item.lp+' s.');
	        	                      } else {
	        	                    	  statusel.attr('title','');
	        	                      }

	        	                      if (typeof item.oad != 'undefined') {
	        	                    	  eval(item.oad);
	        	                      };

	                            });
	        	            };

                            lhinst.hidenicknamesstatus = groupTabs;

                            clearTimeout(lhinst.userTimeout);
	        	            lhinst.userTimeout = setTimeout(chatsyncadmin,confLH.chat_message_sinterval);
	        	        };
        	    	} catch (err) {
                        clearTimeout(lhinst.userTimeout);
        	    		lhinst.userTimeout = setTimeout(chatsyncadmin,confLH.chat_message_sinterval);
					};

        	        //Allow another request to send check for messages
        	        lhinst.setSynchronizationRequestSend(false);

        	        if (LHCCallbacks.syncadmincall) {
    	        		LHCCallbacks.syncadmincall(lhinst,data);
    	        	};


            	}).fail(function(){
                    clearTimeout(lhinst.userTimeout);
            		lhinst.userTimeout = setTimeout(chatsyncadmin,confLH.chat_message_sinterval);
            		lhinst.setSynchronizationRequestSend(false);
            	});
	        } else {
                clearTimeout(lhinst.userTimeout);
	        	lhinst.userTimeout = setTimeout(chatsyncadmin,confLH.chat_message_sinterval);
	        }

	    } else {
	        this.isSinchronizing = false;
	    }
	};

	this.updateVoteStatus = function(chat_id) {
		$.getJSON(this.wwwDir + 'chat/updatechatstatus/'+chat_id ,{ }, function(data){
			$('#main-user-info-tab-'+chat_id).html(data.result);

            $('#messagesBlock-'+chat_id+' span.vis-tit').each(function(i) {
                var cache = $(this).children();
                $(this).text(' '+data.nick).prepend(cache);
            });

            $('#ntab-chat-'+chat_id).text(data.nick);

            ee.emitEvent('chatTabInfoReload', [chat_id]);
		});
	};

	this.updateChatLastMessageID = function(chat_id,message_id)
	{
	    this.chatsSynchronisingMsg[this.getChatIndex(chat_id)] = chat_id+','+message_id;
	};

	this.requestNotificationPermission = function() {
		if (window.webkitNotifications) {
			window.webkitNotifications.requestPermission();
		} else if(window.Notification){
			Notification.requestPermission(function(permission){});
		} else {
			alert('Notification API in your browser is not supported.');
		}
	};

	this.playNewChatAudio = function() {
		clearTimeout(this.soundIsPlaying);
		this.soundPlayedTimes++;
		if (Modernizr.audio) {

			this.audio.src = Modernizr.audio.ogg ? WWW_DIR_JAVASCRIPT_FILES + '/new_chat.ogg' :
                        Modernizr.audio.mp3 ? WWW_DIR_JAVASCRIPT_FILES + '/new_chat.mp3' : WWW_DIR_JAVASCRIPT_FILES + '/new_chat.wav';
			this.audio.load();

            if (confLH.repeat_sound > this.soundPlayedTimes) {
            	var inst = this;
            	this.soundIsPlaying = setTimeout(function(){inst.playNewChatAudio();},confLH.repeat_sound_delay*1000);
            }
	    };
	};

	this.focusChanged = function(status){
		if (confLH.new_message_browser_notification == 1 && status == true){
			if (window.webkitNotifications || window.Notification) {
				var inst = this;
				$.each(this.chatsSynchronising, function( index, chat_id ) {
					if (typeof inst.notificationsArrayMessages[chat_id] !== 'undefined') {
						if (window.webkitNotifications) {
							inst.notificationsArrayMessages[chat_id].cancel();
						} else {
							inst.notificationsArrayMessages[chat_id].close();
						}

						delete inst.notificationsArrayMessages[chat_id];
					}
				});
			}
		}

		// If it's customer chat make sure sync is running.
		if (parseInt(this.chat_id) > 0) {
            this.scheduleSync();
        }
	};

	this.notificationsArrayMessages = [];

	this.showNewMessageNotification = function(chat_id,message,nick) {
		try {

		if (window.Notification && focused == false && window.Notification.permission == 'granted') {
				if (typeof this.notificationsArrayMessages[chat_id] !== 'undefined') {
					this.notificationsArrayMessages[chat_id].close();
					delete this.notificationsArrayMessages[chat_id];
				};

  				var notification = new Notification(nick, { icon: WWW_DIR_JAVASCRIPT_FILES_NOTIFICATION + '/notification.png', body: message });
  				var _that = this;

  				notification.onclick = function () {
  					window.focus();
	    	        notification.close();
	    	        delete _that.notificationsArrayMessages[chat_id];
	    	    };

	    	    notification.onclose = function() {
	    	    	if (typeof _that.notificationsArrayMessages[chat_id] !== 'undefined') {
	    				delete _that.notificationsArrayMessages[chat_id];
	    			};
	    	    };

	    	    this.notificationsArrayMessages[chat_id] = notification;
	    	    this.scheduleNewMessageClose(notification,chat_id);
		  }
		} catch(err) {
        	console.log(err);
        };
	};

	this.scheduleNewMessageClose = function(notification, chat_id) {
		var _that = this;
		setTimeout(function() {
			if (window.webkitNotifications) {
				notification.cancel();
			} else {
				notification.close();
			};

			if (typeof _that.notificationsArrayMessages[chat_id] !== 'undefined') {
				delete _that.notificationsArrayMessages[chat_id];
			};

		},10*1000);
	};

	this.playSoundNewAction = function(identifier,chat_id,nick,message,nt) {

		if (this.backgroundChats.indexOf(parseInt(chat_id)) != -1) {
			return ;
		}

		if (confLH.new_chat_sound_enabled == 1 && (confLH.sn_off == 1 || $('#online-offline-user').text() == 'flash_on') && (identifier == 'pending_chat' || identifier == 'transfer_chat' || identifier == 'unread_chat' || identifier == 'pending_transfered')) {
	    	this.soundPlayedTimes = 0;
	        this.playNewChatAudio();
	    };

	    if(!$("textarea[name=ChatMessage]").is(":focus") && (confLH.sn_off == 1 || $('#online-offline-user').text() == 'flash_on') && (identifier == 'pending_chat' || identifier == 'transfer_chat' || identifier == 'unread_chat' || identifier == 'pending_transfered')) {
	    	this.startBlinking();
    	};

	    var inst = this;

	    if ( (identifier == 'pending_chat' || identifier == 'transfer_chat' || identifier == 'unread_chat' || identifier == 'pending_transfered') && (confLH.sn_off == 1 || $('#online-offline-user').text() == 'flash_on') && window.Notification && window.Notification.permission == 'granted') {

			var notification = new Notification(nick, { icon: WWW_DIR_JAVASCRIPT_FILES_NOTIFICATION + '/notification.png', body: message, requireInteraction : true });

			notification.onclick = function () {
    	    	if (identifier == 'pending_chat' || identifier == 'unread_chat' || identifier == 'pending_transfered') {
    	    		if ($('#tabs').length > 0) {
    	    			window.focus();
    	    			inst.startChat(chat_id, $('#tabs'), nt);
    	    		} else {
    	    			inst.startChatNewWindow(chat_id,'ChatRequest');
    	    		}
    	    	} else {
    	    		inst.startChatNewWindowTransferByTransfer(chat_id, nt);
    	    	};
    	        notification.close();
    	    };

    	    if (identifier != 'pending_transfered') {
    	    	if (this.notificationsArray[chat_id] !== 'undefined') {
    	    		 notification.close();
    	    	}

    	    	this.notificationsArray[chat_id] = notification;
			};
	    };

        if (identifier == 'transfer_chat' && confLH.show_alert_transfer == 1) {
            if (confirm(confLH.transLation.transfered + "\n\n" + message)) {
                inst.startChatNewWindowTransferByTransfer(chat_id, nt);
			}
        }


	    if (confLH.show_alert == 1) {
    		if (confirm(confLH.transLation.new_chat+"\n\n"+message)) {
    			if (identifier == 'pending_chat' || identifier == 'unread_chat' || identifier == 'pending_transfered') {
    	    		if ($('#tabs').length > 0) {
    	    			window.focus();
    	    			inst.startChat(chat_id, $('#tabs'), nt);
    	    		} else {
    	    			inst.startChatNewWindow(chat_id,'ChatRequest');
    	    		}
    	    	} else {
    	    		inst.startChatNewWindowTransferByTransfer(chat_id, nt);
    	    	};
    		};
	    };
	};

	this.syncadmininterfacestatic = function()
	{
		try {
			var lhcController = angular.element('body').scope();
			lhcController.loadChatList();
		} catch(err) {
        	//
        };
	};

	this.addingUserMessage = false;
	this.addUserMessageQueue = [];
	this.addDelayedTimeout = null;

	this.addmsgadmin = function (chat_id)
	{
		var textArea = $("#CSChatMessage-"+chat_id);

		if (textArea.is("[readonly]")) {
			return;
		}

		var pdata = {
				msg	: textArea.val()
		};

		if (this.speechHandler !== false) {
			this.speechHandler.messageSend();
		};

		textArea.val('');

		if (textArea.hasClass('edit-mode')) {

			pdata.msgid = textArea.attr('data-msgid');

			$.postJSON(this.wwwDir + 'chat/updatemsg/' + chat_id, pdata , function(data){
				if (data.error == 'f') {
					textArea.removeClass('edit-mode');
					textArea.removeAttr('data-msgid');
					$('#msg-'+pdata.msgid).replaceWith(data.msg);

					if (LHCCallbacks.addmsgadmin) {
		        		LHCCallbacks.addmsgadmin(chat_id);
		        	};

		        	ee.emitEvent('chatAddMsgAdmin', [chat_id]);

					return true;
				}
			});

		} else {

			var inst = this;

			var messagesBlock = $('#messagesBlock-'+chat_id);

            messagesBlock.append("<div class=\"message-row message-admin pending-storage\"><div class=\"msg-body\">" + $("<div>").text(pdata.msg).html() + "</div></div>");

			messagesBlock.stop(true,false).animate({ scrollTop: messagesBlock.prop('scrollHeight') }, 500);

			if (this.addingUserMessage == false && this.addUserMessageQueue.length == 0)
			{
				this.addingUserMessage = true;

				$.postJSON(this.wwwDir + this.addmsgurl + chat_id, pdata , function(data){

					if (LHCCallbacks.addmsgadmin) {
		        		LHCCallbacks.addmsgadmin(chat_id);
		        	};

		        	ee.emitEvent('chatAddMsgAdmin', [chat_id]);

		        	if (data.r != '') {
	            		$('#messagesBlock-'+chat_id).append(data.r);
		                $('#messagesBlock-'+chat_id).stop(true,false).animate({ scrollTop: $("#messagesBlock-"+chat_id).prop("scrollHeight") }, 500);
	            	};

		        	if (data.hold_removed === true) {
                        $('#hold-action-'+chat_id).removeClass('btn-info');
					} else if (data.hold_added === true) {
                        $('#hold-action-'+chat_id).addClass('btn-info');
					}

					lhinst.syncadmincall();

					inst.addingUserMessage = false;

					return true;
				}).fail(function(respose) {
                    var escaped = '<div style="margin:10px 10px 30px 10px;" class="alert alert-warning" role="alert">' + $("<div>").text('Invalid response - ' + respose.responseText).html() + '</div>';
                    $('#messagesBlock-'+chat_id).append(escaped);
					inst.addUserMessageQueue.push({'pdata':pdata,'url':inst.wwwDir + inst.addmsgurl + chat_id,'chat_id':chat_id,'retries':0});
		        	clearTimeout(inst.addDelayedTimeout);
		        	inst.addDelayedTimeout = setTimeout(function(){
		        		inst.addDelayedMessageAdmin();
		        	},50);
		        	inst.addingUserMessage = false;
		    	});

			} else {
				this.addUserMessageQueue.push({'pdata':pdata,'url':this.wwwDir + this.addmsgurl + chat_id,'chat_id':chat_id,'retries':0});
	        	clearTimeout(this.addDelayedTimeout);
	        	this.addDelayedTimeout = setTimeout(function(){
	        		inst.addDelayedMessageAdmin();
	        	},50);
			}
		}
	};

	this.addDelayedMessageAdmin = function()
    {
    	var inst = this;

    	if (this.addingUserMessage == false) {

    		if (this.addUserMessageQueue.length > 0)
    		{
	    		var elementAdd = this.addUserMessageQueue.shift();
	    		this.addingUserMessage = true;

                elementAdd.retries = elementAdd.retries + 1;

		        $.postJSON(elementAdd.url, elementAdd.pdata , function(data) {

		        	if (LHCCallbacks.addmsgadmin) {
		        		LHCCallbacks.addmsgadmin(elementAdd.chat_id);
		        	};

		        	ee.emitEvent('chatAddMsgAdmin', [elementAdd.chat_id]);

		        	if (data.r != '') {
	            		$('#messagesBlock-'+elementAdd.chat_id).append(data.r);
		                $('#messagesBlock-'+elementAdd.chat_id).animate({ scrollTop: $("#messagesBlock-"+elementAdd.chat_id).prop("scrollHeight") }, 500);
	            	};

	            	lhinst.syncadmincall();

		        	inst.addingUserMessage = false;

		        	// There is still pending messages, add them
		        	if (inst.addUserMessageQueue.length > 0) {
		        		clearTimeout(inst.addDelayedTimeout);
		            	inst.addDelayedMessageAdmin();
		        	}

				}).fail(function(respose) {

                    var escaped = '<div style="margin:10px 10px 30px 10px;" class="alert alert-warning" role="alert">' + $("<div>").text('Invalid response - ' + respose.responseText).html() + '</div>';
                    $('#messagesBlock-'+elementAdd.chat_id).append(escaped);

                    if (elementAdd.retries < 2) {
                        inst.addUserMessageQueue.unshift(elementAdd);
                        inst.addingUserMessage = false;
                        clearTimeout(inst.addDelayedTimeout);
                        inst.addDelayedTimeout = setTimeout(function(){
                            inst.addDelayedMessageAdmin();
                        }, 500);
                    }

				});
    		}

    	} else {
    		clearTimeout(this.addDelayedTimeout);
        	this.addDelayedTimeout = setTimeout(function(){
        		inst.addDelayedMessageAdmin();
        	},50);
    	}
    }

	this.editPrevious = function(chat_id) {
		var textArea = $('#CSChatMessage-'+chat_id);
		if (textArea.val() == '') {
			$.getJSON(this.wwwDir + 'chat/editprevious/'+chat_id, function(data){
				if (data.error == 'f') {
					textArea.val(data.msg);
					textArea.attr('data-msgid',data.id);
					textArea.addClass('edit-mode');
					$('#msg-'+data.id).addClass('edit-mode');
					if (LHCCallbacks.editPrevious) {
						LHCCallbacks.editPrevious(chat_id, data);
					}
				}
			});
		}
	};

	this.editPreviousUser = function() {
		var textArea = $('#CSChatMessage');
		if (textArea.val() == '') {
			$.getJSON(this.wwwDir + 'chat/editprevioususer/'+this.chat_id + '/' + this.hash, function(data){
				if (data.error == 'f'){
					textArea.val(data.msg);
					textArea.attr('data-msgid',data.id);
					textArea.addClass('edit-mode');
					$('#msg-'+data.id).addClass('edit-mode');
					if (LHCCallbacks.editPreviousUser) {
						LHCCallbacks.editPreviousUser(data);
					}
				}
			});
		}
	};

	this.afterAdminChatInit = function (chat_id) {
		if (LHCCallbacks.afterAdminChatInit) {
			LHCCallbacks.afterAdminChatInit(chat_id);
		}
	};

	this.afterUserChatInit = function () {
		if (LHCCallbacks.afterUserChatInit) {
			LHCCallbacks.afterUserChatInit();
		}
	};

	this.afterChatWidgetInit = function () {
		if (LHCCallbacks.afterChatWidgetInit) {
			LHCCallbacks.afterChatWidgetInit();
		};
	};

    this.getInputSelection = function(elem) {
        if (typeof elem != "undefined") {
            s = elem[0].selectionStart;
            e = elem[0].selectionEnd;
            return elem.val().substring(s, e);
        } else {
            return '';
        }
    }

	this.handleBBCode = function(inst) {
        var str = $(inst.attr('data-selector')).val();
        var selection = this.getInputSelection($(inst.attr('data-selector')));

        var bbcodeend = typeof inst.attr("data-bbcode-end") !== 'undefined' ?  inst.attr("data-bbcode-end") : inst.attr("data-bbcode");

        if (selection.length > 0) {
            $(inst.attr('data-selector')).val(str.replace(selection, "[" + inst.attr("data-bbcode") + "]" + selection + "[/" + bbcodeend + "]"));
        } else {
            $(inst.attr('data-selector')).val(str + "[" + inst.attr("data-bbcode") + "]" + "[/" + bbcodeend + "]");
        }
        return false;
    }

	this.addAdminChatFinished = function(chat_id, last_message_id, arg) {

		var _that = this;

		var $textarea = jQuery('#CSChatMessage-'+chat_id);

		var cannedMessageSuggest = new LHCCannedMessageAutoSuggest({'chat_id': chat_id,'uppercase_enabled': confLH.auto_uppercase});

		var colorPickerDom = document.getElementById('color-picker-chat-' + chat_id);

		if (colorPickerDom !== null) {
            var colorP = new ColorPicker({
                dom: document.getElementById('color-picker-chat-' + chat_id),
                value: '#0F0'
            });

            colorP.addEventListener('change', function (colorItem) {
                $('#color-apply-'+chat_id).attr('data-bbcode','color='+colorP.getValue('hex'));
            });

            $('.downdown-menu-color-'+chat_id).on('click', function (e) {
                if ($(this).parent().is(".show")) {
                    var target = $(e.target);
                    if (target.hasClass("keepopen") || target.parents(".keepopen").length){
                        return false;
                    } else {
                        return true;
                    }
                }
            });

            $('.downdown-menu-color-'+chat_id+' .color-item').on('click',function () {
                colorP.setValue($(this).attr('data-color'));
            });
        }

		$textarea.bind('keydown', 'return', function (evt){
				_that.addmsgadmin(chat_id);
				ee.emitEvent('afterAdminMessageSent',[chat_id]);
				$textarea[0].rows = 2;
				return false;
		});

		$textarea.bind('keyup', 'up', function (evt){
			_that.editPrevious(chat_id);
		});

		$textarea.bind('keyup', function (evt){
			var ta = $textarea[0];
			var maxrows = 30;
			var lh = ta.clientHeight / ta.rows;
			while (ta.scrollHeight > ta.clientHeight && !window.opera && ta.rows < maxrows) {
				ta.style.overflow = 'hidden';
				ta.rows += 1;
			}
			if (ta.scrollHeight > ta.clientHeight) ta.style.overflow = 'auto';
		});

		// Resize by user
		$messageBlock = $('#messagesBlock-'+chat_id);

		$messageBlock.css('height',this.getLocalValue('lhc_mheight',confLH.defaultm_hegiht));

		$messageBlock.data('resized',false);
		$messageBlock.data('y', $messageBlock.outerHeight());

		$messageBlock.bind('mouseup mousemove',function(event) {
			  var $this = jQuery(this);

		      if ($this.outerHeight() != $this.data('y')) {
		    	   if ($this.data('resized') == false) {
		    		   $this.css('height','1px');
		    		   $this.data('resized',true)
		    	   }

		    	   if (this.resize_timeout) {
		    		   clearTimeout(this.resize_timeout);
		    	   }

		    	   this.resize_timeout = setTimeout(function(){
		    		   _that.setLocalValue('lhc_mheight', $this.outerHeight());
		    		   $this.data('y', $this.outerHeight());
		    	   },100);
		      }
		});

		this.initTypingMonitoringAdmin(chat_id);

		this.afterAdminChatInit(chat_id);

		this.addSynchroChat(chat_id,last_message_id);

		$('#messagesBlock-'+chat_id).animate({ scrollTop: $('#messagesBlock-'+chat_id).prop('scrollHeight') }, 1000);

		// Start synchronisation
		this.startSyncAdmin();

		jQuery('#id_CannedMessageSearch-'+chat_id).keyup(function(evt) {

			if ($(this).val() != '') {
				jQuery('#id_CannedMessage-'+chat_id).attr('size',10);
			} else {
				jQuery('#id_CannedMessage-'+chat_id).removeAttr('size');
			}

			var q = $(this).val();
			$.getJSON(_that.wwwDir + 'chat/getcannedfiltered/' + chat_id, {q: q}, function(data) {
                 if (data.error == false) {
                	 $('#id_CannedMessage-'+chat_id).html(data.result);

                	 if (q != '') {
                		 var options = $('#id_CannedMessage-'+chat_id).find('option');
                		 if (options.length > 1) {
                			 $(options[1]).attr('selected','selected');
                		 }
                	 }
                 }
            });
		});

		// Hide notification only if chat was not started in background
		if (arg === null || typeof arg !== 'object' || arg.indexOf('background') === -1) {
			this.hideNotification(chat_id);
		} else {
			$('#chat-tab-link-'+chat_id).click(function() {
				_that.removeBackgroundChat(parseInt(chat_id));
				_that.hideNotification(parseInt(chat_id));
			});
		}

		try {
			if (localStorage) {
				if (localStorage.getItem('lhc_rch') == 1) {
					this.processCollapse(chat_id);
				}
			}
		} catch(e) {};

        $('#chat-tab-items-' + chat_id+' > li > a').click(function(){
            ee.emitEvent('adminChatTabSubtabClicked', [chat_id,$(this)]);
        });

		ee.emitEvent('adminChatLoaded', [chat_id,last_message_id,arg]);
	};

	this.removeBackgroundChat = function(chat_id) {
		var index = this.backgroundChats.indexOf(parseInt(chat_id));
		if (index !== -1) {
			delete this.backgroundChats[index];
		};
	};

	this.getLocalValue = function(variable,defaultValue) {
		try {
			if (localStorage) {
				var value = localStorage.getItem(variable);
				if (value !== null) {
						return value;
				} else {
					return defaultValue;
				}
			}
		} catch(e) {}
		return defaultValue;
	};

	this.setLocalValue = function(key,val){
		try {
	    	if (localStorage) {
				localStorage.setItem(key,val);
			}
    	} catch(e) {}
	};

	this.hideNotification = function(chat_id)
	{
		chat_id = parseInt(chat_id);
		if (typeof this.notificationsArray[chat_id] !== 'undefined' && this.backgroundChats.indexOf(chat_id) == -1) {
			this.notificationsArray[chat_id].close();
			delete this.notificationsArray[chat_id];
		};

		clearTimeout(this.soundIsPlaying);
	}

	this.showMyPermissions = function(user_id) {
		$.get(this.wwwDir + 'permission/getpermissionsummary/'+user_id, function(data){
			$('#permissions-summary').html(data);
		});
	};

    this.addmsguserchatbox = function (chat_id)
    {
    	var nickCurrent = false;

    	var pdata = {
    			msg	: $("#CSChatMessage").val(),
				nick: $("#CSChatNick").val()
		};

        var modeWindow = this.isWidgetMode == true ? '/(mode)/widget' : '';
		$('#CSChatMessage').val('');
		var inst = this;

        $.postJSON(this.wwwDir + this.addmsgurluserchatbox + this.chat_id + '/' + this.hash + modeWindow + this.appendSyncArgument, pdata , function(data) {

        		if (data.error == 'f') {
	        		if (LHCCallbacks.addmsguserchatbox) {
	        			LHCCallbacks.addmsguserchatbox(inst,{chat_id:inst.chat_id,data:data});
		        	};

		        	inst.syncusercall();
	        	} else {
	        		alert(data.or);
	        	}
		});

        if (nickCurrent != $("#CSChatNick").val() && !!window.postMessage && parent) {
			parent.postMessage('lhc_chb:nick:'+ $("#CSChatNick").val(), '*');
			nickCurrent = $("#CSChatNick").val();
        }
    };

    this.updateMessageRow = function(msgid){
    	var modeWindow = this.isWidgetMode == true ? '/(mode)/widget' : '';
    	$.getJSON(this.wwwDir + 'chat/getmessage/' + this.chat_id + '/' + this.hash + '/'+ msgid + modeWindow, function(data) {
    		if (data.error == 'f') {
    			$('#msg-'+msgid).replaceWith(data.msg);
    			$('#msg-'+msgid).addClass('bg-success');
    			setTimeout(function(){
    				$('#msg-'+msgid).removeClass('bg-success');
    			},2000);
    		}
    	});
    };

    this.updateMessageRowAdmin = function(chat_id, msgid){
    	$.getJSON(this.wwwDir + 'chat/getmessageadmin/' + chat_id + '/' + msgid, function(data) {
    		if (data.error == 'f') {
    			$('#msg-'+msgid).replaceWith(data.msg);
    			$('#msg-'+msgid).addClass('bg-success');
    			setTimeout(function(){
    				$('#msg-'+msgid).removeClass('bg-success');
    			},2000);
    		}
		});
    };

    this.addmsguser = function (focusArea)
    {
    	if (LHCCallbacks.addmsguserbefore) {
    		LHCCallbacks.addmsguserbefore(this);
    	};

    	var textArea = $("#CSChatMessage");

        var pdata = {
				msg	: textArea.val()
		};

        var modeWindow = this.isWidgetMode == true ? '/(mode)/widget' : '';
        textArea.val('');
		var inst = this;

		if (sessionStorage) {
			try {
				sessionStorage.setItem('lhc_ttxt','');
			} catch(e) {}
    	};

		if (textArea.hasClass('edit-mode')) {

			pdata.msgid = textArea.attr('data-msgid');

			$.postJSON(this.wwwDir + 'chat/updatemsguser/' + this.chat_id + '/' + this.hash + modeWindow, pdata , function(data){
				if (data.error == 'f') {
					textArea.removeClass('edit-mode');
					textArea.removeAttr('data-msgid');
					$('#msg-'+pdata.msgid).replaceWith(data.msg);
					return true;
				}
			});

		} else {

			var messagesBlock = $('#messagesBlock');

            messagesBlock.append("<div class=\"message-row response pending-storage\"><div class=\"msg-body\">" + $("<div>").text(pdata.msg).html() + "</div></div>");

			messagesBlock.stop(true,false).animate({ scrollTop: messagesBlock.prop('scrollHeight') }, 500);

			if (this.addingUserMessage == false && this.addUserMessageQueue.length == 0)
			{
				this.addingUserMessage = true;
		        $.postJSON(this.wwwDir + this.addmsgurluser + this.chat_id + '/' + this.hash + modeWindow, pdata , function(data) {

		        	if (data.error == 'f') {
			        	if (LHCCallbacks.addmsguser) {
			        		LHCCallbacks.addmsguser(inst,data);
			        	};

			        	inst.syncusercall();
		        	} else {
                        $('.pending-storage').remove();
		        		$('#CSChatMessage').val(pdata.msg);
		        		var instStatus = $('#id-operator-typing');
						instStatus.html(data.r);
						instStatus.css('visibility','visible');
						setTimeout(function(){
							if (inst.operatorTyping == false){
								$('#id-operator-typing').css('visibility','hidden');
	        			    }
						},3000);
		        	}

		        	inst.addingUserMessage = false;
				});
	        } else {
	        	this.addUserMessageQueue.push({'retries':0, 'pdata':pdata,'url':this.wwwDir + this.addmsgurluser + this.chat_id + '/' + this.hash + modeWindow});
	        	clearTimeout(this.addDelayedTimeout);
	        	this.addDelayedTimeout = setTimeout(function(){
	        		inst.addDelayedMessage();
	        	},50);
	        }
        }

    };

    this.addMessagesToStore = function(messages)
    {
    	var modeWindow = this.isWidgetMode == true ? '/(mode)/widget' : '';

    	var arrayLength = messages.length;
    	for (var i = 0; i < arrayLength; i++) {
    	    this.addUserMessageQueue.push({'retries':0,'pdata':{msg : messages[i]},'url':this.wwwDir + this.addmsgurluser + this.chat_id + '/' + this.hash + modeWindow});
    	}

    	this.addDelayedMessage();
    };

    this.addDelayedMessage = function()
    {
    	var inst = this;

    	if (this.addingUserMessage == false) {

    		if (this.addUserMessageQueue.length > 0)
    		{
	    		var elementAdd = this.addUserMessageQueue.shift();

	    		this.addingUserMessage = true;

	    		// Format message body from pending messages
	    		var messagesData = [];
	    		messagesData.push(elementAdd.pdata.msg);

	    		var arrayLength = this.addUserMessageQueue.length;
	        	for (var i = 0; i < arrayLength; i++) {
	        		messagesData.push(this.addUserMessageQueue[i].pdata.msg);
	        	};

	        	this.addUserMessageQueue = [];

		        $.postJSON(elementAdd.url, {msg:messagesData.join("[[msgitm]]")} , function(data) {

		        	if (data.error == 'f') {
			        	if (LHCCallbacks.addmsguser) {
			        		LHCCallbacks.addmsguser(inst,data);
			        	};

			        	inst.syncusercall();
		        	}

		        	inst.addingUserMessage = false;

		        	// There is still pending messages, add them
		        	if (inst.addUserMessageQueue.length > 0) {
		        		clearTimeout(inst.addDelayedTimeout);
		        		inst.addDelayedMessage();
		        	}

				});
    		}

    	} else {
    		clearTimeout(this.addDelayedTimeout);
        	this.addDelayedTimeout = setTimeout(function(){
        		inst.addDelayedMessage();
        	},50);
    	}
    }

    this.startSyncAdmin = function()
    {
        if (this.isSinchronizing == false)
        {
            this.isSinchronizing = true;
            this.syncadmincall();
        }
    };

    this.disableChatSoundAdmin = function(inst)
    {
    	if (inst.text() == 'volume_off'){
    		$.get(this.wwwDir+  'user/setsettingajax/chat_message/1');
    		confLH.new_message_sound_admin_enabled = 1;
    		inst.text('volume_up');
    	} else {
    		$.get(this.wwwDir+  'user/setsettingajax/chat_message/0');
    		confLH.new_message_sound_admin_enabled = 0;
    		inst.text('volume_off');
    	}
    	return false;
    };

    this.disableNewChatSoundAdmin = function(inst)
    {
    	if (inst.text() == 'volume_off'){
    		$.get(this.wwwDir+  'user/setsettingajax/new_chat_sound/1');
    		confLH.new_chat_sound_enabled = 1;
    		inst.text('volume_up');
    	} else {
    		$.get(this.wwwDir+  'user/setsettingajax/new_chat_sound/0');
    		confLH.new_chat_sound_enabled = 0;
    		inst.text('volume_off');
    	}
    	return false;
    };

    this.changeUserSettings = function(attr,value){
    	$.get(this.wwwDir+  'user/setsettingajax/'+attr+'/'+value);
    };

    this.changeUserSettingsIndifferent = function(attr,value){
    	$.get(this.wwwDir+  'user/setsettingajax/'+attr+'/'+encodeURIComponent(value)+'/(indifferent)/true');
    };

	this.switchToOfflineForm = function(){
		var form = $('#form-start-chat');
		form.attr('action',$('#form-start-chat').attr('action')+'/(switchform)/true/(offline)/true/(leaveamessage)/true/(department)/'+$('#id_DepartamentID').val());
		form.submit();
		return false;
	};

    this.changeStatusAction = function(form,chat_id){
    	var inst = this;
    	$.postJSON(form.attr('action'),form.serialize(), function(data) {
	   		 if (data.error == 'false') {
	   			$('#myModal').modal('hide');
	   			inst.updateVoteStatus(chat_id);
	   			if (data.is_owner === true) {
                    $('#CSChatMessage-'+chat_id).attr('placeholder','');
                    $('#CSChatMessage-'+chat_id).focus();
                }
	   		 } else {
	   			 alert(data.result);
	   		 }
	   	 });
    	return false;
    };

    this.submitModalForm = function(form){
    	var inst = this;
    	$.post(form.attr('action'),form.serialize(), function(data) {
	   		$('#myModal').html(data);
	   	 });
    	return false;
    };

    this.disableChatSoundUser = function(inst)
    {
    	if (inst.find('> i').text() == 'volume_off') {
    		$.get(this.wwwDir+  'user/setsettingajax/chat_message/1');
    		confLH.new_message_sound_user_enabled = 1;
    		inst.find('> i').text('volume_up');
    	} else {
    		$.get(this.wwwDir+  'user/setsettingajax/chat_message/0');
    		confLH.new_message_sound_user_enabled = 0;
    		inst.find('> i').text('volume_off');
    	};

    	if (!!window.postMessage && parent) {
    		if (inst.find('> i').text() == 'volume_off') {
    			parent.postMessage("lhc_ch:s:0", '*');
    		} else {
    			parent.postMessage("lhc_ch:s:1", '*');
    		}
    	};

    	return false;
    };

    this.pendingMessagesToStore = [];

    this.prestartChat = function(timestamp,inst) {

    	if (inst.find('.form-protected').length == 0) {

    			if (inst.attr('lhc-captcha-submitted') != 1) {
    				inst.attr('lhc-captcha-submitted',1);
    				inst.find('input[type="submit"]').attr('disabled','disabled');
    		    	$.getJSON(this.wwwDir + 'captcha/captchastring/form/'+timestamp, function(data) {
    		    		 inst.append('<input type="hidden" value="'+timestamp+'" name="captcha_'+data.result+'" /><input type="hidden" value="'+timestamp+'" name="tscaptcha" /><input type="hidden" class="form-protected" value="1" />');
    		    		 inst.submit();
    		    	});

    		    	var keyUpStarted = inst.attr('key-up-started') == 1;

    		  		if (keyUpStarted == true) {
    		  			jQuery('<div/>', {
    	    			    'class': 'message-row response',
    	    			    text: $('#id_Question').val()
    	    			}).appendTo('#messagesBlock').prepend('<span class="usr-tit vis-tit">'+visitorTitle+'</span>');
    	            	$('#messagesBlock').stop(true,false).animate({ scrollTop: $('#messagesBlock').prop('scrollHeight') }, 500);
    	            	this.pendingMessagesToStore.push($('#id_Question').val());
        	  			$('#id_Question').val('');
    		  		}

    			} else {
    				// That means it's second submit, and that means user pressed enter
    				if ($('#messagesBlock').length > 0) {
    	            	jQuery('<div/>', {
    	    			    'class': 'message-row response',
    	    			    text: $('#id_Question').val()
    	    			}).appendTo('#messagesBlock').prepend('<span class="usr-tit vis-tit">'+visitorTitle+'</span>');
    	            	$('#messagesBlock').stop(true,false).animate({ scrollTop: $('#messagesBlock').prop('scrollHeight') }, 500);
    				};
    	  			this.pendingMessagesToStore.push($('#id_Question').val());
    	  			$('#id_Question').val('');
    			}

		    	return false;
	  	} else {

	  		// Avoid users stupidity if they enable it but form has extra field
	  		if (inst.find('#hasFormExtraField').length == 1) {
	  			return true;
	  		}

	  		if (inst.attr('lhc-form-submitted') != 1) { // Form is not submitted
		  		inst.attr('lhc-form-submitted',1);
		  		var instSelf = this;

		  		var keyUpStarted = inst.attr('key-up-started') == 1;

		  		if (keyUpStarted == true) {
		  			inst.append('<input type="hidden" value="1" name="keyUpStarted" />');
		  		}

		  		$.post(inst.attr('action'),inst.serialize(), function (response) {
		  			var valueQuestion = $('#id_Question').val();
		  			if (sessionStorage) {
		  				try {
		  					sessionStorage.setItem('lhc_ttxt',valueQuestion);
		  				} catch(e) {}
		         	};

		         	var scripts = $('head > script');
		         	var headCurrent =  $('head');
		  			var currentSripts = [];

		         	$('head > script').each( function() {
		         		var script = $(this);
		         		if (script.attr('src') !== undefined) {
		         			currentSripts.push(script.attr('src'));
		         		}
		         	});

		  			$('<div>').html(response).find('> script').each(function(){
		  				var script = $(this);
		  				if (script.attr('src') === undefined) {
		  					headCurrent.append(script);
		  				} else {
		  					if (currentSripts.indexOf(script.attr('src')) == -1) { // Add JS only if it's new
		  						headCurrent.append("<script src=\""+script.attr('src')+"\"></script>");
		  					}
		  				}
		  			});

		  			paramsDocument = "<script>lhinst.addMessagesToStore("+JSON.stringify(instSelf.pendingMessagesToStore)+")</script>";
		         	$('#widget-layout').html($('<div>').html(response).find('#widget-layout').html());
		         	$('#widget-layout-js').html($('<div>').html(response).find('#widget-layout-js').html()+paramsDocument);

	            });

		  		if (keyUpStarted == false) {
		  			$('#id_Question').val('');
		  		}

	  		} else {
	  			if ($('#messagesBlock').length > 0) {
	            	jQuery('<div/>', {
	    			    'class': 'message-row response',
	    			    text: $('#id_Question').val()
	    			}).appendTo('#messagesBlock').prepend('<span class="usr-tit vis-tit">'+visitorTitle+'</span>');
	            	$('#messagesBlock').stop(true,false).animate({ scrollTop: $('#messagesBlock').prop('scrollHeight') }, 500);
				};
	  			this.pendingMessagesToStore.push($('#id_Question').val());
	  			$('#id_Question').val('');
	  		}
	  	}

	  	return false;
    };

    this.addCaptcha = function(timestamp,inst) {
    	if (inst.find('.form-protected').length == 0){
    			 inst.find('input[type="submit"]').attr('disabled','disabled');
		    	 $.getJSON(this.wwwDir + 'captcha/captchastring/form/'+timestamp, function(data) {
		    		 inst.append('<input type="hidden" value="'+timestamp+'" name="captcha_'+data.result+'" /><input type="hidden" value="'+timestamp+'" name="tscaptcha" /><input type="hidden" class="form-protected" value="1" />');
		    		 inst.submit();
		    	 });
		    	 return false;
	   	};

	   	return true;
    };

    this.setSubject = function(inst, chat_id) {
        $('#subject-message-'+chat_id).text('...');
        $.postJSON(this.wwwDir + 'chat/subject/'+chat_id + '/(subject)/' + inst.val() + '/(status)/' + inst.is(':checked'),{'update': true}, function(data) {
            lhinst.updateVoteStatus(chat_id);
            $('#subject-message-'+chat_id).text(data.message);
        });
    }

    this.addCaptchaSubmit = function(timestamp,inst) {
        if (inst.find('.form-protected').length == 0) {
            inst.find('input[type="submit"]').attr('disabled','disabled');
            $.getJSON(this.wwwDir + 'captcha/captchastring/form/'+timestamp, function(data) {
                inst.append('<input type="hidden" value="'+timestamp+'" name="captcha_'+data.result+'" /><input type="hidden" value="'+timestamp+'" name="tscaptcha" /><input type="hidden" class="form-protected" value="1" />');

                if ( !! window.FormData) {
                    try {
                        var formData = new FormData(inst[0]);
                        var xhr = new XMLHttpRequest();
                        xhr.addEventListener('readystatechange', function (evt) {
                            var status, text, readyState;
                            try {
                                readyState = evt.target.readyState;
                                text = evt.target.responseText;
                                status = evt.target.status;
                            }
                            catch(e) {
                                 return;
                            }
                            if (readyState == 4 && status == '200' && evt.target.responseText) {
                                var headers = xhr.getResponseHeader("Content-Type");
                                if (headers.indexOf('application/json') == -1) {
                                    $('#widget-content-body').html(evt.target.responseText);
                                } else {
                                    location.replace(jQuery.parseJSON(evt.target.responseText)['location']);
                                }
                            }
                        }, false);
                        var action = inst.attr('action');
                        if (action != '') {
                            xhr.open('POST', action + '/(ajaxmode)/true', true);
                        } else {
                            xhr.open('POST', document.location + '&ajaxmode=true', true);
                        }
                        xhr.send(formData);
                    } catch(e) {
                        return false;
                    }

                } else {
                    inst.submit();
                }
            });
            return false;
        };

        return false;
    };

    this.deleteChatfile = function(file_id){
    	$.postJSON(this.wwwDir + 'file/deletechatfile/' + file_id, function(data){
    		if (data.error == 'false') {
    			$('#file-id-'+file_id).remove();
    		} else {
    			alert(data.result);
    		}
    	});
    };

    this.addFileUserUpload = function(data_config) {
    	$('#fileupload').fileupload({
    		url: this.wwwDir + 'file/uploadfile/'+data_config.chat_id+'/'+data_config.hash,
    		dataType: 'json',
    		add: function(e, data) {
    			var uploadErrors = [];
    			var acceptFileTypes = data_config.ft_us;
    			if (!(acceptFileTypes.test(data.originalFiles[0]['type']) || acceptFileTypes.test(data.originalFiles[0]['name']))) {
    				uploadErrors.push(data_config.ft_msg);
    			};
    			if(data.originalFiles[0]['size'] > data_config.fs) {
    				uploadErrors.push(data_config.fs_msg);
    			};
    			if(uploadErrors.length > 0) {
    				alert(uploadErrors.join("\n"));
    			} else {
    				data.submit();
    			};
    		},
    		done: function(e,data) {
				var response = data.response();
				if (response != undefined && response.result != undefined && response.result.error == 'true' && response.result.error_msg != undefined) {
					alert(response.result.error_msg);
				}
    			if (LHCCallbacks.addFileUserUpload) {
    				LHCCallbacks.addFileUserUpload(data_config.chat_id);
    			}
    		},
    		progressall: function (e, data) {
    			var progress = parseInt(data.loaded / data.total * 100, 10);
    			$('#id-operator-typing').css('visibility','visible');
    			$('#id-operator-typing').html(progress+'%');
    		}}).prop('disabled', !$.support.fileInput)
    		.parent().addClass($.support.fileInput ? undefined : 'disabled');
    };


    this.addFileUserUploadOnline = function(data_config,callback) {
    	var _this = this;
    	$('#fileuploadonline').fileupload({
            url: this.wwwDir + 'file/uploadfileonline/'+data_config.online_user_vid,
            dataType: 'json',
            add: function(e, data) {
                var uploadErrors = [];
                var acceptFileTypes = data_config.ft_us;
                if (!(acceptFileTypes.test(data.originalFiles[0]['type']) || acceptFileTypes.test(data.originalFiles[0]['name']))) {
                    uploadErrors.push(data_config.ft_msg);
                };
                if(data.originalFiles[0]['size'] > data_config.fs) {
                    uploadErrors.push(data_config.fs_msg);
                };
                if(uploadErrors.length > 0) {
                    alert(uploadErrors.join("\n"));
                } else {
                    data.submit();
                };
       		},
       		done: function(e,data) {
       			_this.updateOnlineFilesUser(data_config.online_user_vid);
       			if (callback) {
       				callback(data_config.online_user_vid);
       	        };
       		},
            progressall: function (e, data) {
                var progress = parseInt(data.loaded / data.total * 100, 10);
                $('#upload-status-user-online').html(progress+'%');
            }}).prop('disabled', !$.support.fileInput)
            .parent().addClass($.support.fileInput ? undefined : 'disabled');
    };

    this.updateChatFiles = function(chat_id) {
    	$.postJSON(this.wwwDir + 'file/chatfileslist/' + chat_id, function(data){
    		$('#chat-files-list-'+chat_id).html(data.result);
    	});
    };

    this.updateOnlineFiles = function(online_user_id) {
    	$.postJSON(this.wwwDir + 'file/onlinefileslist/' + online_user_id, function(data){
    		$('#online-user-files-list-'+online_user_id).html(data.result);
    	});
    };

    this.updateOnlineFilesUser = function(online_user_vid) {
    	$.postJSON(this.wwwDir + 'file/useronlinefileslist/' + online_user_vid, function(data){
    		$('#user-online-files-list').html(data.result);
    	});
    };

    this.addFileUpload = function(data_config) {
    	$('#fileupload-'+data_config.chat_id).fileupload({
    		url: this.wwwDir + 'file/uploadfileadmin/'+data_config.chat_id,
    		dataType: 'json',
    		add: function(e, data) {
    			var uploadErrors = [];
    			var acceptFileTypes = data_config.ft_op;
    			if(!(acceptFileTypes.test(data.originalFiles[0]['type']) || acceptFileTypes.test(data.originalFiles[0]['name']))) {
    				uploadErrors.push(data_config.ft_msg);
    			};
    			if(data.originalFiles[0]['size'] > data_config.fs) {
    				uploadErrors.push(data_config.fs_msg);
    			};
    			if(uploadErrors.length > 0) {
    				alert(uploadErrors.join("\n"));
    			} else {
    				data.submit();
    			};
    		},
    		done: function(e,data) {
				var response = data.response();
				if (response != undefined && response.result != undefined && response.result.error == 'true' && response.result.error_msg != undefined) {
					alert(response.result.error_msg);
				} else {
					lhinst.updateChatFiles(data_config.chat_id);
				}

				if (LHCCallbacks.addFileUpload) {
    				LHCCallbacks.addFileUpload(data_config.chat_id);
    			}
    		},
    		dropZone: $('#drop-zone-'+data_config.chat_id),
    		pasteZone: $('#CSChatMessage-'+data_config.chat_id),
    		progressall: function (e, data) {
    			var progress = parseInt(data.loaded / data.total * 100, 10);
    			$('#user-is-typing-'+data_config.chat_id).css('visibility','visible');
    			$('#user-is-typing-'+data_config.chat_id).html(progress+'%');
    		}}).prop('disabled', !$.support.fileInput)
    		.parent().addClass($.support.fileInput ? undefined : 'disabled');
    };

    this.addFileUploadOnlineUser = function(data_config, callbackUploaded) {
    	var _this = this;
    	$('#fileupload-online-user-'+data_config.online_user_id).fileupload({
            url: this.wwwDir + 'file/uploadfileadminonlineuser/'+data_config.online_user_id,
            dataType: 'json',
            add: function(e, data) {
                var uploadErrors = [];
                var acceptFileTypes = data_config.ft_op;
                if(!(acceptFileTypes.test(data.originalFiles[0]['type']) || acceptFileTypes.test(data.originalFiles[0]['name']))) {
                    uploadErrors.push(data_config.ft_msg);
                };
                if(data.originalFiles[0]['size'] > data_config.fs) {
                    uploadErrors.push(data_config.fs_msg);
                };
                if(uploadErrors.length > 0) {
                    alert(uploadErrors.join("\n"));
                } else {
                    data.submit();
                };
       		},
       		done: function(e,data) {
       			if (callbackUploaded) {
       				callbackUploaded(data_config.online_user_id);
       	        };
       	        _this.updateOnlineFiles(data_config.online_user_id);
       		},
            dropZone: $('#drop-zone-online-user-'+data_config.online_user_id),
            progressall: function (e, data) {
                var progress = parseInt(data.loaded / data.total * 100, 10);
                $('#upload-status-admin-'+data_config.online_user_id).html(progress+'%');
            }}).prop('disabled', !$.support.fileInput)
            .parent().addClass($.support.fileInput ? undefined : 'disabled');
    };

    this.addExecutionCommand = function(online_user_id,operation) {
    	$.postJSON(this.wwwDir + 'chat/addonlineoperation/' + online_user_id,{'operation':operation}, function(data){
    		if (LHCCallbacks.addExecutionCommand) {
   	        	LHCCallbacks.addExecutionCommand(online_user_id);
   	        };
    	});
    	if (operation == 'lhc_screenshot') {
    		$('#user-screenshot-container').html('').addClass('screenshot-pending');
    		var inst = this;
    		setTimeout(function(){
    			inst.updateScreenshotOnline(online_user_id);
    		},15000);
    	};
    };

    this.addRemoteCommand = function(chat_id,operation) {
    	$.postJSON(this.wwwDir + 'chat/addoperation/' + chat_id,{'operation':operation}, function(data){
    		if (LHCCallbacks.addRemoteCommand) {
    			LHCCallbacks.addRemoteCommand(chat_id);
    		};
			if (data.error == 'true' && data.errors != null) {
				alert(data.errors.join("\n"));
			}
    	});
    	if (operation == 'lhc_screenshot') {
    		$('#user-screenshot-container').html('').addClass('screenshot-pending');
    		var inst = this;
    		setTimeout(function(){
    			inst.updateScreenshot(chat_id);
    		},5000);
    	};
    };

    this.addRemoteOnlineCommand = function(online_user_id,operation) {
    	$.postJSON(this.wwwDir + 'chat/addonlineoperationiframe/' + online_user_id,{'operation':operation}, function(data){
    		if (LHCCallbacks.addRemoteOnlineCommand) {
   	        	LHCCallbacks.addRemoteOnlineCommand(online_user_id);
   	        };
    	});
    };

    this.updateScreenshot = function(chat_id) {
    	$('#user-screenshot-container').html('').addClass('screenshot-pending');
    	$.get(this.wwwDir + 'chat/checkscreenshot/' + chat_id,function(data){
    		$('#user-screenshot-container').html(data);
    		$('#user-screenshot-container').removeClass('screenshot-pending');
    	});
    };

    this.updateScreenshotOnline = function(online_id) {
    	$('#user-screenshot-container').html('').addClass('screenshot-pending');
    	$.get(this.wwwDir + 'chat/checkscreenshotonline/' + online_id,function(data){
    		$('#user-screenshot-container').html(data);
    		$('#user-screenshot-container').removeClass('screenshot-pending');
    	});
    };

    this.eNick = function() {
    	lhc.revealModal({'url':WWW_DIR_JAVASCRIPT+'chat/editnick/'+this.chat_id+'/'+this.hash})
    }

    this.enableVisitorEditor = function()
    {
        $('#ChatMessageContainer').removeClass('hide');
        $('#CSChatMessage').focus();
    }

    this.disableVisitorEditor = function()
    {
        $('#ChatMessageContainer').addClass('hide');
    }

    this.buttonClicked = function(payload, id, btn, notHide) {

        if (btn.attr("data-no-change") == undefined) {
            btn.attr("disabled","disabled");
            btn.prepend("<i class=\"material-icons lhc-spin\">loop</i>");
        }

        var messageBlock = $('#messagesBlock');

        var scrollHeight = messageBlock.prop("scrollHeight");
        messageBlock.stop(true,false).animate({ scrollTop: scrollHeight }, 500);

        this.syncroRequestSend = true;
        clearTimeout(this.userTimeout);

        $.get(this.wwwDir + 'genericbot/buttonclicked/'+this.chat_id+'/'+this.hash,{payload: payload, id : id, processed : (typeof notHide === 'undefined' || notHide == false)},function(data){
            if (typeof notHide === 'undefined' || notHide === false){
                $('.meta-message-'+id).remove();
            }

            var scrollHeight = messageBlock.prop("scrollHeight");
            messageBlock.stop(true,false).animate({ scrollTop: scrollHeight }, 500);
            lhinst.forceBottomScroll = true;
            lhinst.syncroRequestSend = false;
            lhinst.enableVisitorEditor();
            lhinst.syncusercall();
        }).fail(function() {
            lhinst.syncroRequestSend = false;
            lhinst.enableVisitorEditor();
            lhinst.syncusercall();
        });

        lhinst.focusUserText();
    }

    this.editGenericStep = function(step, id) {

        var messageBlock = $('#messagesBlock');

        var scrollHeight = messageBlock.prop("scrollHeight");
        messageBlock.stop(true,false).animate({ scrollTop: scrollHeight }, 500);

        this.syncroRequestSend = true;
        clearTimeout(this.userTimeout);

        $.get(this.wwwDir + 'genericbot/buttonclicked/'+this.chat_id+'/'+this.hash+'/(type)/editgenericstep',{payload : step,id : id},function(data){
            var scrollHeight = messageBlock.prop("scrollHeight");
            messageBlock.stop(true,false).animate({ scrollTop: scrollHeight }, 500);
            lhinst.forceBottomScroll = true;
            lhinst.syncroRequestSend = false;
            lhinst.enableVisitorEditor();
            lhinst.syncusercall();
        }).fail(function() {
            lhinst.syncroRequestSend = false;
            lhinst.enableVisitorEditor();
            lhinst.syncusercall();
        });

        lhinst.focusUserText();
    }

    this.updateTriggerClicked = function(payload, id, btn, notHide) {

        if (btn.attr("data-no-change") == undefined) {
            btn.attr("disabled","disabled");
            btn.prepend("<i class=\"material-icons lhc-spin\">loop</i>");
        }

        var messageBlock = $('#messagesBlock');
        var scrollHeight = messageBlock.prop("scrollHeight");
        messageBlock.stop(true,false).animate({ scrollTop: scrollHeight }, 500);

        this.syncroRequestSend = true;
        clearTimeout(this.userTimeout);

        $.get(this.wwwDir + 'genericbot/buttonclicked/'+this.chat_id+'/'+this.hash+'/(type)/triggerclicked',{payload: payload, id : id, processed : (typeof notHide === 'undefined' || notHide == false)},function(data) {
            if (typeof notHide === 'undefined' || notHide === false){
                $('.meta-message-'+id).remove();
            }

            var scrollHeight = messageBlock.prop("scrollHeight");
            messageBlock.stop(true,false).animate({ scrollTop: scrollHeight }, 500);

            lhinst.forceBottomScroll = true;
            lhinst.syncroRequestSend = false;
            lhinst.enableVisitorEditor();
            lhinst.syncusercall();

        }).fail(function() {
            lhinst.syncroRequestSend = false;
            lhinst.enableVisitorEditor();
            lhinst.syncusercall();
        });

        lhinst.focusUserText();
    }

    this.updateChatClicked = function(payload, id, btn, notHide) {

        if (btn.attr("data-no-change") == undefined) {
            btn.attr("disabled","disabled");
            btn.prepend("<i class=\"material-icons lhc-spin\">loop</i>");
        }

        var messageBlock = $('#messagesBlock');

        var scrollHeight = messageBlock.prop("scrollHeight");
        messageBlock.stop(true,false).animate({ scrollTop: scrollHeight }, 500);

        lhinst.syncroRequestSend = true;
        clearTimeout(this.userTimeout);

        $.get(this.wwwDir + 'genericbot/updatebuttonclicked/'+this.chat_id+'/'+this.hash,{payload: payload, id : id, processed : (typeof notHide === 'undefined' || notHide == false) },function(data){
            if (typeof notHide === 'undefined' || notHide === false){
                $('.meta-message-'+id).remove();
            }

            var scrollHeight = messageBlock.prop("scrollHeight");
            messageBlock.stop(true,false).animate({ scrollTop: scrollHeight }, 500);

            lhinst.forceBottomScroll = true;
            lhinst.syncroRequestSend = false;
            lhinst.enableVisitorEditor();
            lhinst.syncusercall();

        }).fail(function() {
            lhinst.syncroRequestSend = false;
            lhinst.enableVisitorEditor();
            lhinst.syncusercall();
        });
        lhinst.focusUserText();
    }

    this.dropdownClicked = function(id, btn) {

        if (btn.attr("data-no-change") == undefined) {
            btn.attr("disabled","disabled");
            btn.prepend("<i class=\"material-icons lhc-spin\">loop</i>");
        }
        var messageBlock = $('#messagesBlock');

        var scrollHeight = messageBlock.prop("scrollHeight");
        messageBlock.stop(true,false).animate({ scrollTop: scrollHeight }, 500);

        if ($('#generic_list-'+id).val() != '') {
            this.syncroRequestSend = true;
            clearTimeout(this.userTimeout);
            $.get(this.wwwDir + 'genericbot/buttonclicked/'+this.chat_id+'/'+this.hash+'/(type)/valueclicked',{payload: $('#id_generic_list-'+id).val(), id : id},function(data){
                $('.meta-message-'+id).remove();
                var scrollHeight = messageBlock.prop("scrollHeight");
                messageBlock.stop(true,false).animate({ scrollTop: scrollHeight }, 500);

                lhinst.forceBottomScroll = true;
                lhinst.syncroRequestSend = false;
                lhinst.enableVisitorEditor();
                lhinst.syncusercall();
            }).fail(function() {
                lhinst.syncroRequestSend = false;
                lhinst.enableVisitorEditor();
                lhinst.syncusercall();
            });

            lhinst.focusUserText();

        } else {
            alert('Please choose!');
        }
    }

    this.focusUserText = function() {
        $('#CSChatMessage').focus();
    }

    this.delayQueue = [];
    this.delayed = false;
    this.intervalPending = null;


    this.setDelay = function(params) {

        var id = params['id'];
        var duration = params['duration'];
        var delay = params['delay'];
        var untillMessage = params['untill_message'];

        if (delay > 0) {
            $('#msg-'+id).addClass('hide');
        }

        if (untillMessage == true && $('#msg-'+id).nextUntil('message-admin').length > 0) {
            return;
        }

        setTimeout(function () {

            if (lhinst.delayed == false) {

                if (untillMessage == true) {
                    clearInterval(lhinst.intervalPending);
                    lhinst.intervalPending = setInterval(function() {
                        if ($('#msg-'+id).nextUntil('message-admin').length > 0) {
                            lhinst.unhideDelayed(id);
                            $('#messagesBlock > #msg-'+id).remove();
                            clearInterval(lhinst.intervalPending);
                        } else {
                            if (!$('#msg-'+id).hasClass('meta-hider'))
                            {
                                $('#msg-'+id).addClass('meta-hider message-row-typing');
                                $('#msg-'+id).removeClass('hide');
                                $('#msg-'+id+' .msg-body').removeClass('hide');

                                var messageBlock = $('#messagesBlock');

                                var scrollHeight = messageBlock.prop("scrollHeight");
                                messageBlock.find('.meta-auto-hide').hide();
                                messageBlock.find('.message-row').last().find('.meta-auto-hide').show();
                                scrollHeight = messageBlock.prop("scrollHeight");

                                messageBlock.find('.pending-storage').remove();
                                messageBlock.stop(true, false).animate({scrollTop: scrollHeight + 2000}, 500);
                            }
                        }
                    },500);

                } else {
                    lhinst.delayed = true;

                    $('#msg-'+id).addClass('meta-hider message-row-typing').nextUntil('meta-hider').addClass('hide');
                    setTimeout(function () {
                        lhinst.unhideDelayed(id);
                    }, duration * 1000);
                    $('#msg-'+id).removeClass('hide');
                    $('#msg-'+id+' .msg-body').removeClass('hide');

                    if (delay > 0) {
                        var messageBlock = $('#messagesBlock');

                        var scrollHeight = messageBlock.prop("scrollHeight");
                        messageBlock.find('.meta-auto-hide').hide();
                        messageBlock.find('.message-row').last().find('.meta-auto-hide').show();
                        scrollHeight = messageBlock.prop("scrollHeight");

                        messageBlock.find('.pending-storage').remove();
                        messageBlock.stop(true, false).animate({scrollTop: scrollHeight + 2000}, 500);
                    }
                }

            } else {
                lhinst.delayQueue.push({'id' : id, 'delay' : duration});
            }
        },delay*1000);
    }

    this.sendHTML = function (id, options) {
        if (typeof(parent) !== 'undefined' && window.location !== window.parent.location) {
            parent.postMessage('lhc_html_snippet:' + id + ':' + options.type + '_' + options.id, '*');
        }
    }

    this.unhideDelayed = function (id) {

        var msg = $('#messagesBlock > #msg-'+id);
        msg.nextUntil('.meta-hider').removeClass('hide');
        msg.remove();

        var messageBlock = $('#messagesBlock');

        var scrollHeight = messageBlock.prop("scrollHeight");
        messageBlock.find('.meta-auto-hide').hide();
        messageBlock.find('.message-row').last().find('.meta-auto-hide').show();
        scrollHeight = messageBlock.prop("scrollHeight");

        messageBlock.find('.pending-storage').remove();
        messageBlock.stop(true,false).animate({ scrollTop: scrollHeight+2000 }, 500);

        if (this.delayQueue.length > 0) {
            var data = lhinst.delayQueue.pop();
            setTimeout(function () {
                lhinst.unhideDelayed(data.id);
            }, data.delay * 1000);
            $('#msg-'+data.id).removeClass('hide');
            $('#msg-' + data.id + ' .msg-body').removeClass('hide');
        } else {
            lhinst.delayed = false;
        }
    }

    this.gmaps_loading = false;
    this.queue_render = [];

    this.showMessageLocation = function(id,lat,lon) {
        var myLatLng = {lat: lat, lng: lon};

        if (this.gmaps_loaded == true) {

            var map = new google.maps.Map(document.getElementById('msg-location-' + id), {
                zoom: 13,
                center: myLatLng
            });

            var marker = new google.maps.Marker({
                position: myLatLng,
                map: map,
                title: lat+","+lon
            });

        } else {
            if (this.gmaps_loading == false) {
                this.gmaps_loading = true;
                var po = document.createElement('script'); po.type = 'text/javascript';
                po.async = true;
                po.src = 'https://maps.googleapis.com/maps/api/js?key='+confLH.gmaps_api_key+"&callback=chatMapLoaded";
                var s = document.getElementsByTagName('script')[0];
                s.parentNode.insertBefore(po, s);
                lhinst.queue_render.push({'id':id,'lat':lat,'lon':lon});
            } else {
                lhinst.queue_render.push({'id':id,'lat':lat,'lon':lon});
            }
        }
    }
}

function chatMapLoaded()
{
    if (lhinst.queue_render.length > 0){
        lhinst.gmaps_loaded = true;
        var i = lhinst.queue_render.pop();

        var myLatLng = {lat: i.lat, lng: i.lon};

        var map = new google.maps.Map(document.getElementById('msg-location-' + i.id), {
            zoom: 13,
            center: myLatLng
        });

        var marker = new google.maps.Marker({
            position: myLatLng,
            map: map,
            title: i.lat+","+i.lon
        });

        if (lhinst.queue_render.length > 0) {
            chatMapLoaded();
        }
    }
}

var lhinst = new lh();
lhinst.playPreloadSound();

function preloadSound() {
	lhinst.playPreloadSound();
	jQuery(document).off("click", preloadSound);
	jQuery(document).off("touchstart", preloadSound);
}

jQuery(document).on("click", preloadSound);
jQuery(document).on("click", function(){
    lhinst.hidePopover();
});
jQuery(document).on("touchstart", preloadSound);

function gMapsCallback(){

    lhinst.gmaps_loaded = true;

	var $mapCanvas = $('#map_canvas');

	var map = new google.maps.Map($mapCanvas[0], {
        zoom: GeoLocationData.zoom,
        center: new google.maps.LatLng(GeoLocationData.lat, GeoLocationData.lng),
        mapTypeId: google.maps.MapTypeId.ROADMAP,
        disableDefaultUI: true,
        options: {
            zoomControl: true,
            scrollwheel: true,
            streetViewControl: true
        }
    });

	var locationSet = false;
	
	var processing = false;
	var pendingProcess = false;
	var pendingProcessTimeout = false;
		

	google.maps.event.addListener(map, 'idle', showMarkers);
	
	var mapTabSection = $('#map-activator');
		
	function showMarkers() {
	    if ( processing == false) {	    		
	    	if (mapTabSection.hasClass('active')) {
		        processing = true;
	    		$.ajax({
	    			url : WWW_DIR_JAVASCRIPT + 'chat/jsononlineusers'+(parseInt($('#id_department_map_id').val()) > 0 ? '/(department)/'+parseInt($('#id_department_map_id').val()) : '' )+(parseInt($('#maxRows').val()) > 0 ? '/(maxrows)/'+parseInt($('#maxRows').val()) : '' )+(parseInt($('#userTimeout').val()) > 0 ? '/(timeout)/'+parseInt($('#userTimeout').val()) : '' ),
	    			dataType: "json",
	    			error:function(){
	    				clearTimeout(pendingProcessTimeout);
	    				pendingProcessTimeout = setTimeout(function(){
							showMarkers();
						},10000);
	    			},
	    			success : function(response) {
	    				bindMarkers(response);
	    				processing = false;
	    				clearTimeout(pendingProcessTimeout);
	    				if (pendingProcess == true) {
	    				    pendingProcess = false;
	    				    showMarkers();
	    				} else {
	    					pendingProcessTimeout = setTimeout(function(){
	    						showMarkers();
	    					},10000);
	    				}
	    			}
	    		});
    		} else {
    			pendingProcessTimeout = setTimeout(function(){
					showMarkers();
				},10000);
    		}    		
	    } else {
	       pendingProcess = true;
	    }
 	};

 	var markers = [];
 	var markersObjects = [];

 	var infoWindow = new google.maps.InfoWindow({ content: 'Loading...' });

 	function bindMarkers(mapData) {
		$(mapData.result).each(function(i, e) {

		    if ($.inArray(e.Id,markers) == -1) {
    			var latLng = new google.maps.LatLng(e.Latitude, e.Longitude);
    			var marker = new google.maps.Marker({ position: latLng, icon : e.icon, map : map });

    			google.maps.event.addListener(marker, 'click', function() {    			
    				lhc.revealModal({'url':WWW_DIR_JAVASCRIPT+'chat/getonlineuserinfo/'+e.Id})    				
    			});

    			marker.setVisible(true);
    			marker.setAnimation(google.maps.Animation.DROP);
    			markersObjects[e.Id] = marker;
    			markers.push(e.Id);
    			clearTimeout(markersObjects[e.Id].timeOutMarker);

    			markersObjects[e.Id].timeOutMarker = setTimeout(function(){
            		markers.splice($.inArray(e.Id,markers), 1);
            		google.maps.event.clearInstanceListeners(markersObjects[e.Id]);
            		markersObjects[e.Id].setMap(null);
            		markersObjects[e.Id] = null;
            	},parseInt($('#markerTimeout option:selected').val())*1000);

            } else {
            	markersObjects[e.Id].setIcon(e.icon);
            	clearTimeout(markersObjects[e.Id].timeOutMarker);
            	markersObjects[e.Id].timeOutMarker = setTimeout(function(){
            		markers.splice($.inArray(e.Id,markers), 1);
            		google.maps.event.clearInstanceListeners(markersObjects[e.Id]);
            		markersObjects[e.Id].setMap(null);
            		markersObjects[e.Id] = null;
            	},parseInt($('#markerTimeout option:selected').val())*1000);
            }
		});
	};
	
	$('#id_department_map_id').change(function(){
		showMarkers();
		lhinst.changeUserSettingsIndifferent('omap_depid',$(this).val());
	});
	
	$('#markerTimeout').change(function(){
		showMarkers();
		lhinst.changeUserSettingsIndifferent('omap_mtimeout',$(this).val());
	});
	
	$('#map-activator').click(function(){
		setTimeout(function(){
			google.maps.event.trigger(map, 'resize');
			if (locationSet == false) {
				locationSet = true;
				map.setCenter(new google.maps.LatLng(GeoLocationData.lat, GeoLocationData.lng));
			}
		},500);	
		showMarkers();
	});
};

$.fn.makeDropdown = function() {
    var filterInput = this.find('.btn-block-department-filter > input');

    this.click(function(){
        setTimeout(function(){
            filterInput.focus();
        },50);
    })

    this.on("click", "[data-stopPropagation]", function(e) {
        e.stopPropagation();
    })

    var selectedItems = [];

    var _this = this;

    _this.each(function () {
        var selectedItems = $(this).find('.selected-items-filter');
        selectedItems.html('');

        $(this).find('.btn-department-dropdown').attr('data-text',$(this).find('.btn-department-dropdown').text());

        var itemsSelectedCount = 0;
        $(this).find('li input:checked').each(function () {
            selectedItems.prepend('<div class="fs12"><a data-stoppropagation="true" class="delete-item" data-value="'+$(this).val()+'"><i class="material-icons chat-unread">delete</i>' + $(this).parent().text() + "</a></div>");
            itemsSelectedCount++;
        })

        if (itemsSelectedCount > 0) {
            $(this).find('.btn-department-dropdown').text('['+itemsSelectedCount+'] '+$(this).find('.btn-department-dropdown').attr('data-text'));
        }

        var _thisItem = $(this);
        _thisItem.find('li input').change(function() {
            selectedItems.html('');
            var itemsSelectedCount = 0;
            _thisItem.find('li input:checked').each(function () {
                selectedItems.prepend('<div class="fs12"><a data-stoppropagation="true" class="delete-item" data-value="'+$(this).val()+'"><i class="material-icons chat-unread">delete</i>' + $(this).parent().text() + "</a></div>");
                itemsSelectedCount++;
            })

            if (itemsSelectedCount > 0) {
                _thisItem.find('.btn-department-dropdown').text('['+itemsSelectedCount+'] '+_thisItem.find('.btn-department-dropdown').attr('data-text'));
            } else {
                _thisItem.find('.btn-department-dropdown').text(_thisItem.find('.btn-department-dropdown').attr('data-text'));
            }
        });
        $(this).on('click','.delete-item',function () {
            _thisItem.find('input[value='+$(this).attr('data-value')+']').prop('checked',false);
            $(this).parent().remove();

            var itemsSelectedCount = _thisItem.find('li input:checked').length;

            if (itemsSelectedCount > 0) {
                _thisItem.find('.btn-department-dropdown').text('['+itemsSelectedCount+'] '+_thisItem.find('.btn-department-dropdown').attr('data-text'));
            } else {
                _thisItem.find('.btn-department-dropdown').text(_thisItem.find('.btn-department-dropdown').attr('data-text'));
            }
        });
    });


    filterInput.keyup(function(){
        var filter = $(this).val();
        $(this).parent().parent().children('li').each(function(i) {
            if (i > 0) {
                if (!$(this).text().toLowerCase().includes(filter) && filter != ''){
                    $(this).hide();
                } else {
                    $(this).show();
                }
            }
        });
    });
};

var focused = true;
window.onfocus = window.onblur = function(e) {
    focused = (e || event).type === "focus";
    lhinst.focusChanged(focused);
};

window.lhcSelector = null;

/*Helper functions*/
function chatsyncuser()
{
    lhinst.syncusercall();
}

function chatsyncuserpending()
{
    lhinst.chatsyncuserpending();
}

function chatsyncadmin()
{
    lhinst.syncadmincall();
}<|MERGE_RESOLUTION|>--- conflicted
+++ resolved
@@ -1597,11 +1597,8 @@
 
 	this.checkChatStatusTimeout = null;
 
-<<<<<<< HEAD
-=======
 	this.chatStatus = null;
 
->>>>>>> 7d544760
 	this.chatsyncuserpending = function ()
 	{
 		var modeWindow = this.isWidgetMode == true ? '/(mode)/widget' : '';
