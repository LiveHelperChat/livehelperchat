--- conflicted
+++ resolved
@@ -1551,9 +1551,6 @@
 		$('#embed-button-'+file_id).addClass('btn-success');
 	};
 
-<<<<<<< HEAD
-	this.hideTransferModal = function(chat_id, obj)
-=======
     this.hideOnTransferHappen = function(chat_id){
         var inst = this;
         var intervalChecker = setInterval( function() {
@@ -1566,26 +1563,21 @@
         },1000);
     };
 
-	this.hideTransferModal = function(chat_id)
->>>>>>> c4025b00
+	this.hideTransferModal = function(chat_id, obj)
 	{
 		var inst = this;
         setTimeout(function(){
             $('#myModal').modal('hide');
             if ($('#tabs').length > 0) {
-<<<<<<< HEAD
                 if (obj === 'mail') {
                     inst.removeDialogTabMail('mc'+chat_id,$('#tabs'),true)
                 } else {
-                    inst.removeDialogTab(chat_id,$('#tabs'),true)
+                    inst.hideOnTransferHappen(chat_id);
                 }
             } else {
                 if (obj === 'mail') {
                     ee.emitEvent('mailChatModified', [chat_id]);
                 }
-=======
-                inst.hideOnTransferHappen(chat_id);
->>>>>>> c4025b00
             }
         },1000);
 	};
