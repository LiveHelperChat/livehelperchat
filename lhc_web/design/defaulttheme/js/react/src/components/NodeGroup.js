import React, { Component } from 'react';
import NodeGroupTrigger from './NodeGroupTrigger';
import NodeGroupTriggerEvents from './NodeGroupTriggerEvents';
import { connect } from "react-redux";

import { fetchNodeGroupTriggers, addTrigger, addTriggerEvent, updateTriggerEvent, deleteTriggerEvent, deleteGroup } from "../actions/nodeGroupTriggerActions"

@connect((store) => {
    return {
        nodegrouptriggers: store.nodegrouptriggers,
        currenttrigger: store.currenttrigger
    };
})

class NodeGroup extends Component {

    handleChange(e) {
        const name = e.target.value;
        this.props.changeTitle(this.props.group.set('name',name));
        this.addTriggerEvent = this.addTriggerEvent.bind(this);
        this.updateEvent = this.updateEvent.bind(this);
        this.deleteEvent = this.deleteEvent.bind(this);
    }

    addTrigger() {
        this.props.dispatch(addTrigger({id: this.props.group.get('id')}));
    }

    componentWillMount() {
        this.props.dispatch(fetchNodeGroupTriggers(this.props.group.get('id')))
    }

    /*
    * Add trigger event
    * */
    addTriggerEvent() {
          this.props.dispatch(addTriggerEvent({id: this.props.currenttrigger.getIn(['currenttrigger','id'])}));
    }

    updateEvent(event) {
        this.props.dispatch(updateTriggerEvent(event));
    }

    deleteEvent(event) {
        this.props.dispatch(deleteTriggerEvent(event));
    }

    deleteGroup() {
        if (confirm('Are you sure?')){
            this.props.dispatch(deleteGroup({id: this.props.group.get('id')}));
        }
    }

    /*shouldComponentUpdate(nextProps, nextState) {

        if (this.props.group !== nextProps.group) {
            return true;
        }

        if (nextProps.nodegrouptriggers !== this.props.nodegrouptriggers)
        {
            return true;
        }

        return false;
    }*/

    render() {

        if (this.props.nodegrouptriggers.get('nodegrouptriggers').has(this.props.group.get('id'))) {
            var mappedNodeGroupTriggers = this.props.nodegrouptriggers.get('nodegrouptriggers').get(this.props.group.get('id')).map(nodegrouptrigger =><NodeGroupTrigger key={nodegrouptrigger.get('id')} trigger={nodegrouptrigger}  />);
        } else {
            var mappedNodeGroupTriggers = "";
        }

        if (this.props.currenttrigger.getIn(['currenttrigger','id']) && this.props.currenttrigger.getIn(['currenttrigger','group_id']) == this.props.group.get('id')){
            var triggerAction = <NodeGroupTriggerEvents deleteEvent={this.deleteEvent.bind(this)} addEvent={this.addTriggerEvent.bind(this)} updateEvent={this.updateEvent.bind(this)} trigger={this.props.currenttrigger.get('currenttrigger')} />;
        } else {
            var triggerAction = "";
        }

        var classNameCurrent = "material-icons chat-active";

        if (this.props.group.get('bot_id') != this.props.botId) {
            classNameCurrent = "material-icons chat-unread";
        }

        return (
            <div className="row">
                <div className="col-12">
                    <hr/>

                    <div className="row">
                        <div className="col-9">
                            <div className="input-group">
                                <div className="input-group-prepend">
                                    <span><i className={classNameCurrent} title={'Bot Id - '+this.props.group.get('bot_id')}>&#xf2dc;</i></span>
                                </div>
                                <input className="form-control form-control-sm gbot-group-name" value={this.props.group.get('name')} onChange={this.handleChange.bind(this)} />
                            </div>
                        </div>
<<<<<<< HEAD
                        <div className="col-2">
                            <button className="btn btn-sm btn-secondary float-right" onClick={this.deleteGroup.bind(this)}><i className="material-icons mr-0">&#xf1c0;</i></button>
=======
                        <div className="col-3">
                            <div className="btn-group" role="group" aria-label="Basic example">
                                <a className="btn btn-sm btn-secondary float-right" href={WWW_DIR_JAVASCRIPT + "genericbot/downloadbotgroup/" + this.props.group.get('id')}><i className="material-icons mr-0">cloud_download</i></a>
                                <button className="btn btn-sm btn-danger float-right" onClick={this.deleteGroup.bind(this)}><i className="material-icons mr-0">delete</i></button>
                            </div>
>>>>>>> a5ab2ae2
                        </div>
                    </div>

                    <div className="row">
                        <div className="col-12">
                            <ul className="gbot-trglist">
                                {mappedNodeGroupTriggers}
                                <li><button className="btn btn-sm btn-secondary" onClick={this.addTrigger.bind(this)} ><i className="material-icons mr-0">&#xf415;</i></button></li>
                            </ul>
                        </div>
                    </div>
                    
                    {triggerAction}
                </div>
            </div>
        );
    }
}

export default NodeGroup;
<|MERGE_RESOLUTION|>--- conflicted
+++ resolved
@@ -1,131 +1,126 @@
-import React, { Component } from 'react';
-import NodeGroupTrigger from './NodeGroupTrigger';
-import NodeGroupTriggerEvents from './NodeGroupTriggerEvents';
-import { connect } from "react-redux";
-
-import { fetchNodeGroupTriggers, addTrigger, addTriggerEvent, updateTriggerEvent, deleteTriggerEvent, deleteGroup } from "../actions/nodeGroupTriggerActions"
-
-@connect((store) => {
-    return {
-        nodegrouptriggers: store.nodegrouptriggers,
-        currenttrigger: store.currenttrigger
-    };
-})
-
-class NodeGroup extends Component {
-
-    handleChange(e) {
-        const name = e.target.value;
-        this.props.changeTitle(this.props.group.set('name',name));
-        this.addTriggerEvent = this.addTriggerEvent.bind(this);
-        this.updateEvent = this.updateEvent.bind(this);
-        this.deleteEvent = this.deleteEvent.bind(this);
-    }
-
-    addTrigger() {
-        this.props.dispatch(addTrigger({id: this.props.group.get('id')}));
-    }
-
-    componentWillMount() {
-        this.props.dispatch(fetchNodeGroupTriggers(this.props.group.get('id')))
-    }
-
-    /*
-    * Add trigger event
-    * */
-    addTriggerEvent() {
-          this.props.dispatch(addTriggerEvent({id: this.props.currenttrigger.getIn(['currenttrigger','id'])}));
-    }
-
-    updateEvent(event) {
-        this.props.dispatch(updateTriggerEvent(event));
-    }
-
-    deleteEvent(event) {
-        this.props.dispatch(deleteTriggerEvent(event));
-    }
-
-    deleteGroup() {
-        if (confirm('Are you sure?')){
-            this.props.dispatch(deleteGroup({id: this.props.group.get('id')}));
-        }
-    }
-
-    /*shouldComponentUpdate(nextProps, nextState) {
-
-        if (this.props.group !== nextProps.group) {
-            return true;
-        }
-
-        if (nextProps.nodegrouptriggers !== this.props.nodegrouptriggers)
-        {
-            return true;
-        }
-
-        return false;
-    }*/
-
-    render() {
-
-        if (this.props.nodegrouptriggers.get('nodegrouptriggers').has(this.props.group.get('id'))) {
-            var mappedNodeGroupTriggers = this.props.nodegrouptriggers.get('nodegrouptriggers').get(this.props.group.get('id')).map(nodegrouptrigger =><NodeGroupTrigger key={nodegrouptrigger.get('id')} trigger={nodegrouptrigger}  />);
-        } else {
-            var mappedNodeGroupTriggers = "";
-        }
-
-        if (this.props.currenttrigger.getIn(['currenttrigger','id']) && this.props.currenttrigger.getIn(['currenttrigger','group_id']) == this.props.group.get('id')){
-            var triggerAction = <NodeGroupTriggerEvents deleteEvent={this.deleteEvent.bind(this)} addEvent={this.addTriggerEvent.bind(this)} updateEvent={this.updateEvent.bind(this)} trigger={this.props.currenttrigger.get('currenttrigger')} />;
-        } else {
-            var triggerAction = "";
-        }
-
-        var classNameCurrent = "material-icons chat-active";
-
-        if (this.props.group.get('bot_id') != this.props.botId) {
-            classNameCurrent = "material-icons chat-unread";
-        }
-
-        return (
-            <div className="row">
-                <div className="col-12">
-                    <hr/>
-
-                    <div className="row">
-                        <div className="col-9">
-                            <div className="input-group">
-                                <div className="input-group-prepend">
-                                    <span><i className={classNameCurrent} title={'Bot Id - '+this.props.group.get('bot_id')}>&#xf2dc;</i></span>
-                                </div>
-                                <input className="form-control form-control-sm gbot-group-name" value={this.props.group.get('name')} onChange={this.handleChange.bind(this)} />
-                            </div>
-                        </div>
-<<<<<<< HEAD
-                        <div className="col-2">
-                            <button className="btn btn-sm btn-secondary float-right" onClick={this.deleteGroup.bind(this)}><i className="material-icons mr-0">&#xf1c0;</i></button>
-=======
-                        <div className="col-3">
-                            <div className="btn-group" role="group" aria-label="Basic example">
-                                <a className="btn btn-sm btn-secondary float-right" href={WWW_DIR_JAVASCRIPT + "genericbot/downloadbotgroup/" + this.props.group.get('id')}><i className="material-icons mr-0">cloud_download</i></a>
-                                <button className="btn btn-sm btn-danger float-right" onClick={this.deleteGroup.bind(this)}><i className="material-icons mr-0">delete</i></button>
-                            </div>
->>>>>>> a5ab2ae2
-                        </div>
-                    </div>
-
-                    <div className="row">
-                        <div className="col-12">
-                            <ul className="gbot-trglist">
-                                {mappedNodeGroupTriggers}
-                                <li><button className="btn btn-sm btn-secondary" onClick={this.addTrigger.bind(this)} ><i className="material-icons mr-0">&#xf415;</i></button></li>
-                            </ul>
-                        </div>
-                    </div>
-                    
-                    {triggerAction}
-                </div>
-            </div>
-        );
-    }
-}
-
-export default NodeGroup;
+import React, { Component } from 'react';
+import NodeGroupTrigger from './NodeGroupTrigger';
+import NodeGroupTriggerEvents from './NodeGroupTriggerEvents';
+import { connect } from "react-redux";
+
+import { fetchNodeGroupTriggers, addTrigger, addTriggerEvent, updateTriggerEvent, deleteTriggerEvent, deleteGroup } from "../actions/nodeGroupTriggerActions"
+
+@connect((store) => {
+    return {
+        nodegrouptriggers: store.nodegrouptriggers,
+        currenttrigger: store.currenttrigger
+    };
+})
+
+class NodeGroup extends Component {
+
+    handleChange(e) {
+        const name = e.target.value;
+        this.props.changeTitle(this.props.group.set('name',name));
+        this.addTriggerEvent = this.addTriggerEvent.bind(this);
+        this.updateEvent = this.updateEvent.bind(this);
+        this.deleteEvent = this.deleteEvent.bind(this);
+    }
+
+    addTrigger() {
+        this.props.dispatch(addTrigger({id: this.props.group.get('id')}));
+    }
+
+    componentWillMount() {
+        this.props.dispatch(fetchNodeGroupTriggers(this.props.group.get('id')))
+    }
+
+    /*
+    * Add trigger event
+    * */
+    addTriggerEvent() {
+          this.props.dispatch(addTriggerEvent({id: this.props.currenttrigger.getIn(['currenttrigger','id'])}));
+    }
+
+    updateEvent(event) {
+        this.props.dispatch(updateTriggerEvent(event));
+    }
+
+    deleteEvent(event) {
+        this.props.dispatch(deleteTriggerEvent(event));
+    }
+
+    deleteGroup() {
+        if (confirm('Are you sure?')){
+            this.props.dispatch(deleteGroup({id: this.props.group.get('id')}));
+        }
+    }
+
+    /*shouldComponentUpdate(nextProps, nextState) {
+
+        if (this.props.group !== nextProps.group) {
+            return true;
+        }
+
+        if (nextProps.nodegrouptriggers !== this.props.nodegrouptriggers)
+        {
+            return true;
+        }
+
+        return false;
+    }*/
+
+    render() {
+
+        if (this.props.nodegrouptriggers.get('nodegrouptriggers').has(this.props.group.get('id'))) {
+            var mappedNodeGroupTriggers = this.props.nodegrouptriggers.get('nodegrouptriggers').get(this.props.group.get('id')).map(nodegrouptrigger =><NodeGroupTrigger key={nodegrouptrigger.get('id')} trigger={nodegrouptrigger}  />);
+        } else {
+            var mappedNodeGroupTriggers = "";
+        }
+
+        if (this.props.currenttrigger.getIn(['currenttrigger','id']) && this.props.currenttrigger.getIn(['currenttrigger','group_id']) == this.props.group.get('id')){
+            var triggerAction = <NodeGroupTriggerEvents deleteEvent={this.deleteEvent.bind(this)} addEvent={this.addTriggerEvent.bind(this)} updateEvent={this.updateEvent.bind(this)} trigger={this.props.currenttrigger.get('currenttrigger')} />;
+        } else {
+            var triggerAction = "";
+        }
+
+        var classNameCurrent = "material-icons chat-active";
+
+        if (this.props.group.get('bot_id') != this.props.botId) {
+            classNameCurrent = "material-icons chat-unread";
+        }
+
+        return (
+            <div className="row">
+                <div className="col-12">
+                    <hr/>
+
+                    <div className="row">
+                        <div className="col-9">
+                            <div className="input-group">
+                                <div className="input-group-prepend">
+                                    <span><i className={classNameCurrent} title={'Bot Id - '+this.props.group.get('bot_id')}>&#xf2dc;</i></span>
+                                </div>
+                                <input className="form-control form-control-sm gbot-group-name" value={this.props.group.get('name')} onChange={this.handleChange.bind(this)} />
+                            </div>
+                        </div>
+                        <div className="col-3">
+                            <div className="btn-group" role="group" aria-label="Basic example">
+                                <a className="btn btn-sm btn-secondary float-right" href={WWW_DIR_JAVASCRIPT + "genericbot/downloadbotgroup/" + this.props.group.get('id')}><i className="material-icons mr-0">cloud_download</i></a>
+                                <button className="btn btn-sm btn-danger float-right" onClick={this.deleteGroup.bind(this)}><i className="material-icons mr-0">&#xf1c0;</i></button>
+                            </div>
+                        </div>
+                    </div>
+
+                    <div className="row">
+                        <div className="col-12">
+                            <ul className="gbot-trglist">
+                                {mappedNodeGroupTriggers}
+                                <li><button className="btn btn-sm btn-secondary" onClick={this.addTrigger.bind(this)} ><i className="material-icons mr-0">&#xf415;</i></button></li>
+                            </ul>
+                        </div>
+                    </div>
+                    
+                    {triggerAction}
+                </div>
+            </div>
+        );
+    }
+}
+
+export default NodeGroup;