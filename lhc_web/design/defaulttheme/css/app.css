--- conflicted
+++ resolved
@@ -2234,9 +2234,4 @@
 
 .border-right {
     border-right: 1px solid var(--lhc-sidebar-wrapper-br)!important;
-<<<<<<< HEAD
-}
-
-=======
-}
->>>>>>> fc7f34cf
+}