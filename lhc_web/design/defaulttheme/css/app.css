--- conflicted
+++ resolved
@@ -2144,12 +2144,9 @@
 .reactions-selected:hover .reaction-item,
 .reactions-selected {
     display: inline-block;
-<<<<<<< HEAD
-=======
 }
 
 @keyframes blinker { to { opacity: 50%; } }
 .msg-updated .msg-body {
     animation: blinker 1s ease-in-out 2 alternate;
->>>>>>> 24a4009d
 }