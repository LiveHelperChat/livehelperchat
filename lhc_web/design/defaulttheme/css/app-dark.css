<<<<<<< HEAD
[ng\:cloak], [ng-cloak], [data-ng-cloak], [x-ng-cloak], .ng-cloak, .x-ng-cloak {
    display: none !important;
}

::-webkit-scrollbar{width:0.7em;height:0.8em;background-color:#fff;}
::-webkit-scrollbar:hover{background-color:#ddd}
::-webkit-scrollbar-thumb{min-height:0.8em;min-width:1em;background-color:#ddd;}
::-webkit-scrollbar-thumb:hover{background-color:#bbb}
::-webkit-scrollbar-thumb:active{background-color:#888}


.btn-group-xs > .btn, .btn-xs {
    padding  : .25rem .30rem 0.35rem 0.30rem;
    font-size  : .75rem;
    line-height  : .9;
    border-radius : .2rem;
}

.card-dashboard {
    margin-bottom: 20px;
}

#tabs > .nav-pills{
    padding-bottom: 10px;
}

a.link {
    text-decoration: underline;
}

#tabs > .tab-content{
    margin-top: 15px;
}

.form-group{
    margin-bottom:0.5em;
}

.col-form-label{
    font-size:.875rem;
}

*:focus {
    outline: 0;
}

.hide {
    display: none!important;
}

.container-fluid,
.col-lg-1, .col-lg-10, .col-lg-11, .col-lg-12, .col-lg-2, .col-lg-3, .col-lg-4, .col-lg-5, .col-lg-6, .col-lg-7, .col-lg-8, .col-lg-9, .col-md-1, .col-md-10, .col-md-11, .col-md-12, .col-md-2, .col-md-3, .col-md-4, .col-md-5, .col-md-6, .col-md-7, .col-md-8, .col-md-9, .col-sm-1, .col-sm-10, .col-sm-11, .col-sm-12, .col-sm-2, .col-sm-3, .col-sm-4, .col-sm-5, .col-sm-6, .col-sm-7, .col-sm-8, .col-sm-9, .col-1, .col-10, .col-11, .col-12, .col-2, .col-3, .col-4, .col-5, .col-6, .col-7, .col-8, .col-9 {
    padding-left:7.5px;
    padding-right:7.5px;
}

.row{
    margin-left:-7.5px;
    margin-right:-7.5px;
}

.absolute-language-top-right{
    position:fixed;
    top:0;
    right:0;
    z-index:9999;
}

.absolute-language-top-right .btn-secondary{
    border-top:0;
    border-right:0;
    border-radius:0;
    border-bottom-left-radius:3px;
}

#screenshotImage{
    max-width:100%;
}

.mw-80px{
    max-width: 80px;
}

.btrad-reset{
    border-top-right-radius: 0px;
    border-top-left-radius: 0px;
}

.group-by-user_country_name,
.up-case-first{
    text-transform: capitalize;
}

#widget-layout textarea{
    height:50px;
}

#widget-layout.has-chat textarea{
    height:32px;
}

h1 {
    margin-top:0px;
    font-size:28px;
}

.tr-msg{
    font-style: italic;
    display: block;
    background-color: #F4F3F3;
    border-radius: 10px;
    padding: 3px 6px;
    color: #4A4A4A;
}

.no-wrap{
    white-space: nowrap;
}

a:hover{
    text-decoration:none;
    cursor:pointer;
}

.break-words{
    overflow-wrap: break-word;
    word-wrap: break-word;
}

.mh150{
    min-height:150px;
}

.hr-big{
    border-top: 3px solid #cecece;
}

.disable-select{
    user-select: none;
}

.user-chatwidget-buttons-start{
    position:absolute;
    top: 3px;
    right: 3px;
    height: 10px;
}

.live-chat-message,.live-chat-message:focus{
    outline: none;
    -webkit-box-shadow: none !important;
    -moz-box-shadow: none !important;
    box-shadow: none !important;
    border-radius: 15px;
    border: 1px solid #ccc;
    max-height: 60px;
    overflow-y:hidden;
}

.settings{
    font-size: 25px;
    cursor: pointer;
}
.chat-setting-item{
    font-size:32px;
}

.action-image {
    cursor:pointer;
}

/*Hide elements which should not be visible in right column*/
#right-column-page .right-action-hide {
    display:none;
}

#right-pending-chats p,
#right-active-chats p,
#right-unread-chats p,
#right-closed-chats p{
    font-size:0.75em;
}

.fs11 {
    font-size: 11px;
}

.fs12 {
    font-size: 12px;
}

.fs13 {
    font-size: 13px;
}

.fs14 {
    font-size: 14px;
}

.fs16 {
    font-size: 16px;
}

.fs24 {
    font-size: 24px;
}

.icon-user-status {
    color:#BB474A;
}

.icon-user-online,
.icon-user-online a{
    color:#509646;
}

.user-online-row td{
    background-color:#314a2d;
}

.icon-user-away,
.icon-user-away a{
    color:#EDC21A;
}

.user-away-row td{
    background-color:#FFFFDA;
}

.icon-user-offline{
    color:#FF4B4B;
}

.msgBlock,.msgBlock-inv{
    overflow-y:auto;
    padding-bottom:3px;
    padding-right:5px;
    padding-left:5px;
}

#old-dashboard .msgBlock{
    resize: vertical;
}

.msgBlock-inv{
    font-size:13px;
}

.msg-hide-ts .msg-date{
    display: none!important;
}

.msgBlock-admin{
    height:200px;
    min-height:200px;
}

textarea[name=ChatMessage]{
    min-height:30px;
    overflow:hidden;
    resize: none;
}

.msg-date {
    font-size:11px;
    line-height:11px;
    margin-top:0px;
    /*position:absolute;
    right:0;
    top:-8px;*/
    padding:3px;
    border-radius:10px;
    color: #9a9a9a;
}

.system-response .msg-date{
    margin-top:0;
    top:0px;
}

div.system-response {
    color:#737272;
}

.usr-tit {
    font-weight:bold;
    font-style: italic;
    color:#007693;
    margin-right:5px;
    padding:2px 0px;
    border-radius: 7px;
    display:block;
    /*margin-top:-27px;*/
    font-size:14px;
}

.sys-tit{
    background-color:#495057;
    padding-left:6px;
    padding-right:3px;
    color:#d4d0d0;
    display: inline-block;
}

.sys-tit .msg-date{
    color: #d4d0d0!important;
}

.op-tit{
    color:#5078d8;
}

.vis-tit{
    color:#888;
}

.bubble-messages .user-nick-title,
.bubble-messages .op-nick-title
{
    display: none;
}

.bubble-messages .op-tit {
    float:left;
    margin-top: 0px;
    padding: 0;
}

.bubble-messages .vis-tit {
    float:right;
    margin-left: 3px!important;
    margin-top: 3px;
}

.bubble-messages .op-tit {
    position: absolute;
}

.bubble-messages .op-tit i.material-icons,
.bubble-messages .vis-tit i.material-icons{
    font-size: 24px;
}

#messages.hide-visitor-profile .vis-tit{
    display: none!important;
}

.profile-msg-pic {
    width: 24px;
}

.bubble-messages div.message-admin div.msg-body,
.bubble-messages div.message-admin div.meta-message{
    margin-left:29px;
}

@media (min-device-width: 1024px) {
    .profile-msg-pic {
        width: 33px;
    }

    .bubble-messages div.message-admin div.msg-body,
    .bubble-messages div.message-admin div.meta-message{
        margin-left:42px;
    }
}


div.message-row {
    padding:0px 0px 0px 0px;
    line-height:140%;
    margin-right:0px;
    margin-left:0px;
    position:relative;
}

div.message-row {
    padding:0px 0px 0px 0px;
    margin-right:0px;
    margin-left:0px;
    position:relative;
    white-space: pre-line;
    line-height:0;
    *white-space: pre;
    *word-wrap: break-word;
}

div.message-row > div,div.message-row > span,div.message-row > i {
    line-height:140%;
    white-space:normal;
}

.message-row-typing {
    margin:4px 0px;
    animation: blink 1500ms linear infinite;
}

.blink-ani{
    animation: blink 1500ms linear infinite;
}

@keyframes blink{
    0%{opacity: 0.3;}
    50%{opacity: .9;}
    100%{opacity: 0.3;}
}

.read-operator-message .message-row-profile-shown{
    margin-top:0!important;
    -webkit-border-top-left-radius: 0px!important;
    -moz-border-radius-topleft: 0px!important;
    border-top-left-radius: 0px!important;
    -webkit-border-bottom-left-radius: 10px;
    -moz-border-radius-bottomleft: 10px;
    border-bottom-left-radius: 10px;
}

.message-row.system-response.operator-changes{
    margin-top:0px;
    margin-left:0px;
}

div.message-admin{
    margin-left:0px;
    margin-right:0px;
    text-align:right;
}

div.message-admin div.msg-body{
    margin-right:0px;
    background-color: #3267e4;
    padding:6px 9px;
    margin-top:0px;
    color:#FFF;
    /*border-top-left-radius:20px;
    border-bottom-left-radius:20px;*/
    border-radius:20px;
    margin-bottom:3px;
    display:inline-block;
    text-align: left;
    max-width:85%;
    position: relative;
}

div.other-operator div.msg-body{
    background-color: #5585ff;
}

div.whisper-msg div.msg-body{
    background-color:#767676!important;
}

div.whisper-msg span.op-tit{
    color:#767676!important;
}

div.message-admin div.msg-body a.link{
    color:#fff;
    text-decoration:underline;
}

div.message-row-typing div.msg-body {
    background-color: #d0d0d0;
    border-radius: 3px;
    display: inline-block;
    color:#000!important;
    border-radius:20px;
    /*border-top-left-radius:20px;
    border-bottom-left-radius:20px;*/
}


div.message-row.response div.msg-body{
    background-color: #616161;
    padding:6px 9px;
    margin-top:0px;
    border-radius:20px;
    margin-bottom:3px;
    display:inline-block;
    text-align: left;
    max-width:90%;
    position: relative;
}


/**
* Switch style for frontend visitors
*/
#messagesBlock div.message-admin{
    text-align:left;
}

#messagesBlock div.response{
    text-align:right;
}

#messagesBlock div.response .vis-tit{
    color:#5078d8;
}

#messagesBlock div.message-admin .op-tit{
    color: #888
}

#messagesBlock div.response div.msg-body{
    background-color: #3267e4;
    color:#FFF;
}

#messagesBlock div.message-admin div.msg-body{
    background-color: #ededed;
    color:#212529;
}

#messagesBlock div.response div.msg-body a.link{
    color:#fff;
    text-decoration:underline;
}

#messagesBlock div.message-admin div.msg-body a.link{
    color:#212529;
    text-decoration:underline;
}

#messagesBlock{
    padding-top: 5px;
}

.msg-body-media,
.msg-body-emoji{
    background:none!important;
}

.msg-body-media img{
    border-radius:10px;
    transition: 1s;
    max-height: 250px!important;
    max-width: 450px!important;
}

.msg-body-media{
    position: relative;
}
.msg-body-media:hover .hidden-download::after{
    display: block;
}
.hidden-download{
    position: absolute;
    right: 20px;
    top: 20px;
    z-index: 99;
}
.hidden-download::after{
    font-family: 'Material Icons';
    content:'\e2c0';
    font-size: 25px;
    color: #007bff;
    display: none;
    background: #FFFFFF;
    padding: 5px;
    border-radius: 5px;
}

.audio-download{
    top:0;
    right:0;
}

.audio-download::after{
    font-size: 16px;
}

.msg-body-media:hover > img
{
    filter: contrast(50%);
}
.msg-body-emoji{
    font-size: 32px!important;
    line-height: 80%;
    padding: 0!important;
    padding-bottom: 3px !important;
    line-height: 100%!important;
}

div.message-admin+div.system-response,
div.message-row.response+div.system-response{
    margin-top:5px;
    margin-bottom:5px;
    margin-left:0;
    margin-right:0;
}

div.system-response + div.message-admin{
    margin-top:20px;
}

div.system-response+div.system-response .usr-tit,
div.message-admin+div.message-admin .usr-tit,
div.message-row.response+div.message-row.response .usr-tit{
    width:5px;
    visibility:hidden;
    overflow:hidden;
    height:10px;
    padding:0;
    display:none;
    white-space:no-wrap;
    margin:0;
}

.msgBlock-admin .message-row.response:first-child .usr-tit,
.msgBlock-admin .message-row.message-admin:first-child .usr-tit,
div.message-row.operator-changes .usr-tit{
    width:auto!important;
    visibility:visible!important;
    overflow:inherit!important;
    height:auto!important;
    margin-right:5px!important;
    padding:0px 0px!important;
    /*margin-top:-25px!important;*/
    display:block!important;
}

.message-row.system-response.operator-changes .usr-tit {
    display: inline-block!important;
    background-color: #CCC;
    padding-left: 3px!important;
    padding-right: 3px!important;
    color: #fff!important;
}

div.message-row-in {
    padding:0px 2px 4px 2px;
}

div.pending-storage {
    padding-left:6px;
    color:#a6a6a6;
    font-style: italic;
}

.status-row h5 {
    margin-top:0;
    margin-bottom:4px;
    padding-bottom:2px;
    border-bottom: 1px solid #CCC;
}

.online-users-table tr td{
    font-size: 12px;
}

.message-block,
#messages{position:relative;}
.message-block{
    font-size: 13px;
}
#messagesBlock .message-row .msg-date{
    display:none;
}

.msg-date-op,
.msg-date-vi{
    display: inline-block;
    background: #40464e;
    border-radius: 6px;
    border: 1px solid #323232;
    line-height: 9px!important;
    position: relative;
    z-index: 99;
    padding:2px 3px!important;
    color: #bcbcbc !important;
    font-size: 10px;
}

.msg-date-vi{
    left:0px;
}

.msg-date-op{
    right:0px;
}

div.message-row.message-admin+div.message-row.message-admin .msg-date-op{
    display: block;
    position: absolute;
    margin-top:-9px;
    right:48%;
}

div.message-row.response+div.message-row.response .msg-date-vi{
    display: block;
    position: absolute;
    margin-top:-9px;
    left:48.5%;
}

div.message-row.operator-changes .msg-date-op{
    position: relative!important;
    display: inline-block!important;
    margin: 0!important;
}

div.message-row.response div.msg-body{
    border-top-left-radius: 0;
}

div.message-row.message-admin div.msg-body{
    border-top-right-radius: 0;
}

.last-user-msg{
    position:absolute;
    margin-top:-18px;
    font-size:11px;
}

.last-user-msg .material-icons{
    font-size:11px;
    margin-top:-2px;
}

.blockquote {
    font-size:12px;
    background: #f7f7f7;
    border-radius: 15px;
    font-style: italic;
    margin:4px;
    color:#000;
    box-shadow: 1px 1px 5px -1px rgba(0,0,0,0.75);
    padding:10px 10px 10px 20px;
}

.blockquote:before {
    content: '"';
    font-size: 30px;
    margin-left: -15px;
    color: grey;
}

.btn-block-department label{
    font-size:13px;
    padding:3px 2px 2px 3px;
    display:block;
    margin:0;
}

.btn-block-department .dropdown-menu{
    min-width: 15rem;
}

.btn-block-department label:hover{
    background-color:#495057 ;
}

div.message-row.response+div.message-row.response:hover .msg-date,
.message-block .message-row:hover .msg-date{
    /*display:inherit;*/
}

/*#messagesBlock .message-row:hover .msg-date{
	display:inherit!important;
}*/

#messages {
    font-size: 13px;
}

#messages.fullheight {
    display: table;
    width: 100%;
}

#messages.fullheight #messagesBlockWrap {
    border: 1px solid rgb(204, 204, 204);
    resize: vertical;
    background-color: rgb(255, 255, 255);
    display: table-cell;
    vertical-align: bottom;
}

#messages.fullheight #messagesBlock {
    border: none;
    resize: none;
    background-color: transparent;
    height: auto;
    max-height: 120px;
}

.start-chat-intro{
    font-weight:bold;
    margin-bottom:10px;
    font-size:15px;
}

.user-is-typing,
#id-operator-typing {
    visibility:hidden;
    font-weight:bold;
    line-height:140%;
    min-height:14px;
    font-size:11px;
    text-overflow: ellipsis;
    overflow:hidden;
    text-align:right;
}

.admin-chat-mic {
    background:url(../images/icons/mic.gif) no-repeat center center;
}

.dropdown-toggle-widget,
.dropdown-toggle-widget:hover,
.send-icons-action,
.send-icons-action:hover{
    color: #FFF;
    background-color: #969696;
    padding: 7px;
    border-radius: 16px;
    font-size: 12px;
    display: inline-block;
    margin-right: 2px;
    opacity: 0.5;
}

.dropdown-toggle-widget:hover,
.send-icons-action:hover{
    opacity: 0.9;
}

.dropdown-toggle-widget i,
.send-icons-action i{
    margin: 1px 2px 1px 1px;
    font-size: 16px;
}

.send-icons-action i{
    margin-left:2px;
    margin-right:0px;
    font-size: 15px;
}

ul.user-settings-list {
    margin-bottom:0;
    margin-left:0;
}

ul.user-settings-list li{
    margin-left:0px;
    position:relative;
    z-index:98;
}

.page-url {
    overflow:hidden;
    position:relative;
    height:20px;;
    margin-top:0px;
}

.page-url span{
    position: absolute;
    left: 0;
}

.page-url:hover {
    position:absolute;
    overflow:visible;
    z-index:9999;
}

.page-url:hover span {
    position:relative;
    border-radius:3px;
    border:1px solid #CCC;
    background-color:#FFF;
    padding:2px;
    -webkit-box-shadow: 3px 3px 12px rgba(50, 50, 50, 0.75);
    -moz-box-shadow:    3px 3px 12px rgba(50, 50, 50, 0.75);
    box-shadow:         3px 3px 12px rgba(50, 50, 50, 0.75);
    font-weight:bold;
}

.overflow-x-scrollbar,
.foot-print-content{
    overflow-x:auto;
    overflow-y:auto;
}

.foot-print-content li {
    font-size: 12px;
    white-space:nowrap;
    padding-bottom: 2px;
}

.msg-nm {
    font-weight:bold;
    color: #c60f13;
}

#ChatMessageContainer{
    position:relative;
}

.collapse-right,
.collapse-right:focus,
.collapse-right:visited,
.collapse-right:hover{
    position:absolute;
    right:0px;
    margin-top: -19px;
    margin-right: 5px;
    color: #6c757d;
    text-decoration:none;
    font-size:24px;
}

.icon-close-chat{
    position: absolute;
    margin-right: -2px;
    display: inline !important;
    width: auto !important;
    right: 0;
    margin-top: -10px;
    padding: 0 !important;
    color:#CCC !important;
    font-size: 14px !important;
}

.send-status-icon{
    position: absolute;
    margin-left: 2px;
    display: inline !important;
    width: auto !important;
    left: 0;
    margin-top: -6px;
    padding: 0 !important;
    font-size: 12px !important;
}

.icon-close-chat:hover{
    color:red !important;
}

.file-uploader {
    position:relative;
    cursor: pointer;
    overflow:hidden;
}

.file-uploader input {
    position: absolute;
    top: 0px;
    right: 0;
    left:15px;
    margin: 0;
    opacity: 0;
    -ms-filter: 'alpha(opacity=0)';
    font-size: 200px;
    width:20px;
    direction: ltr;
    cursor: pointer;
}

.drop-zone{
    border:1px solid #2ba6cb;
    min-height:50px;
}

.drop-title{
    font-size:16px;
    color:#CCC;
    font-weight:bold;
    text-align: center;
    padding:20px;
}

.chat-pending{color: #a2b64d;}
.chat-active{color:#509646;}
.chat-unread{color: #c2494c;}
.chat-closed{color:#BB474A;}

.operator-info{
    background-color:#FFF;
    border:1px solid #D3D3D3;
    padding:5px;
    position: relative;
    z-index: 1;
    font-size: 12px;
    border-radius:6px;
}

.round-profile{
    border:1px solid #D3D3D3;
    border-radius:6px;
}

.operator-info img{
    border:1px solid #e7e7e7;
    border-radius:6px;
    max-width:50px;
}

.operator-info .icon-thumbs-down,
.operator-info .icon-thumbs-up{
    color:#CCC;
    cursor:pointer;
    font-size:16px;
}

.operator-info .down-voted,
.down-voted{
    color:#c60f13;
}

.operator-info .up-voted,
.up-voted{
    color:#509646;
}

.icon-assistant{
    font-size:50px;
    color:#949494;
    padding-top:5px;
}

.icon-skype{
    font-size:14px;
    color:#77C4DB;
}

.screnshot-container {
    display:inline-block;
    max-width:100%;
}

.screenshot-pending{
    background:url(../images/general/loading.gif) no-repeat center center;
    min-height:150px;
}

.online_user {
    background-color:#314a2d !important;
    transition: background-color 1000ms linear;
}

.edit-mode {
    background-color:#000000 !important;
    transition: background-color 1000ms linear;
}

.f-dropdown-lang li {
    float:left;
    width:50%;
    padding-left: 15px;
}

.back-logo > img{
    height:30px;
}

input[type="file"]{
    font-size:12px;
}
.f-dropdown-lang li a{text-overflow: ellipsis;overflow:hidden;font-size:11px;}
.f-dropdown-lang:before {left:auto;right:10px;}
.f-dropdown-lang:after {left:auto;right:9px;}

.borderless tbody tr td, .borderless tbody tr th, .borderless thead tr th {
    border: none;
}

.pr10{
    padding-right:10px;
}

.panel-list{
    max-height:330px;
    overflow-y:auto;
}

.abbr-list{
    white-space: nowrap;
    text-overflow: ellipsis;
    overflow:hidden;
    table-layout:fixed;
}

.online-users-table .abbr-list a{
    position: absolute;
    display: inline-block;
    max-width: 100%;
    overflow: hidden;
}

.abbr-list-general{
    white-space: nowrap;
    text-overflow: ellipsis;
    overflow:hidden;
    table-layout:fixed;
    height:25px;
    font-size:12px;
    padding:3px;
    border:1px solid #fff;
    display:block;
}

.abbr-list-general:hover{
    /*position:absolute;*/
    height:auto;
    background-color: #fbfbfb;
    border:1px solid #ccc;
    border-radius:5px;
    padding:3px 3px 3px 3px;
}


.table-fixed {
    table-layout:fixed;
}

.table-sm{
    font-size:14px;
}

.table-small{
    font-size:12px;
}

.btn-block-department,
.btn-block-department .dropdown-toggle{
    width:100%;
    text-align:left;
    text-overflow: ellipsis;
}
.btn-block-department .dropdown-toggle{
    overflow:hidden;
}

.navbar-toggle-visible{
    display:block;
    float:none;
}

#wrapper {
    display: flex;
    width: 100%;
    align-items: stretch;
}

#sidebar-wrapper {
    min-width: 220px;
    max-width: 220px;
    transition: all 0.3s;
    border-right:1px solid #63676b;
}

#wrapper.toggled #sidebar-wrapper {
    margin-left: -220px;
}

@media (max-width: 768px) {
    #sidebar-wrapper {
        margin-left: -220px;
    }
    #wrapper.toggled #sidebar-wrapper {
        margin-left: 0;
    }
}


#path-container {
    margin-top:0px;
    margin-right:-7px;
    margin-left:-7px;
    margin-bottom:7px;
}

#page-content-wrapper {
    width: 100%;
    position: relative;
    padding: 15px;
    z-index:2;
    /*background-color:#FFF;*/
}

.nav-pills .nav-link{
    position:relative;
}

.nav-pills>li>a {
    border: 1px solid #545454;
    margin-bottom: 5px;
    margin-right: 3px;
}

.nav-pills>li>a:hover{
    background-color:#2a2d31;
}

.sidebar ul li {
    border-bottom: 1px solid #495057;
    flex:100%;
}

.sidebar ul li a{
    padding:8px 10px;
}

.sidebar ul li a.active {
    background-color: #2a2d31;
}

.sidebar .arrow {
    float: right;
    font-size:24px;
    margin-right:0;
}

.sidebar li.active > a {
    background-color:#2a2d31;
}

.sidebar .nav-second-level li,
.sidebar .nav-third-level li {
    border-bottom: 0!important;
}

.sidebar .nav-second-level li a {
    padding-left: 25px;
}

.sidebar .nav-third-level li a {
    padding-left: 43px;
    font-size:13px;
}

.sidebar .nav-fourth-level li a {
    padding-left: 59px;
    font-size:12px;
}

.sortable-column-dashboard .card-header {
    cursor:move;
}

.dashboard-configuration{
    position: absolute;
    right: 23px;
    z-index: 999;
    margin-top: -30px;
}

.dashboard-configuration .material-icons {
    font-size:18px;
}

.exp-cntr:hover{
    background-color: #353c3f;
}

.exp-cntr{
    color: #31708f;
    background-color: #495057;
    border-radius:2px;
    border:1px solid #63676b;
    margin-right:0px;
    width: 26px;
}

.btn-block-department .dropdown-menu {
   /* max-height:300px;
    overflow-y:auto;*/
    padding:0;
}

.form-control{
    padding-left:.375rem;
}

.form-control-warning:focus {
    border-color: rgba(240, 173, 78, 0.8);
    box-shadow: 0 1px 1px rgba(0, 0, 0, 0.075) inset, 0 0 8px rgba(240, 173, 78, 0.6);
    outline: 0 none;
}

.border-secondary-control{
    border:1px solid #495057
}

.canned-suggester{
    position:absolute;
    background-color:#343a40;
    bottom:58px;
    border:1px solid #63676b;
    font-size:12px;
    z-index:999;
    width: 100%;
}

.current-hash-content{
    max-height: 370px;
    overflow: auto;
    scroll-behavior: smooth;
}

.canned-msg-preview{
    clear: both;
    padding: 2px 5px 1px;
    background-color: #343a40;
    border-bottom: 1px solid #63676b;
    min-height: 66px;
    max-height: 200px;
    overflow: auto;
}

.canned-msg-preview img{
    max-height: 80px;
}

.hover-canned:hover{
    font-weight: bold;
    font-style: italic;
}

.current-hash-content ul{
    margin-bottom:0;
}

.canned-list {
    margin-bottom:0;
}

.canned-list a{
    display:block;
    padding:2px 5px;
}

.current-hash-content ul li span{
    padding:2px 5px;
    cursor:pointer;
}

.dropdown-lhc label{
    white-space:nowrap;
    text-overflow: ellipsis;
    overflow:hidden;
    font-size:13px;
}

.canned-list li.current-item a,
.current-hash-content li.current-item,
.canned-list a:hover{background-color: #2a2d31;}
.canned-list > li{position:relative;}
.canned-list > li > ul {display: none;}

.message-container-admin{
    position:relative;
}

.load-prev-btn:hover,
.load-prev-btn{
    position:absolute;
    text-align: center;
    margin-left:-1px;
    color:#FFF;
    font-weight:bold;
    user-select: none;
    right:0;
    z-index:999;
    margin-top:5px;
}

.quick-replies{
    margin-top:5px;
    margin-bottom: 5px;
    margin-left:0px;
}

.quick-replies > li {
    padding-left:0;
    padding-bottom: 3px;
}

.pending-storage-bot{
    padding-top:12px!important;
    padding-bottom:12px!important;
}

.bot-btn-list {
    max-width: 250px;
    border-radius: 8px;
    border: 1px solid #eee;
    width: 100%;
    background-color: #FFF;
    margin: 0;
    padding: 0;
    margin-top: 5px;
    margin-bottom: 5px;
}

.bot-btn-list > li {
    background: none;
    border: none;
    width: 100%;
    border-bottom: 1px solid #eee;
    font-size: 14px;
    font-weight: 600;
    display:inline-block;
    list-style-type: none;
}

.bot-btn-list li:last-child {
    border-bottom: none;
}

.bot-btn-list > li a{
    display:block;
    padding: 6px 0;
    text-align: center;
}
.bot-btn-list > li a:hover{
    background: none;
    border: 0;
}

/**
* List style
*/

.msgBlock-group-admin div.other-operator{
    text-align: left;
}

.list-group .button-item {
    padding:0;
}

.list-group .button-item a{
    display:block;
    padding: 10px 0;
    text-align: center;
    font-size: 14px;
    font-weight: 600;
}

.mw-100{
    max-width: 100%!important;
}

.list-group {
    border-radius: 10px;
    border: 1px solid #ccc;
    background-color: #fff;
    overflow: hidden;
    max-width: 370px;
}

.list-group-element:first-child:not(.compact) {
    padding: 0;
    border: none;
    position: relative;
    border-radius: 10px 10px 0 0;
}

.list-group-element {
    display: block;
    overflow: hidden;
    padding: 20px;
    border-bottom: 1px solid #ccc;
}

.generic-bubble-item h4 a,
.list-group-element h4 a{
    color: #333;
}

.list-group-element:first-child:not(.compact) .element-description-row {
    position: absolute;
    top: 35%;
    left: 20px;
    z-index: 9;
    color: #fff;
    width: 100%;
}

.list-group-element h4 {
    margin: 5px 0;
}

.list-group-element:last-child{
    border-bottom: 0;
}

.element-background {
    height: 180px;
    background-size: cover;
}

/**
* List generic carousel
*/
.generic-carousel{
    display: flex;
    flex-wrap: nowrap;
    overflow-x: auto;
    -webkit-overflow-scrolling: touch;
    margin-bottom:10px;
    padding-bottom: 10px;
}

.generic-bubble-item  {
    flex: 0 0 auto;
    width: 220px;
}

.generic-bubble-content{
    margin: 0 20px 0 0;
    border: 1px solid #eee;
    padding: 10px;
}

.generic-carousel {
    width: 100%;
    -webkit-overflow-scrolling: touch;
    -webkit-overflow-scrolling: touch;
}

.btn-bot:focus,.btn-bot:active:focus,.btn-bot.active:focus,
.btn-bot.focus,.btn-bot:active.focus,.btn-bot.active.focus {
    outline: none;
}

#chat-progress-status{
    position:absolute;
    bottom: 1px;
    right: 20px;
    border:1px solid #e9e9e9;
    border-bottom-width: 0px;
    border-top-left-radius: 6px;
    border-top-right-radius: 6px;
    padding-top:3px;
    padding-left:5px;
    padding-right:5px;
    color: #636363;
    background-color: #fff;
    font-weight: bold;
    font-style: italic;
}

.version-updated{
    line-height:52px;
    color: #BB474A;
}

.version-updated .material-icons{
    font-size:24px;
    color:#BB474A;
}

.adjust-size{
    display:none;
    position:absolute;
    text-align: center;
    border-top:0;
    border-right:0;
    border-left:0;
    margin-left:-1px;
    background-color: rgba(196, 203, 209, 0.57);
    color:#FFF;
    font-weight:bold;
    user-select: none;
    right:10px;
    bottom:0;
    -webkit-border-top-left-radius: 10px;
    -moz-border-radius-topleft: 10px;
    border-top-left-radius: 10px;
    padding:1px 5px 2px 5px;
    border:1px solid #ccc;
    border-bottom:0;
    border-right:0;
}

.message-block:hover .adjust-size {
    display:block;
}

.lhc-spin {
    -webkit-animation: lhc-spin 2s infinite linear;
    animation: lhc-spin 2s infinite linear;
}

.btn-block-department-filter{
    padding: 4px 4px 4px 4px;
    border-bottom: 1px solid #CCC;
}

.btn-block-department-filter input{
    padding: 2px 4px;
    height: auto;
}

.fs25{
    font-size: 25px;
}

.spinner-pulsating {
    animation: pulse 1s infinite;
}

@keyframes pulse {
    0% {
        opacity:0;
    }

    50% {
        opacity:1;
    }

    100% {
        opacity:0;
    }
}



@keyframes lhc-spin {
    0% {
        -webkit-transform: rotate(0deg);
        transform: rotate(0deg);
    }
    100% {
        -webkit-transform: rotate(359deg);
        transform: rotate(359deg);
    }
}

.color-item:hover{
    -moz-box-shadow: 0 0 4px #454545;
    -webkit-box-shadow: 0 0 4px #454545;
    box-shadow: 0 0 4px #454545;
}

.color-item{
    width: 20px;height: 20px;
    cursor: pointer;
}

.survey-star-item svg{
    opacity: 0.5;
    color:#0575a2;
    cursor: pointer;
}

.survey-stars-row .survey-selected-item svg, .survey-stars-row .hover svg {
    transform: scale(1.3);
    opacity: 1;
}

.mx170{
    max-height:170px;
    overflow:auto;
}

.mx550{
    max-height:550px;
    overflow:auto;
}

.mx300{
    max-height:300px;
    overflow:auto;
}

.mx275{
    max-height:275px;
    overflow:auto;
}

.mh275{
    min-height:275px;
    overflow:auto;
}

.mail-message-body body{
    font-size:13px!important;
}

.mail-message-body img{
    max-width: 100%;
}

.mail-message-body blockquote{
    margin: 0px 0px 0px 0.8ex;
    border-left-width: 1px;
    border-left-style: solid;
    padding-left: 1ex;
    border-left-color: rgb(204,204,204);
}

.mail-message-body div[class^='_signature'], .mail-message-body div[class*='_signature'] {
    color: #888888!important;
    font-size: 13px;
}

.form-send-textarea[readonly] {
    background-color: #FFF;
}

a:not([href]):not([class]),
a:not([href]){
    color: #9ea5ad;
}

#admin-body #myModal {
    position: relative;
    height: 0;
}

#admin-body .modal-dialog {
    position: fixed;
    width: 100%;
    max-height: 100%;
    margin: 0;
}

#admin-body .modal-content{
    box-shadow: 0px 0px 14px -6px rgba(255,255,255,0.75);
}

#admin-body.modal-open{
    overflow:auto;
}

#admin-body .modal-header{
    cursor: move; /* fallback if grab cursor is unsupported */
    cursor: grab;
    cursor: -moz-grab;
    cursor: -webkit-grab;
}

#admin-body .modal-header:active {
    cursor: grabbing;
    cursor: -moz-grabbing;
    cursor: -webkit-grabbing;
}

/* new dashboard options */
.chats-column {
    flex: 0 0 30%;
    max-width: 350px;
    overflow: visible !important;
}

html {
    height: 100%;
}

.dashboard-height{
    display: flex;
    flex-direction: column;
}

/*.dashboard-height #middle-column-page > div,*/
.dashboard-height #middle-column-page,
.dashboard-height #page-content-wrapper,
.dashboard-height #wrapper{
    /*-ms-flex-direction: column!important;
    flex-direction: column!important;*/
    display: flex!important;
    flex-grow: 1!important;
}

.dashboard-height #tabs{
    padding-top:15px;
    display: flex!important;
    flex-grow: 1!important;
    flex-direction: column!important;
}

.dashboard-height #tabs > .tab-content{
    display: flex!important;
    flex-grow: 1!important;
}

.dashboard-height #tabs > .tab-content:not(.tabs-column):not(.chat-tab-selected) {
    flex-direction: column!important;
}

.dashboard-height  #tabs > .tab-content > .tab-pane.active{
    flex-grow: 1!important;
    display: flex!important;
    flex-direction: column!important;
}

.dashboard-height  #tabs > .tab-content > .tab-pane.active > .row{
    flex-grow: 1!important;
    display: flex!important;
}

.dashboard-height .chat-main-left-column{
    display: flex;
    flex-grow: 1!important;
    flex-direction: column!important;
}

.dashboard-height .chat-main-left-column .message-block{
    flex-grow: 1!important;
    display: flex!important;
    flex-direction: column!important;
    position: relative;
    min-height:200px!important;
}

.dashboard-height .group-chat-private .msgBlock-group-admin,
.dashboard-height .chat-main-left-column .msgBlock-admin{
    height:auto!important;
    position: absolute;
    bottom: 0;
    right: 0;
    left: 0;
    overflow-y: auto;
    max-height: 100%;
    min-height:auto!important;
}

.dashboard-height .group-chat-private > .col-7{
    display: flex;
    flex-direction: column!important;
}

.dashboard-height .group-chat-private .message-block{
    flex-grow: 1!important;
    display: flex!important;
    flex-direction: column!important;
}

.dashboard-height #middle-column-page{
    padding:0!important;
}

.dashboard-height #page-content-wrapper{
    padding-top:0px;
    padding-bottom:0px;
}

.dashboard-height #page-content-wrapper > .row{
    display: flex!important;
    flex-grow: 1!important;
    flex-direction: column;
}

.dashboard-height #middle-column-page > div{
    display: flex!important;
    flex-grow: 1!important;
    flex-direction: column;
}

.dashboard-height #middle-column-page > div > .row{
    display: flex!important;
    flex-grow: 1!important;
}


.dashboard-height #middle-column-page > div > .row > .col{
    display: flex!important;
    flex-grow: 1!important;
}

.dashboard-panels .card-header .title-card-header{
    font-size: 14px;
}

.list-chat-table > tbody > tr:hover{
    cursor: pointer;
}

.table-small > thead > tr > th {
    border-top:0;
}

.chat-tab-active {
    background-color: #1e2125;
}

.chat-tabs-row:not(.chat-tab-active):hover,
.list-chat-table > tbody > tr:hover > td{
    background-color: #2a2d31 !important;
}

.dashboard-panels > .panel-lhc{
    position: absolute;
    top: 0;
    bottom: 0;
    overflow: auto;
    width: 100%;
}

=======
>>>>>>> 4fda14b1
::-webkit-scrollbar{width:0.4em;height:0.8em;background-color: transparent;cursor: pointer}
::-webkit-scrollbar:hover{background-color:transparent;}
::-webkit-scrollbar-thumb{min-height:0.8em;min-width:1em;background-color:#2a2d31;}
::-webkit-scrollbar-thumb:hover{background-color: #171a1a}
::-webkit-scrollbar-thumb:active{background-color:#2a2d31}

[data-bs-theme=dark]{
    --bs-light-rgb: 59,66,72;
    --bs-body-bg:#343a40;
    --bs-link-color-rgb: 232,232,232;
    --bs-link-color: 232,232,232;
    --bs-link-hover-color-rgb: 194,194,194;
    --bs-body-color: #f2f2f2;
    --bs-secondary-color: #adb5bd;
    --lhc-page-content-wrapper-bg: none;
    --lhc-dashboard-card-header-bg: none;
    --lhc-main-menu-link-hover: var(--bs-link-hover-color-rgb);
    --lhc-main-menu-link: #e8e8e8;
    --lhc-nav-underline-nav-link:  #adb5bd;
    --lhc-nav-underline-nav-link-active-border: #63676b;
    --lhc-msg-body-response: #616161;
    --lhc-sidebar-li-active-link-bg: #2a2d31;
    --lhc-sidebar-li-border-bottom: #495057;
    --lhc-sidebar-wrapper-br: #63676b;
}

.sys-tit {
    background-color: #495057;
    color: #d4d0d0;
}

.nav {
    --bs-nav-link-hover-color: #c2c2c2;
}

.nav-pills {
    --bs-nav-pills-link-active-bg: #1e2125;
}

.btn-light{
    --bs-btn-color: #fff;
    --bs-btn-active-color:  #fff;
    --bs-btn-hover-color: #fff;
}

.btn-block-department .btn-light:not(:disabled):not(.disabled).active,
.btn-block-department.show>.btn-light.dropdown-toggle,
.form-control.btn-light,
.btn-block-department .btn-light{
    background-color: #495057;
    border: 1px solid #343a40;
}

.dashboard-panels .form-control.btn-light,
.dashboard-panels .btn-block-department .btn-light:not(:disabled):not(.disabled).active,
.dashboard-panels .btn-block-department.show>.btn-light.dropdown-toggle,
.dashboard-panels .btn-block-department .btn-light,
.card-dashboard .form-control,
.card-dashboard .btn-secondary,
.card-dashboard .btn-block-department .btn-light:not(:disabled):not(.disabled).active,
.card-dashboard .btn-block-department.show>.btn-light.dropdown-toggle,
.card-dashboard .btn-block-department .btn-light{
    background-color: #393f44;
    border: 1px solid #343a40;
}

.btn-block-department label:hover {
    background-color: #495057;
}

.exp-cntr {
    color: #31708f;
    background-color: #495057;
    border:1px solid #63676b;
}

.exp-cntr:hover{
    background-color: #353c3f;
}

a:not([href]):not([class]), a:not([href]) {
    color: #9ea5ad;
}

.chat-tabs-row:not(.chat-tab-active):hover, .list-chat-table > tbody > tr:hover > td {
    background-color: #2a2d31 !important;
}

.form-control:active,
.form-control:focus,
.form-control{
    color: #FFF;
}

.chat-tab-active {
    background-color: #1e2125;
}

.chat-tabs-row:not(.chat-tab-active):hover,
.list-chat-table > tbody > tr:hover > td{
    background-color: #2a2d31 !important;
}

.border-right {
    border-right: 1px solid #63676b!important;
}

.nav-pills>li>a:hover{
    background-color:#2a2d31;
}

.nav-pills>li>a {
    border: 1px solid #545454!important;
}

div.whisper-msg div.msg-body{
    background-color:#767676!important;
}

div.whisper-msg span.op-tit{
    color:#767676!important;
}

div.message-row-typing div.msg-body {
    background-color: #d0d0d0;
    color:#000!important;
}

.msg-date-op,
.msg-date-vi{
    background: #40464e;
    border: 1px solid #323232;
    color: #bcbcbc !important;
}

.reactions-toolbar{
    background: #9ea5ad;
}

.long-response-chat{
    background: #440d0e!important;
}

.online_user {
    background-color:#314a2d !important;
}

.edit-mode {
    background-color:#000000 !important;
}

.nav-underline a.nav-link.active {
    border-bottom: 3px solid #63676b;
}

.icon-user-online,
.icon-user-online a{
    color:#509646;
}

.user-online-row td{
    background-color:#314a2d;
}

<<<<<<< HEAD
pre{
    color: #fff;
}

.opacity-50{
    opacity: 50%;
}
=======
>>>>>>> 4fda14b1
<|MERGE_RESOLUTION|>--- conflicted
+++ resolved
@@ -1,1903 +1,3 @@
-<<<<<<< HEAD
-[ng\:cloak], [ng-cloak], [data-ng-cloak], [x-ng-cloak], .ng-cloak, .x-ng-cloak {
-    display: none !important;
-}
-
-::-webkit-scrollbar{width:0.7em;height:0.8em;background-color:#fff;}
-::-webkit-scrollbar:hover{background-color:#ddd}
-::-webkit-scrollbar-thumb{min-height:0.8em;min-width:1em;background-color:#ddd;}
-::-webkit-scrollbar-thumb:hover{background-color:#bbb}
-::-webkit-scrollbar-thumb:active{background-color:#888}
-
-
-.btn-group-xs > .btn, .btn-xs {
-    padding  : .25rem .30rem 0.35rem 0.30rem;
-    font-size  : .75rem;
-    line-height  : .9;
-    border-radius : .2rem;
-}
-
-.card-dashboard {
-    margin-bottom: 20px;
-}
-
-#tabs > .nav-pills{
-    padding-bottom: 10px;
-}
-
-a.link {
-    text-decoration: underline;
-}
-
-#tabs > .tab-content{
-    margin-top: 15px;
-}
-
-.form-group{
-    margin-bottom:0.5em;
-}
-
-.col-form-label{
-    font-size:.875rem;
-}
-
-*:focus {
-    outline: 0;
-}
-
-.hide {
-    display: none!important;
-}
-
-.container-fluid,
-.col-lg-1, .col-lg-10, .col-lg-11, .col-lg-12, .col-lg-2, .col-lg-3, .col-lg-4, .col-lg-5, .col-lg-6, .col-lg-7, .col-lg-8, .col-lg-9, .col-md-1, .col-md-10, .col-md-11, .col-md-12, .col-md-2, .col-md-3, .col-md-4, .col-md-5, .col-md-6, .col-md-7, .col-md-8, .col-md-9, .col-sm-1, .col-sm-10, .col-sm-11, .col-sm-12, .col-sm-2, .col-sm-3, .col-sm-4, .col-sm-5, .col-sm-6, .col-sm-7, .col-sm-8, .col-sm-9, .col-1, .col-10, .col-11, .col-12, .col-2, .col-3, .col-4, .col-5, .col-6, .col-7, .col-8, .col-9 {
-    padding-left:7.5px;
-    padding-right:7.5px;
-}
-
-.row{
-    margin-left:-7.5px;
-    margin-right:-7.5px;
-}
-
-.absolute-language-top-right{
-    position:fixed;
-    top:0;
-    right:0;
-    z-index:9999;
-}
-
-.absolute-language-top-right .btn-secondary{
-    border-top:0;
-    border-right:0;
-    border-radius:0;
-    border-bottom-left-radius:3px;
-}
-
-#screenshotImage{
-    max-width:100%;
-}
-
-.mw-80px{
-    max-width: 80px;
-}
-
-.btrad-reset{
-    border-top-right-radius: 0px;
-    border-top-left-radius: 0px;
-}
-
-.group-by-user_country_name,
-.up-case-first{
-    text-transform: capitalize;
-}
-
-#widget-layout textarea{
-    height:50px;
-}
-
-#widget-layout.has-chat textarea{
-    height:32px;
-}
-
-h1 {
-    margin-top:0px;
-    font-size:28px;
-}
-
-.tr-msg{
-    font-style: italic;
-    display: block;
-    background-color: #F4F3F3;
-    border-radius: 10px;
-    padding: 3px 6px;
-    color: #4A4A4A;
-}
-
-.no-wrap{
-    white-space: nowrap;
-}
-
-a:hover{
-    text-decoration:none;
-    cursor:pointer;
-}
-
-.break-words{
-    overflow-wrap: break-word;
-    word-wrap: break-word;
-}
-
-.mh150{
-    min-height:150px;
-}
-
-.hr-big{
-    border-top: 3px solid #cecece;
-}
-
-.disable-select{
-    user-select: none;
-}
-
-.user-chatwidget-buttons-start{
-    position:absolute;
-    top: 3px;
-    right: 3px;
-    height: 10px;
-}
-
-.live-chat-message,.live-chat-message:focus{
-    outline: none;
-    -webkit-box-shadow: none !important;
-    -moz-box-shadow: none !important;
-    box-shadow: none !important;
-    border-radius: 15px;
-    border: 1px solid #ccc;
-    max-height: 60px;
-    overflow-y:hidden;
-}
-
-.settings{
-    font-size: 25px;
-    cursor: pointer;
-}
-.chat-setting-item{
-    font-size:32px;
-}
-
-.action-image {
-    cursor:pointer;
-}
-
-/*Hide elements which should not be visible in right column*/
-#right-column-page .right-action-hide {
-    display:none;
-}
-
-#right-pending-chats p,
-#right-active-chats p,
-#right-unread-chats p,
-#right-closed-chats p{
-    font-size:0.75em;
-}
-
-.fs11 {
-    font-size: 11px;
-}
-
-.fs12 {
-    font-size: 12px;
-}
-
-.fs13 {
-    font-size: 13px;
-}
-
-.fs14 {
-    font-size: 14px;
-}
-
-.fs16 {
-    font-size: 16px;
-}
-
-.fs24 {
-    font-size: 24px;
-}
-
-.icon-user-status {
-    color:#BB474A;
-}
-
-.icon-user-online,
-.icon-user-online a{
-    color:#509646;
-}
-
-.user-online-row td{
-    background-color:#314a2d;
-}
-
-.icon-user-away,
-.icon-user-away a{
-    color:#EDC21A;
-}
-
-.user-away-row td{
-    background-color:#FFFFDA;
-}
-
-.icon-user-offline{
-    color:#FF4B4B;
-}
-
-.msgBlock,.msgBlock-inv{
-    overflow-y:auto;
-    padding-bottom:3px;
-    padding-right:5px;
-    padding-left:5px;
-}
-
-#old-dashboard .msgBlock{
-    resize: vertical;
-}
-
-.msgBlock-inv{
-    font-size:13px;
-}
-
-.msg-hide-ts .msg-date{
-    display: none!important;
-}
-
-.msgBlock-admin{
-    height:200px;
-    min-height:200px;
-}
-
-textarea[name=ChatMessage]{
-    min-height:30px;
-    overflow:hidden;
-    resize: none;
-}
-
-.msg-date {
-    font-size:11px;
-    line-height:11px;
-    margin-top:0px;
-    /*position:absolute;
-    right:0;
-    top:-8px;*/
-    padding:3px;
-    border-radius:10px;
-    color: #9a9a9a;
-}
-
-.system-response .msg-date{
-    margin-top:0;
-    top:0px;
-}
-
-div.system-response {
-    color:#737272;
-}
-
-.usr-tit {
-    font-weight:bold;
-    font-style: italic;
-    color:#007693;
-    margin-right:5px;
-    padding:2px 0px;
-    border-radius: 7px;
-    display:block;
-    /*margin-top:-27px;*/
-    font-size:14px;
-}
-
-.sys-tit{
-    background-color:#495057;
-    padding-left:6px;
-    padding-right:3px;
-    color:#d4d0d0;
-    display: inline-block;
-}
-
-.sys-tit .msg-date{
-    color: #d4d0d0!important;
-}
-
-.op-tit{
-    color:#5078d8;
-}
-
-.vis-tit{
-    color:#888;
-}
-
-.bubble-messages .user-nick-title,
-.bubble-messages .op-nick-title
-{
-    display: none;
-}
-
-.bubble-messages .op-tit {
-    float:left;
-    margin-top: 0px;
-    padding: 0;
-}
-
-.bubble-messages .vis-tit {
-    float:right;
-    margin-left: 3px!important;
-    margin-top: 3px;
-}
-
-.bubble-messages .op-tit {
-    position: absolute;
-}
-
-.bubble-messages .op-tit i.material-icons,
-.bubble-messages .vis-tit i.material-icons{
-    font-size: 24px;
-}
-
-#messages.hide-visitor-profile .vis-tit{
-    display: none!important;
-}
-
-.profile-msg-pic {
-    width: 24px;
-}
-
-.bubble-messages div.message-admin div.msg-body,
-.bubble-messages div.message-admin div.meta-message{
-    margin-left:29px;
-}
-
-@media (min-device-width: 1024px) {
-    .profile-msg-pic {
-        width: 33px;
-    }
-
-    .bubble-messages div.message-admin div.msg-body,
-    .bubble-messages div.message-admin div.meta-message{
-        margin-left:42px;
-    }
-}
-
-
-div.message-row {
-    padding:0px 0px 0px 0px;
-    line-height:140%;
-    margin-right:0px;
-    margin-left:0px;
-    position:relative;
-}
-
-div.message-row {
-    padding:0px 0px 0px 0px;
-    margin-right:0px;
-    margin-left:0px;
-    position:relative;
-    white-space: pre-line;
-    line-height:0;
-    *white-space: pre;
-    *word-wrap: break-word;
-}
-
-div.message-row > div,div.message-row > span,div.message-row > i {
-    line-height:140%;
-    white-space:normal;
-}
-
-.message-row-typing {
-    margin:4px 0px;
-    animation: blink 1500ms linear infinite;
-}
-
-.blink-ani{
-    animation: blink 1500ms linear infinite;
-}
-
-@keyframes blink{
-    0%{opacity: 0.3;}
-    50%{opacity: .9;}
-    100%{opacity: 0.3;}
-}
-
-.read-operator-message .message-row-profile-shown{
-    margin-top:0!important;
-    -webkit-border-top-left-radius: 0px!important;
-    -moz-border-radius-topleft: 0px!important;
-    border-top-left-radius: 0px!important;
-    -webkit-border-bottom-left-radius: 10px;
-    -moz-border-radius-bottomleft: 10px;
-    border-bottom-left-radius: 10px;
-}
-
-.message-row.system-response.operator-changes{
-    margin-top:0px;
-    margin-left:0px;
-}
-
-div.message-admin{
-    margin-left:0px;
-    margin-right:0px;
-    text-align:right;
-}
-
-div.message-admin div.msg-body{
-    margin-right:0px;
-    background-color: #3267e4;
-    padding:6px 9px;
-    margin-top:0px;
-    color:#FFF;
-    /*border-top-left-radius:20px;
-    border-bottom-left-radius:20px;*/
-    border-radius:20px;
-    margin-bottom:3px;
-    display:inline-block;
-    text-align: left;
-    max-width:85%;
-    position: relative;
-}
-
-div.other-operator div.msg-body{
-    background-color: #5585ff;
-}
-
-div.whisper-msg div.msg-body{
-    background-color:#767676!important;
-}
-
-div.whisper-msg span.op-tit{
-    color:#767676!important;
-}
-
-div.message-admin div.msg-body a.link{
-    color:#fff;
-    text-decoration:underline;
-}
-
-div.message-row-typing div.msg-body {
-    background-color: #d0d0d0;
-    border-radius: 3px;
-    display: inline-block;
-    color:#000!important;
-    border-radius:20px;
-    /*border-top-left-radius:20px;
-    border-bottom-left-radius:20px;*/
-}
-
-
-div.message-row.response div.msg-body{
-    background-color: #616161;
-    padding:6px 9px;
-    margin-top:0px;
-    border-radius:20px;
-    margin-bottom:3px;
-    display:inline-block;
-    text-align: left;
-    max-width:90%;
-    position: relative;
-}
-
-
-/**
-* Switch style for frontend visitors
-*/
-#messagesBlock div.message-admin{
-    text-align:left;
-}
-
-#messagesBlock div.response{
-    text-align:right;
-}
-
-#messagesBlock div.response .vis-tit{
-    color:#5078d8;
-}
-
-#messagesBlock div.message-admin .op-tit{
-    color: #888
-}
-
-#messagesBlock div.response div.msg-body{
-    background-color: #3267e4;
-    color:#FFF;
-}
-
-#messagesBlock div.message-admin div.msg-body{
-    background-color: #ededed;
-    color:#212529;
-}
-
-#messagesBlock div.response div.msg-body a.link{
-    color:#fff;
-    text-decoration:underline;
-}
-
-#messagesBlock div.message-admin div.msg-body a.link{
-    color:#212529;
-    text-decoration:underline;
-}
-
-#messagesBlock{
-    padding-top: 5px;
-}
-
-.msg-body-media,
-.msg-body-emoji{
-    background:none!important;
-}
-
-.msg-body-media img{
-    border-radius:10px;
-    transition: 1s;
-    max-height: 250px!important;
-    max-width: 450px!important;
-}
-
-.msg-body-media{
-    position: relative;
-}
-.msg-body-media:hover .hidden-download::after{
-    display: block;
-}
-.hidden-download{
-    position: absolute;
-    right: 20px;
-    top: 20px;
-    z-index: 99;
-}
-.hidden-download::after{
-    font-family: 'Material Icons';
-    content:'\e2c0';
-    font-size: 25px;
-    color: #007bff;
-    display: none;
-    background: #FFFFFF;
-    padding: 5px;
-    border-radius: 5px;
-}
-
-.audio-download{
-    top:0;
-    right:0;
-}
-
-.audio-download::after{
-    font-size: 16px;
-}
-
-.msg-body-media:hover > img
-{
-    filter: contrast(50%);
-}
-.msg-body-emoji{
-    font-size: 32px!important;
-    line-height: 80%;
-    padding: 0!important;
-    padding-bottom: 3px !important;
-    line-height: 100%!important;
-}
-
-div.message-admin+div.system-response,
-div.message-row.response+div.system-response{
-    margin-top:5px;
-    margin-bottom:5px;
-    margin-left:0;
-    margin-right:0;
-}
-
-div.system-response + div.message-admin{
-    margin-top:20px;
-}
-
-div.system-response+div.system-response .usr-tit,
-div.message-admin+div.message-admin .usr-tit,
-div.message-row.response+div.message-row.response .usr-tit{
-    width:5px;
-    visibility:hidden;
-    overflow:hidden;
-    height:10px;
-    padding:0;
-    display:none;
-    white-space:no-wrap;
-    margin:0;
-}
-
-.msgBlock-admin .message-row.response:first-child .usr-tit,
-.msgBlock-admin .message-row.message-admin:first-child .usr-tit,
-div.message-row.operator-changes .usr-tit{
-    width:auto!important;
-    visibility:visible!important;
-    overflow:inherit!important;
-    height:auto!important;
-    margin-right:5px!important;
-    padding:0px 0px!important;
-    /*margin-top:-25px!important;*/
-    display:block!important;
-}
-
-.message-row.system-response.operator-changes .usr-tit {
-    display: inline-block!important;
-    background-color: #CCC;
-    padding-left: 3px!important;
-    padding-right: 3px!important;
-    color: #fff!important;
-}
-
-div.message-row-in {
-    padding:0px 2px 4px 2px;
-}
-
-div.pending-storage {
-    padding-left:6px;
-    color:#a6a6a6;
-    font-style: italic;
-}
-
-.status-row h5 {
-    margin-top:0;
-    margin-bottom:4px;
-    padding-bottom:2px;
-    border-bottom: 1px solid #CCC;
-}
-
-.online-users-table tr td{
-    font-size: 12px;
-}
-
-.message-block,
-#messages{position:relative;}
-.message-block{
-    font-size: 13px;
-}
-#messagesBlock .message-row .msg-date{
-    display:none;
-}
-
-.msg-date-op,
-.msg-date-vi{
-    display: inline-block;
-    background: #40464e;
-    border-radius: 6px;
-    border: 1px solid #323232;
-    line-height: 9px!important;
-    position: relative;
-    z-index: 99;
-    padding:2px 3px!important;
-    color: #bcbcbc !important;
-    font-size: 10px;
-}
-
-.msg-date-vi{
-    left:0px;
-}
-
-.msg-date-op{
-    right:0px;
-}
-
-div.message-row.message-admin+div.message-row.message-admin .msg-date-op{
-    display: block;
-    position: absolute;
-    margin-top:-9px;
-    right:48%;
-}
-
-div.message-row.response+div.message-row.response .msg-date-vi{
-    display: block;
-    position: absolute;
-    margin-top:-9px;
-    left:48.5%;
-}
-
-div.message-row.operator-changes .msg-date-op{
-    position: relative!important;
-    display: inline-block!important;
-    margin: 0!important;
-}
-
-div.message-row.response div.msg-body{
-    border-top-left-radius: 0;
-}
-
-div.message-row.message-admin div.msg-body{
-    border-top-right-radius: 0;
-}
-
-.last-user-msg{
-    position:absolute;
-    margin-top:-18px;
-    font-size:11px;
-}
-
-.last-user-msg .material-icons{
-    font-size:11px;
-    margin-top:-2px;
-}
-
-.blockquote {
-    font-size:12px;
-    background: #f7f7f7;
-    border-radius: 15px;
-    font-style: italic;
-    margin:4px;
-    color:#000;
-    box-shadow: 1px 1px 5px -1px rgba(0,0,0,0.75);
-    padding:10px 10px 10px 20px;
-}
-
-.blockquote:before {
-    content: '"';
-    font-size: 30px;
-    margin-left: -15px;
-    color: grey;
-}
-
-.btn-block-department label{
-    font-size:13px;
-    padding:3px 2px 2px 3px;
-    display:block;
-    margin:0;
-}
-
-.btn-block-department .dropdown-menu{
-    min-width: 15rem;
-}
-
-.btn-block-department label:hover{
-    background-color:#495057 ;
-}
-
-div.message-row.response+div.message-row.response:hover .msg-date,
-.message-block .message-row:hover .msg-date{
-    /*display:inherit;*/
-}
-
-/*#messagesBlock .message-row:hover .msg-date{
-	display:inherit!important;
-}*/
-
-#messages {
-    font-size: 13px;
-}
-
-#messages.fullheight {
-    display: table;
-    width: 100%;
-}
-
-#messages.fullheight #messagesBlockWrap {
-    border: 1px solid rgb(204, 204, 204);
-    resize: vertical;
-    background-color: rgb(255, 255, 255);
-    display: table-cell;
-    vertical-align: bottom;
-}
-
-#messages.fullheight #messagesBlock {
-    border: none;
-    resize: none;
-    background-color: transparent;
-    height: auto;
-    max-height: 120px;
-}
-
-.start-chat-intro{
-    font-weight:bold;
-    margin-bottom:10px;
-    font-size:15px;
-}
-
-.user-is-typing,
-#id-operator-typing {
-    visibility:hidden;
-    font-weight:bold;
-    line-height:140%;
-    min-height:14px;
-    font-size:11px;
-    text-overflow: ellipsis;
-    overflow:hidden;
-    text-align:right;
-}
-
-.admin-chat-mic {
-    background:url(../images/icons/mic.gif) no-repeat center center;
-}
-
-.dropdown-toggle-widget,
-.dropdown-toggle-widget:hover,
-.send-icons-action,
-.send-icons-action:hover{
-    color: #FFF;
-    background-color: #969696;
-    padding: 7px;
-    border-radius: 16px;
-    font-size: 12px;
-    display: inline-block;
-    margin-right: 2px;
-    opacity: 0.5;
-}
-
-.dropdown-toggle-widget:hover,
-.send-icons-action:hover{
-    opacity: 0.9;
-}
-
-.dropdown-toggle-widget i,
-.send-icons-action i{
-    margin: 1px 2px 1px 1px;
-    font-size: 16px;
-}
-
-.send-icons-action i{
-    margin-left:2px;
-    margin-right:0px;
-    font-size: 15px;
-}
-
-ul.user-settings-list {
-    margin-bottom:0;
-    margin-left:0;
-}
-
-ul.user-settings-list li{
-    margin-left:0px;
-    position:relative;
-    z-index:98;
-}
-
-.page-url {
-    overflow:hidden;
-    position:relative;
-    height:20px;;
-    margin-top:0px;
-}
-
-.page-url span{
-    position: absolute;
-    left: 0;
-}
-
-.page-url:hover {
-    position:absolute;
-    overflow:visible;
-    z-index:9999;
-}
-
-.page-url:hover span {
-    position:relative;
-    border-radius:3px;
-    border:1px solid #CCC;
-    background-color:#FFF;
-    padding:2px;
-    -webkit-box-shadow: 3px 3px 12px rgba(50, 50, 50, 0.75);
-    -moz-box-shadow:    3px 3px 12px rgba(50, 50, 50, 0.75);
-    box-shadow:         3px 3px 12px rgba(50, 50, 50, 0.75);
-    font-weight:bold;
-}
-
-.overflow-x-scrollbar,
-.foot-print-content{
-    overflow-x:auto;
-    overflow-y:auto;
-}
-
-.foot-print-content li {
-    font-size: 12px;
-    white-space:nowrap;
-    padding-bottom: 2px;
-}
-
-.msg-nm {
-    font-weight:bold;
-    color: #c60f13;
-}
-
-#ChatMessageContainer{
-    position:relative;
-}
-
-.collapse-right,
-.collapse-right:focus,
-.collapse-right:visited,
-.collapse-right:hover{
-    position:absolute;
-    right:0px;
-    margin-top: -19px;
-    margin-right: 5px;
-    color: #6c757d;
-    text-decoration:none;
-    font-size:24px;
-}
-
-.icon-close-chat{
-    position: absolute;
-    margin-right: -2px;
-    display: inline !important;
-    width: auto !important;
-    right: 0;
-    margin-top: -10px;
-    padding: 0 !important;
-    color:#CCC !important;
-    font-size: 14px !important;
-}
-
-.send-status-icon{
-    position: absolute;
-    margin-left: 2px;
-    display: inline !important;
-    width: auto !important;
-    left: 0;
-    margin-top: -6px;
-    padding: 0 !important;
-    font-size: 12px !important;
-}
-
-.icon-close-chat:hover{
-    color:red !important;
-}
-
-.file-uploader {
-    position:relative;
-    cursor: pointer;
-    overflow:hidden;
-}
-
-.file-uploader input {
-    position: absolute;
-    top: 0px;
-    right: 0;
-    left:15px;
-    margin: 0;
-    opacity: 0;
-    -ms-filter: 'alpha(opacity=0)';
-    font-size: 200px;
-    width:20px;
-    direction: ltr;
-    cursor: pointer;
-}
-
-.drop-zone{
-    border:1px solid #2ba6cb;
-    min-height:50px;
-}
-
-.drop-title{
-    font-size:16px;
-    color:#CCC;
-    font-weight:bold;
-    text-align: center;
-    padding:20px;
-}
-
-.chat-pending{color: #a2b64d;}
-.chat-active{color:#509646;}
-.chat-unread{color: #c2494c;}
-.chat-closed{color:#BB474A;}
-
-.operator-info{
-    background-color:#FFF;
-    border:1px solid #D3D3D3;
-    padding:5px;
-    position: relative;
-    z-index: 1;
-    font-size: 12px;
-    border-radius:6px;
-}
-
-.round-profile{
-    border:1px solid #D3D3D3;
-    border-radius:6px;
-}
-
-.operator-info img{
-    border:1px solid #e7e7e7;
-    border-radius:6px;
-    max-width:50px;
-}
-
-.operator-info .icon-thumbs-down,
-.operator-info .icon-thumbs-up{
-    color:#CCC;
-    cursor:pointer;
-    font-size:16px;
-}
-
-.operator-info .down-voted,
-.down-voted{
-    color:#c60f13;
-}
-
-.operator-info .up-voted,
-.up-voted{
-    color:#509646;
-}
-
-.icon-assistant{
-    font-size:50px;
-    color:#949494;
-    padding-top:5px;
-}
-
-.icon-skype{
-    font-size:14px;
-    color:#77C4DB;
-}
-
-.screnshot-container {
-    display:inline-block;
-    max-width:100%;
-}
-
-.screenshot-pending{
-    background:url(../images/general/loading.gif) no-repeat center center;
-    min-height:150px;
-}
-
-.online_user {
-    background-color:#314a2d !important;
-    transition: background-color 1000ms linear;
-}
-
-.edit-mode {
-    background-color:#000000 !important;
-    transition: background-color 1000ms linear;
-}
-
-.f-dropdown-lang li {
-    float:left;
-    width:50%;
-    padding-left: 15px;
-}
-
-.back-logo > img{
-    height:30px;
-}
-
-input[type="file"]{
-    font-size:12px;
-}
-.f-dropdown-lang li a{text-overflow: ellipsis;overflow:hidden;font-size:11px;}
-.f-dropdown-lang:before {left:auto;right:10px;}
-.f-dropdown-lang:after {left:auto;right:9px;}
-
-.borderless tbody tr td, .borderless tbody tr th, .borderless thead tr th {
-    border: none;
-}
-
-.pr10{
-    padding-right:10px;
-}
-
-.panel-list{
-    max-height:330px;
-    overflow-y:auto;
-}
-
-.abbr-list{
-    white-space: nowrap;
-    text-overflow: ellipsis;
-    overflow:hidden;
-    table-layout:fixed;
-}
-
-.online-users-table .abbr-list a{
-    position: absolute;
-    display: inline-block;
-    max-width: 100%;
-    overflow: hidden;
-}
-
-.abbr-list-general{
-    white-space: nowrap;
-    text-overflow: ellipsis;
-    overflow:hidden;
-    table-layout:fixed;
-    height:25px;
-    font-size:12px;
-    padding:3px;
-    border:1px solid #fff;
-    display:block;
-}
-
-.abbr-list-general:hover{
-    /*position:absolute;*/
-    height:auto;
-    background-color: #fbfbfb;
-    border:1px solid #ccc;
-    border-radius:5px;
-    padding:3px 3px 3px 3px;
-}
-
-
-.table-fixed {
-    table-layout:fixed;
-}
-
-.table-sm{
-    font-size:14px;
-}
-
-.table-small{
-    font-size:12px;
-}
-
-.btn-block-department,
-.btn-block-department .dropdown-toggle{
-    width:100%;
-    text-align:left;
-    text-overflow: ellipsis;
-}
-.btn-block-department .dropdown-toggle{
-    overflow:hidden;
-}
-
-.navbar-toggle-visible{
-    display:block;
-    float:none;
-}
-
-#wrapper {
-    display: flex;
-    width: 100%;
-    align-items: stretch;
-}
-
-#sidebar-wrapper {
-    min-width: 220px;
-    max-width: 220px;
-    transition: all 0.3s;
-    border-right:1px solid #63676b;
-}
-
-#wrapper.toggled #sidebar-wrapper {
-    margin-left: -220px;
-}
-
-@media (max-width: 768px) {
-    #sidebar-wrapper {
-        margin-left: -220px;
-    }
-    #wrapper.toggled #sidebar-wrapper {
-        margin-left: 0;
-    }
-}
-
-
-#path-container {
-    margin-top:0px;
-    margin-right:-7px;
-    margin-left:-7px;
-    margin-bottom:7px;
-}
-
-#page-content-wrapper {
-    width: 100%;
-    position: relative;
-    padding: 15px;
-    z-index:2;
-    /*background-color:#FFF;*/
-}
-
-.nav-pills .nav-link{
-    position:relative;
-}
-
-.nav-pills>li>a {
-    border: 1px solid #545454;
-    margin-bottom: 5px;
-    margin-right: 3px;
-}
-
-.nav-pills>li>a:hover{
-    background-color:#2a2d31;
-}
-
-.sidebar ul li {
-    border-bottom: 1px solid #495057;
-    flex:100%;
-}
-
-.sidebar ul li a{
-    padding:8px 10px;
-}
-
-.sidebar ul li a.active {
-    background-color: #2a2d31;
-}
-
-.sidebar .arrow {
-    float: right;
-    font-size:24px;
-    margin-right:0;
-}
-
-.sidebar li.active > a {
-    background-color:#2a2d31;
-}
-
-.sidebar .nav-second-level li,
-.sidebar .nav-third-level li {
-    border-bottom: 0!important;
-}
-
-.sidebar .nav-second-level li a {
-    padding-left: 25px;
-}
-
-.sidebar .nav-third-level li a {
-    padding-left: 43px;
-    font-size:13px;
-}
-
-.sidebar .nav-fourth-level li a {
-    padding-left: 59px;
-    font-size:12px;
-}
-
-.sortable-column-dashboard .card-header {
-    cursor:move;
-}
-
-.dashboard-configuration{
-    position: absolute;
-    right: 23px;
-    z-index: 999;
-    margin-top: -30px;
-}
-
-.dashboard-configuration .material-icons {
-    font-size:18px;
-}
-
-.exp-cntr:hover{
-    background-color: #353c3f;
-}
-
-.exp-cntr{
-    color: #31708f;
-    background-color: #495057;
-    border-radius:2px;
-    border:1px solid #63676b;
-    margin-right:0px;
-    width: 26px;
-}
-
-.btn-block-department .dropdown-menu {
-   /* max-height:300px;
-    overflow-y:auto;*/
-    padding:0;
-}
-
-.form-control{
-    padding-left:.375rem;
-}
-
-.form-control-warning:focus {
-    border-color: rgba(240, 173, 78, 0.8);
-    box-shadow: 0 1px 1px rgba(0, 0, 0, 0.075) inset, 0 0 8px rgba(240, 173, 78, 0.6);
-    outline: 0 none;
-}
-
-.border-secondary-control{
-    border:1px solid #495057
-}
-
-.canned-suggester{
-    position:absolute;
-    background-color:#343a40;
-    bottom:58px;
-    border:1px solid #63676b;
-    font-size:12px;
-    z-index:999;
-    width: 100%;
-}
-
-.current-hash-content{
-    max-height: 370px;
-    overflow: auto;
-    scroll-behavior: smooth;
-}
-
-.canned-msg-preview{
-    clear: both;
-    padding: 2px 5px 1px;
-    background-color: #343a40;
-    border-bottom: 1px solid #63676b;
-    min-height: 66px;
-    max-height: 200px;
-    overflow: auto;
-}
-
-.canned-msg-preview img{
-    max-height: 80px;
-}
-
-.hover-canned:hover{
-    font-weight: bold;
-    font-style: italic;
-}
-
-.current-hash-content ul{
-    margin-bottom:0;
-}
-
-.canned-list {
-    margin-bottom:0;
-}
-
-.canned-list a{
-    display:block;
-    padding:2px 5px;
-}
-
-.current-hash-content ul li span{
-    padding:2px 5px;
-    cursor:pointer;
-}
-
-.dropdown-lhc label{
-    white-space:nowrap;
-    text-overflow: ellipsis;
-    overflow:hidden;
-    font-size:13px;
-}
-
-.canned-list li.current-item a,
-.current-hash-content li.current-item,
-.canned-list a:hover{background-color: #2a2d31;}
-.canned-list > li{position:relative;}
-.canned-list > li > ul {display: none;}
-
-.message-container-admin{
-    position:relative;
-}
-
-.load-prev-btn:hover,
-.load-prev-btn{
-    position:absolute;
-    text-align: center;
-    margin-left:-1px;
-    color:#FFF;
-    font-weight:bold;
-    user-select: none;
-    right:0;
-    z-index:999;
-    margin-top:5px;
-}
-
-.quick-replies{
-    margin-top:5px;
-    margin-bottom: 5px;
-    margin-left:0px;
-}
-
-.quick-replies > li {
-    padding-left:0;
-    padding-bottom: 3px;
-}
-
-.pending-storage-bot{
-    padding-top:12px!important;
-    padding-bottom:12px!important;
-}
-
-.bot-btn-list {
-    max-width: 250px;
-    border-radius: 8px;
-    border: 1px solid #eee;
-    width: 100%;
-    background-color: #FFF;
-    margin: 0;
-    padding: 0;
-    margin-top: 5px;
-    margin-bottom: 5px;
-}
-
-.bot-btn-list > li {
-    background: none;
-    border: none;
-    width: 100%;
-    border-bottom: 1px solid #eee;
-    font-size: 14px;
-    font-weight: 600;
-    display:inline-block;
-    list-style-type: none;
-}
-
-.bot-btn-list li:last-child {
-    border-bottom: none;
-}
-
-.bot-btn-list > li a{
-    display:block;
-    padding: 6px 0;
-    text-align: center;
-}
-.bot-btn-list > li a:hover{
-    background: none;
-    border: 0;
-}
-
-/**
-* List style
-*/
-
-.msgBlock-group-admin div.other-operator{
-    text-align: left;
-}
-
-.list-group .button-item {
-    padding:0;
-}
-
-.list-group .button-item a{
-    display:block;
-    padding: 10px 0;
-    text-align: center;
-    font-size: 14px;
-    font-weight: 600;
-}
-
-.mw-100{
-    max-width: 100%!important;
-}
-
-.list-group {
-    border-radius: 10px;
-    border: 1px solid #ccc;
-    background-color: #fff;
-    overflow: hidden;
-    max-width: 370px;
-}
-
-.list-group-element:first-child:not(.compact) {
-    padding: 0;
-    border: none;
-    position: relative;
-    border-radius: 10px 10px 0 0;
-}
-
-.list-group-element {
-    display: block;
-    overflow: hidden;
-    padding: 20px;
-    border-bottom: 1px solid #ccc;
-}
-
-.generic-bubble-item h4 a,
-.list-group-element h4 a{
-    color: #333;
-}
-
-.list-group-element:first-child:not(.compact) .element-description-row {
-    position: absolute;
-    top: 35%;
-    left: 20px;
-    z-index: 9;
-    color: #fff;
-    width: 100%;
-}
-
-.list-group-element h4 {
-    margin: 5px 0;
-}
-
-.list-group-element:last-child{
-    border-bottom: 0;
-}
-
-.element-background {
-    height: 180px;
-    background-size: cover;
-}
-
-/**
-* List generic carousel
-*/
-.generic-carousel{
-    display: flex;
-    flex-wrap: nowrap;
-    overflow-x: auto;
-    -webkit-overflow-scrolling: touch;
-    margin-bottom:10px;
-    padding-bottom: 10px;
-}
-
-.generic-bubble-item  {
-    flex: 0 0 auto;
-    width: 220px;
-}
-
-.generic-bubble-content{
-    margin: 0 20px 0 0;
-    border: 1px solid #eee;
-    padding: 10px;
-}
-
-.generic-carousel {
-    width: 100%;
-    -webkit-overflow-scrolling: touch;
-    -webkit-overflow-scrolling: touch;
-}
-
-.btn-bot:focus,.btn-bot:active:focus,.btn-bot.active:focus,
-.btn-bot.focus,.btn-bot:active.focus,.btn-bot.active.focus {
-    outline: none;
-}
-
-#chat-progress-status{
-    position:absolute;
-    bottom: 1px;
-    right: 20px;
-    border:1px solid #e9e9e9;
-    border-bottom-width: 0px;
-    border-top-left-radius: 6px;
-    border-top-right-radius: 6px;
-    padding-top:3px;
-    padding-left:5px;
-    padding-right:5px;
-    color: #636363;
-    background-color: #fff;
-    font-weight: bold;
-    font-style: italic;
-}
-
-.version-updated{
-    line-height:52px;
-    color: #BB474A;
-}
-
-.version-updated .material-icons{
-    font-size:24px;
-    color:#BB474A;
-}
-
-.adjust-size{
-    display:none;
-    position:absolute;
-    text-align: center;
-    border-top:0;
-    border-right:0;
-    border-left:0;
-    margin-left:-1px;
-    background-color: rgba(196, 203, 209, 0.57);
-    color:#FFF;
-    font-weight:bold;
-    user-select: none;
-    right:10px;
-    bottom:0;
-    -webkit-border-top-left-radius: 10px;
-    -moz-border-radius-topleft: 10px;
-    border-top-left-radius: 10px;
-    padding:1px 5px 2px 5px;
-    border:1px solid #ccc;
-    border-bottom:0;
-    border-right:0;
-}
-
-.message-block:hover .adjust-size {
-    display:block;
-}
-
-.lhc-spin {
-    -webkit-animation: lhc-spin 2s infinite linear;
-    animation: lhc-spin 2s infinite linear;
-}
-
-.btn-block-department-filter{
-    padding: 4px 4px 4px 4px;
-    border-bottom: 1px solid #CCC;
-}
-
-.btn-block-department-filter input{
-    padding: 2px 4px;
-    height: auto;
-}
-
-.fs25{
-    font-size: 25px;
-}
-
-.spinner-pulsating {
-    animation: pulse 1s infinite;
-}
-
-@keyframes pulse {
-    0% {
-        opacity:0;
-    }
-
-    50% {
-        opacity:1;
-    }
-
-    100% {
-        opacity:0;
-    }
-}
-
-
-
-@keyframes lhc-spin {
-    0% {
-        -webkit-transform: rotate(0deg);
-        transform: rotate(0deg);
-    }
-    100% {
-        -webkit-transform: rotate(359deg);
-        transform: rotate(359deg);
-    }
-}
-
-.color-item:hover{
-    -moz-box-shadow: 0 0 4px #454545;
-    -webkit-box-shadow: 0 0 4px #454545;
-    box-shadow: 0 0 4px #454545;
-}
-
-.color-item{
-    width: 20px;height: 20px;
-    cursor: pointer;
-}
-
-.survey-star-item svg{
-    opacity: 0.5;
-    color:#0575a2;
-    cursor: pointer;
-}
-
-.survey-stars-row .survey-selected-item svg, .survey-stars-row .hover svg {
-    transform: scale(1.3);
-    opacity: 1;
-}
-
-.mx170{
-    max-height:170px;
-    overflow:auto;
-}
-
-.mx550{
-    max-height:550px;
-    overflow:auto;
-}
-
-.mx300{
-    max-height:300px;
-    overflow:auto;
-}
-
-.mx275{
-    max-height:275px;
-    overflow:auto;
-}
-
-.mh275{
-    min-height:275px;
-    overflow:auto;
-}
-
-.mail-message-body body{
-    font-size:13px!important;
-}
-
-.mail-message-body img{
-    max-width: 100%;
-}
-
-.mail-message-body blockquote{
-    margin: 0px 0px 0px 0.8ex;
-    border-left-width: 1px;
-    border-left-style: solid;
-    padding-left: 1ex;
-    border-left-color: rgb(204,204,204);
-}
-
-.mail-message-body div[class^='_signature'], .mail-message-body div[class*='_signature'] {
-    color: #888888!important;
-    font-size: 13px;
-}
-
-.form-send-textarea[readonly] {
-    background-color: #FFF;
-}
-
-a:not([href]):not([class]),
-a:not([href]){
-    color: #9ea5ad;
-}
-
-#admin-body #myModal {
-    position: relative;
-    height: 0;
-}
-
-#admin-body .modal-dialog {
-    position: fixed;
-    width: 100%;
-    max-height: 100%;
-    margin: 0;
-}
-
-#admin-body .modal-content{
-    box-shadow: 0px 0px 14px -6px rgba(255,255,255,0.75);
-}
-
-#admin-body.modal-open{
-    overflow:auto;
-}
-
-#admin-body .modal-header{
-    cursor: move; /* fallback if grab cursor is unsupported */
-    cursor: grab;
-    cursor: -moz-grab;
-    cursor: -webkit-grab;
-}
-
-#admin-body .modal-header:active {
-    cursor: grabbing;
-    cursor: -moz-grabbing;
-    cursor: -webkit-grabbing;
-}
-
-/* new dashboard options */
-.chats-column {
-    flex: 0 0 30%;
-    max-width: 350px;
-    overflow: visible !important;
-}
-
-html {
-    height: 100%;
-}
-
-.dashboard-height{
-    display: flex;
-    flex-direction: column;
-}
-
-/*.dashboard-height #middle-column-page > div,*/
-.dashboard-height #middle-column-page,
-.dashboard-height #page-content-wrapper,
-.dashboard-height #wrapper{
-    /*-ms-flex-direction: column!important;
-    flex-direction: column!important;*/
-    display: flex!important;
-    flex-grow: 1!important;
-}
-
-.dashboard-height #tabs{
-    padding-top:15px;
-    display: flex!important;
-    flex-grow: 1!important;
-    flex-direction: column!important;
-}
-
-.dashboard-height #tabs > .tab-content{
-    display: flex!important;
-    flex-grow: 1!important;
-}
-
-.dashboard-height #tabs > .tab-content:not(.tabs-column):not(.chat-tab-selected) {
-    flex-direction: column!important;
-}
-
-.dashboard-height  #tabs > .tab-content > .tab-pane.active{
-    flex-grow: 1!important;
-    display: flex!important;
-    flex-direction: column!important;
-}
-
-.dashboard-height  #tabs > .tab-content > .tab-pane.active > .row{
-    flex-grow: 1!important;
-    display: flex!important;
-}
-
-.dashboard-height .chat-main-left-column{
-    display: flex;
-    flex-grow: 1!important;
-    flex-direction: column!important;
-}
-
-.dashboard-height .chat-main-left-column .message-block{
-    flex-grow: 1!important;
-    display: flex!important;
-    flex-direction: column!important;
-    position: relative;
-    min-height:200px!important;
-}
-
-.dashboard-height .group-chat-private .msgBlock-group-admin,
-.dashboard-height .chat-main-left-column .msgBlock-admin{
-    height:auto!important;
-    position: absolute;
-    bottom: 0;
-    right: 0;
-    left: 0;
-    overflow-y: auto;
-    max-height: 100%;
-    min-height:auto!important;
-}
-
-.dashboard-height .group-chat-private > .col-7{
-    display: flex;
-    flex-direction: column!important;
-}
-
-.dashboard-height .group-chat-private .message-block{
-    flex-grow: 1!important;
-    display: flex!important;
-    flex-direction: column!important;
-}
-
-.dashboard-height #middle-column-page{
-    padding:0!important;
-}
-
-.dashboard-height #page-content-wrapper{
-    padding-top:0px;
-    padding-bottom:0px;
-}
-
-.dashboard-height #page-content-wrapper > .row{
-    display: flex!important;
-    flex-grow: 1!important;
-    flex-direction: column;
-}
-
-.dashboard-height #middle-column-page > div{
-    display: flex!important;
-    flex-grow: 1!important;
-    flex-direction: column;
-}
-
-.dashboard-height #middle-column-page > div > .row{
-    display: flex!important;
-    flex-grow: 1!important;
-}
-
-
-.dashboard-height #middle-column-page > div > .row > .col{
-    display: flex!important;
-    flex-grow: 1!important;
-}
-
-.dashboard-panels .card-header .title-card-header{
-    font-size: 14px;
-}
-
-.list-chat-table > tbody > tr:hover{
-    cursor: pointer;
-}
-
-.table-small > thead > tr > th {
-    border-top:0;
-}
-
-.chat-tab-active {
-    background-color: #1e2125;
-}
-
-.chat-tabs-row:not(.chat-tab-active):hover,
-.list-chat-table > tbody > tr:hover > td{
-    background-color: #2a2d31 !important;
-}
-
-.dashboard-panels > .panel-lhc{
-    position: absolute;
-    top: 0;
-    bottom: 0;
-    overflow: auto;
-    width: 100%;
-}
-
-=======
->>>>>>> 4fda14b1
 ::-webkit-scrollbar{width:0.4em;height:0.8em;background-color: transparent;cursor: pointer}
 ::-webkit-scrollbar:hover{background-color:transparent;}
 ::-webkit-scrollbar-thumb{min-height:0.8em;min-width:1em;background-color:#2a2d31;}
@@ -2062,13 +162,3 @@
     background-color:#314a2d;
 }
 
-<<<<<<< HEAD
-pre{
-    color: #fff;
-}
-
-.opacity-50{
-    opacity: 50%;
-}
-=======
->>>>>>> 4fda14b1
