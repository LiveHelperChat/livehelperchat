const path = require('path');
const webpack = require('webpack');
const HTMLWebpackPlugin = require('html-webpack-plugin');
const config = require('config');

/*-------------------------------------------------*/

module.exports = {
    // webpack optimization mode
    mode: ( process.env.NODE_ENV ? process.env.NODE_ENV : 'development' ),

    // entry file(s)
    entry: './src/index.js',

    // output file(s) and chunks
    output: {
        library: 'LiveHelperChat',
        libraryTarget: 'this',
        libraryExport: 'LiveHelperChatDefault',
        path: path.resolve(__dirname, 'dist'),
        filename: 'index.js',
        publicPath: config.get('publicPath'),
        chunkFilename: "[contenthash].js"
    },

    optimization: {
        splitChunks: {
           name: 'hashed',
           chunks: 'initial',
           cacheGroups: {
                vendor: {
                    test: /[\\/]node_modules[\\/]/,
                    chunks: 'all',
                    name: 'vendor',
                    enforce: true,
                    minChunks: 3
                }
            }
        }
    },

    // module/loaders configuration
    module: {
        rules: [
            {
                test: /\.js$/,
                exclude: /node_modules/,
                use: ['babel-loader']
            },
            {
                test: /\.scss$/,
                use: ['style-loader', 'css-loader', 'postcss-loader', 'sass-loader']
            }
        ]
    },

    plugins: [
        new HTMLWebpackPlugin({
            template: path.resolve(__dirname, 'index.html')
        })
    ],

    optimization: {
        minimize: true
    },

    // development server configuration
    devServer: {
        
        // must be `true` for SPAs
        historyApiFallback: true,

        // open browser on server start
        open: config.get('open')
    },

    // generate source map
<<<<<<< HEAD
    devtool: ( 'production' === process.env.NODE_ENV ? ''/*'source-map'*/ : 'cheap-module-eval-source-map' ),
=======
    devtool: ( 'production' === process.env.NODE_ENV ? '' : 'cheap-module-eval-source-map' ),
>>>>>>> 493a6f7b
};<|MERGE_RESOLUTION|>--- conflicted
+++ resolved
@@ -75,9 +75,6 @@
     },
 
     // generate source map
-<<<<<<< HEAD
     devtool: ( 'production' === process.env.NODE_ENV ? ''/*'source-map'*/ : 'cheap-module-eval-source-map' ),
-=======
-    devtool: ( 'production' === process.env.NODE_ENV ? '' : 'cheap-module-eval-source-map' ),
->>>>>>> 493a6f7b
+
 };