--- conflicted
+++ resolved
@@ -335,7 +335,6 @@
         <translation>Ativar/Desativar sons de novas mensagens de usuários</translation>
     </message>
     <message>
-<<<<<<< HEAD
         <source>Change my status to online/offline</source>
         <translation>Alterar meu status para online/offline</translation>
     </message>
@@ -344,12 +343,6 @@
         <translation>Ativar/Desativar sons de novos chats pendentes</translation>
     </message>
     <message>
-=======
-        <source>Enable/Disable sound about new pending chats</source>
-        <translation>Ativar/Desativar sons de novov chats pendentes</translation>
-    </message>
-    <message>
->>>>>>> 37fe8481
         <source>Enable/Disable sound about new messages from operator</source>
         <translation>Ativar/Desativar sons de novas mensagens do operador</translation>
     </message>
@@ -429,7 +422,6 @@
     <message>
         <source>Empty...</source>
         <translation>Vazio...</translation>
-<<<<<<< HEAD
     </message>
 </context>
 <context>
@@ -1089,7 +1081,7 @@
     <message>
         <source>Surname</source>
         <translation>Sobrenome</translation>
-    </message> 
+    </message>
     <message>
         <source>Assign</source>
         <translation>Atribuir</translation>
@@ -1284,14 +1276,8 @@
     <message>
         <source>Delete chat</source>
         <translation>Apagar conversa</translation>
-=======
->>>>>>> 37fe8481
-    </message>
-</context>
-<context>
-    <name>system/messages</name>
-    <message>
-<<<<<<< HEAD
+    </message>
+    <message>
         <source>Me</source>
         <translation>Meu</translation>
     </message>
@@ -1560,7 +1546,7 @@
     <message>
         <source>Title</source>
         <translation>Título</translation>
-    </message> 
+    </message>
     <message>
         <source>Assigned functions</source>
         <translation>Funções atribuídas</translation>
@@ -1639,7 +1625,7 @@
     <message>
         <source>Function</source>
         <translation>Função</translation>
-    </message> 
+    </message>
     <message>
         <source>New policy</source>
         <translation>Nova politica</translation>
@@ -1814,7 +1800,7 @@
     <message>
         <source>Open in a new window</source>
         <translation>Abrir em nova janela</translation>
-    </message> 
+    </message>
     <message>
         <source>Live help is online...</source>
         <translation>Ajuda online está online...</translation>
@@ -1983,2848 +1969,687 @@
     <message>
         <source>Last activity</source>
         <translation>Última atividade</translation>
-=======
-        <source>Updated</source>
-        <translation>Atualizado</translation>
-    </message>
-</context>
-<context>
-    <name>chat/editchatconfig</name>
-    <message>
-        <source>Edit</source>
-        <translation>Editar</translation>
-    </message>
-    <message>
-        <source>Data updated</source>
-        <translation>Dados atualizados</translation>
+    </message>
+    <message>
+        <source>Send message</source>
+        <translation>Enviar mensagem</translation>
+    </message>
+    <message>
+        <source>ago</source>
+        <translation>atrás</translation>
+    </message>
+    <message>
+        <source>Empty...</source>
+        <translation>Vazio...</translation>
+    </message>
+    <message>
+        <source>Delete chat</source>
+        <translation>Apagar conversa</translation>
+    </message>
+    <message>
+        <source>Close chat</source>
+        <translation>Fechar conversa</translation>
+    </message>
+    <message>
+        <source>Open in new window</source>
+        <translation>Abrir em uma nova janela</translation>
+    </message>
+    <message>
+        <source>Reject chat</source>
+        <translation>Rejeitar conversa</translation>
+    </message>
+    <message>
+        <source>Accept chat</source>
+        <translation>Aceitar conversa</translation>
+    </message>
+    <message>
+        <source>Transfered chats</source>
+        <translation>Conversa transferida</translation>
+    </message>
+</context>
+<context>
+    <name>chat/syncadmin</name>
+    <message>
+        <source>Me</source>
+        <translation>Eu</translation>
+    </message>
+</context>
+<context>
+    <name>chat/chattabs</name>
+    <message>
+        <source>Pending confirm</source>
+        <translation>Conversas pendentes</translation>
+    </message>
+    <message>
+        <source>Active chats</source>
+        <translation>Arquivo de conversas</translation>
+    </message>
+    <message>
+        <source>Closed chats</source>
+        <translation>Conversas fechadas</translation>
+    </message>
+    <message>
+        <source>Accept chat</source>
+        <translation>Aceitar conversa</translation>
+    </message>
+    <message>
+        <source>Open in new window</source>
+        <translation>Abrir em uma nova janela</translation>
+    </message>
+    <message>
+        <source>Reject chat</source>
+        <translation>Rejeitar conversa</translation>
+    </message>
+    <message>
+        <source>Delete chat</source>
+        <translation>Apagar conversa</translation>
+    </message>
+</context>
+<context>
+    <name>front/default</name>
+    <message>
+        <source>All pending chats</source>
+        <translation>Todas as conversas pendentes</translation>
+    </message>
+    <message>
+        <source>All unread chats</source>
+        <translation>Todas as mensagens não lidas</translation>
+    </message>
+    <message>
+        <source>Unread messages</source>
+        <translation>Mensagens não lidas</translation>
+    </message>
+    <message>
+        <source>Online operators</source>
+        <translation>Operadores online</translation>
+    </message>
+    <message>
+        <source>All active chats</source>
+        <translation>Todas as conversas arquivadas</translation>
+    </message>
+    <message>
+        <source>All closed chats</source>
+        <translation>Todas as conversas fechadas</translation>
+    </message>
+    <message>
+        <source>Pending confirm</source>
+        <translation>Conversas pendentes</translation>
+    </message>
+    <message>
+        <source>Active chats</source>
+        <translation>Arquivo de conversas</translation>
+    </message>
+    <message>
+        <source>Closed chats</source>
+        <translation>Conversas fechadas</translation>
+    </message>
+    <message>
+        <source>Accept chat</source>
+        <translation>Aceitar conversa</translation>
+    </message>
+    <message>
+        <source>Open in new window</source>
+        <translation>Abrir em uma nova janela</translation>
+    </message>
+    <message>
+        <source>Reject chat</source>
+        <translation>Rejeitar conversa</translation>
+    </message>
+    <message>
+        <source>Delete chat</source>
+        <translation>Apagar conversa</translation>
+    </message>
+</context>
+<context>
+    <name>chat/chat</name>
+    <message>
+        <source>Pending confirm</source>
+        <translation>Aguardando confirmação</translation>
+    </message>
+    <message>
+        <source>Close</source>
+        <translation>Fechar</translation>
+    </message>
+    <message>
+        <source>This chat is closed.</source>
+        <translation>Este chat está fechado.</translation>
+    </message>
+    <message>
+        <source>Operator is typing now...</source>
+        <translation>O operador está digitando...</translation>
+    </message>
+    <message>
+        <source>User is typing now...</source>
+        <translation>O usuário está digitando...</translation>
+    </message>
+    <message>
+        <source>Chat started</source>
+        <translation>Conversa iniciada</translation>
+    </message>
+    <message>
+        <source>Send</source>
+        <translation>Enviar</translation>
+    </message>
+    <message>
+        <source>Enter your message</source>
+        <translation>Digite sua mensagem</translation>
+    </message>
+    <message>
+        <source>Support</source>
+        <translation>Suporte</translation>
+    </message>
+</context>
+<context>
+    <name>chat/single</name>
+    <message>
+        <source>Chat started with</source>
+        <translation>Conversa iniciada com</translation>
+    </message>
+</context>
+<context>
+    <name>chat/checkchatstatus</name>
+    <message>
+        <source>Pending support staff member to join, you can write your questions, as soon support staff member confirm this chat, he will get your messages</source>
+        <translation>Pendente membro do pessoal de apoio para participar, você pode escrever suas perguntas, assim apoiar funcionário confirmam este bate-papo, ele vai começar suas mensagens.</translation>
+    </message>
+    <message>
+        <source>Support staff member has joined this chat</source>
+        <translation>Um membro da equipe de apoio se juntou a esta conversa</translation>
+    </message>
+    <message>
+        <source>At this moment there are no logged members, but you can leave your messages.</source>
+        <translation>Neste momento não existem membros registrados, mas você pode deixar suas mensagens.</translation>
+    </message>
+    <message>
+        <source>Support staff member has closed this chat</source>
+        <translation>Membro da equipe de suporet fechou este chat</translation>
+    </message>
+</context>
+<context>
+    <name>department/edit</name>
+    <message>
+        <source>Waiting for confirmation</source>
+        <translation>Aguardando confirmação</translation>
+    </message>
+    <message>
+        <source>Edit department</source>
+        <translation>Editar departamento</translation>
+    </message>
+    <message>
+        <source>E-mail</source>
+        <translation>Email</translation>
+    </message>
+    <message>
+        <source>Name</source>
+        <translation>Título</translation>
     </message>
     <message>
         <source>Update</source>
         <translation>Atualizar</translation>
     </message>
     <message>
-        <source>Identifier</source>
-        <translation>Identificador</translation>
-    </message>
-    <message>
-        <source>Value in</source>
-        <translation>Reikšmė</translation>
-    </message>
-    <message>
-        <source>site access</source>
-        <translation>acesso ao site</translation>
->>>>>>> 37fe8481
-    </message>
-</context>
-<context>
-    <name>user/remindpassword</name>
-    <message>
-<<<<<<< HEAD
-        <source>Send message</source>
-        <translation>Enviar mensagem</translation>
-    </message>
-    <message>
-        <source>ago</source>
-        <translation>atrás</translation>
-    </message>
-    <message>
-        <source>Empty...</source>
-        <translation>Vazio...</translation>
-    </message>
-    <message>
-        <source>Delete chat</source>
-        <translation>Apagar conversa</translation>
-    </message>
-    <message>
-        <source>Close chat</source>
-        <translation>Fechar conversa</translation>
-=======
-        <source>Password remind - new password</source>
-        <translation>Lembrar senha - nova senha</translation>
+        <source>Departments</source>
+        <translation>Departamentos</translation>
+    </message>
+    <message>
+        <source>Cancel</source>
+        <translation>Cancelar</translation>
+    </message>
+    <message>
+        <source>System configuration</source>
+        <translation>Configuração de sistema</translation>
+    </message>
+</context>
+<context>
+    <name>department/departments</name>
+    <message>
+        <source>Departments</source>
+        <translation>Departamentos</translation>
+    </message>
+    <message>
+        <source>E-mail</source>
+        <translation>Email</translation>
+    </message>
+    <message>
+        <source>Name</source>
+        <translation>Título</translation>
+    </message>
+    <message>
+        <source>Edit department</source>
+        <translation>Editar departamento</translation>
+    </message>
+    <message>
+        <source>Delete department</source>
+        <translation>Apagar departamento</translation>
+    </message>
+    <message>
+        <source>New department</source>
+        <translation>Novo departamento</translation>
+    </message>
+    <message>
+        <source>System configuration</source>
+        <translation>Configuração de sistema</translation>
+    </message>
+</context>
+<context>
+    <name>system/htmlcode</name>
+    <message>
+        <source>HTML code</source>
+        <translation>HTML código</translation>
+    </message>
+    <message>
+        <source>Show leave a message form then there is no online operators</source>
+        <translation>Exibir um formulário de mensagem quando operadores não estiverem online</translation>
+    </message>
+    <message>
+        <source>Chatbox messages content height</source>
+        <translation>Altura do conteúdo de mensagens do Chatbox</translation>
+    </message>
+    <message>
+        <source>Page embed code</source>
+        <translation>Código de incorporação na página</translation>
+    </message>
+    <message>
+        <source>height</source>
+        <translation>altura</translation>
+    </message>
+    <message>
+        <source>Widget embed code</source>
+        <translation>Código de incorporação do widget</translation>
+    </message>
+    <message>
+        <source>Widget width</source>
+        <translation>Largura do widget</translation>
+    </message>
+    <message>
+        <source>Widget height</source>
+        <translation>Altura do widget</translation>
+    </message>
+    <message>
+        <source>Popup window size</source>
+        <translation>Tamanho da janela do popup</translation>
+    </message>
+    <message>
+        <source>Popup window width in pixels</source>
+        <translation>Largura da janela do popup em pixels</translation>
+    </message>
+    <message>
+        <source>Popup window height in pixels</source>
+        <translation>Altura da janela do popup em pixels</translation>
+    </message>
+    <message>
+        <source>Widget width in pixels</source>
+        <translation>Largura do widget em pixels</translation>
+    </message>
+    <message>
+        <source>Size</source>
+        <translation>Tamanho</translation>
+    </message>
+    <message>
+        <source>Width</source>
+        <translation>Largura</translation>
+    </message>
+    <message>
+        <source>Height</source>
+        <translation>Altura</translation>
+    </message>
+    <message>
+        <source>Copy code from textarea to page where you want your status to appear</source>
+        <translation>Copie o código da área de texto para a página onde deseja que seu status seja exibido</translation>
+    </message>
+    <message>
+        <source>Copy code from textarea to page where you want page to be rendered</source>
+        <translation>Copie o código da área de texto para a página onde deseja exibir</translation>
+    </message>
+    <message>
+        <source>Embed html code</source>
+        <translation>Incorporar código html</translation>
+    </message>
+    <message>
+        <source>Position from top, only used if left middle or right middle is chosen</source>
+        <translation>Posição a partir do topo, somente usada se centro-esquerda ou centro-direita forem escolhidos</translation>
+    </message>
+    <message>
+        <source>Check for messages from operator</source>
+        <translation>Verificar por mensagens do operador</translation>
+    </message>
+    <message>
+        <source>On click show page widget</source>
+        <translation>Exibir widget da página quando clicado</translation>
+    </message>
+    <message>
+        <source>Choose a language</source>
+        <translation>Escolha uma linguagem</translation>
+    </message>
+    <message>
+        <source>Position</source>
+        <translation>Posição</translation>
+    </message>
+    <message>
+        <source>Native placement - will be shown where html is embeded</source>
+        <translation>Posição padrão - será exibi onde o html estiver ativado</translation>
+    </message>
+    <message>
+        <source>Bottom right corner of the screen</source>
+        <translation>Canto direito do rodapé da página</translation>
+    </message>
+    <message>
+        <source>Bottom left corner of the screen</source>
+        <translation>Canto esquerdo do rodapé da página</translation>
+    </message>
+    <message>
+        <source>Middle right side of the screen</source>
+        <translation>Canto centro-direito da página</translation>
+    </message>
+    <message>
+        <source>Middle left side of the screen</source>
+        <translation>Canto centro-esquerdo da página</translation>
+    </message>
+    <message>
+        <source>Hide status then offline</source>
+        <translation>Esconder o status e tornar offline</translation>
+    </message>
+    <message>
+        <source>Copy code from textarea to page where you want your status to appear</source>
+        <translation>Copie o código da área de texto para a página onde deseja que seu status seja exibido</translation>
+    </message>
+    <message>
+        <source>System configuration</source>
+        <translation>Configuração de sistema</translation>
+    </message>
+</context>
+<context>
+    <name>chat/syncandsoundesetting</name>
+    <message>
+        <source>Save</source>
+        <translation>Salvar</translation>
+    </message>
+    <message>
+        <source>Check messages from operators, interval in seconds</source>
+        <translation>Verificar mensagens de operadores, intervalo em segundos</translation>
+    </message>
+    <message>
+        <source>Please enter valid operator message timeout value!</source>
+        <translation>Por favor, digite um valor de limite de tempo válido para mensagens de operadores!</translation>
     </message>
     <message>
         <source>Update</source>
         <translation>Atualizar</translation>
     </message>
     <message>
-        <source>New password:</source>
-        <translation>Nova senha:</translation>
-    </message>
-    <message>
-        <source>New password has been send to your email.</source>
-        <translation>Uma nova senha foi enviada ao seu email.</translation>
-    </message>
-    <message>
-        <source>Identifier</source>
-        <translation>Identificador</translation>
->>>>>>> 37fe8481
-    </message>
-</context>
-<context>
-    <name>user/forgotpassword</name>
-    <message>
-<<<<<<< HEAD
-        <source>Open in new window</source>
-        <translation>Abrir em uma nova janela</translation>
-    </message>
-    <message>
-        <source>Reject chat</source>
-        <translation>Rejeitar conversa</translation>
-    </message>
-    <message>
-        <source>Accept chat</source>
-        <translation>Aceitar conversa</translation>
-    </message>
-    <message>
-        <source>Transfered chats</source>
-        <translation>Conversa transferida</translation>
-=======
-        <source>Password remind</source>
-        <translation>Lembrar senha</translation>
-    </message>
-    <message>
-        <source>Invalid e-mail address!</source>
-        <translation>Endereço de email inválido!</translation>
-    </message>
-    <message>
-        <source>Click this link and to You will be send new password</source>
-        <translation>Clique neste link e uma nova senha será enviada a você</translation>
+        <source>Cancel</source>
+        <translation>Cancelar</translation>
+    </message>
+    <message>
+        <source>Settings updated</source>
+        <translation>Configurações atualizadas</translation>
+    </message>
+    <message>
+        <source>How many seconds user considered for being as online</source>
+        <translation>Quantos segundos até um usuário ser considerado online</translation>
+    </message>
+    <message>
+        <source>Sync for new chats, interval in seconds</source>
+        <translation>Sincronização para novos chats, intervalo em segundos</translation>
+    </message>
+    <message>
+        <source>Sync for new user message, interval in seconds</source>
+        <translation>Sincronização para nova mensagem de usuário, intervalo em segundos</translation>
+    </message>
+    <message>
+        <source>Play new pending chat sound on new chat request</source>
+        <translation>Tocar som de nova conversa pendente em nova requisição de conversa</translation>
+    </message>
+    <message>
+        <source>Play sound on new message for back office user</source>
+        <translation>Tocar som de novas mensagens para usuários do sistema</translation>
+    </message>
+    <message>
+        <source>Play sound on new message for front end user</source>
+        <translation>Tocar som de novas mensagens para usuários visitantes</translation>
+    </message>
+    <message>
+        <source>Synchronisation and sound settings</source>
+        <translation>Sincronização e configurações de som</translation>
+    </message>
+    <message>
+        <source>Please enter valid online timeout value!</source>
+        <translation>Por favor, digite valor de limite de tempo válido para online!</translation>
+    </message>
+    <message>
+        <source>Please enter valid back office sync internval!</source>
+        <translation>Por favor, digite um intervalo válido de sincronização do sistema!</translation>
+    </message>
+    <message>
+        <source>Please enter valid new messages sync internval!</source>
+        <translation>Por favor, digite um intervalo válido de sincronização de mensagens!</translation>
+    </message>
+</context>
+<context>
+    <name>chat/startchatformsettings</name>
+    <message>
+        <source>Start chat form settings</source>
+        <translation>Configurações de formulário de chat</translation>
+    </message>
+    <message>
+        <source>At least one field have to be visible and required in popup and page widget</source>
+        <translation>Pelo menos um campo precisa estar visível e ser requerido no popup e no widget da página</translation>
+    </message>
+    <message>
+        <source>Name</source>
+        <translation>Nome</translation>
+    </message>
+    <message>
+        <source>Required</source>
+        <translation>Requerido</translation>
+    </message>
+    <message>
+        <source>Optional</source>
+        <translation>Opcional</translation>
+    </message>
+    <message>
+        <source>This field is visible in popup</source>
+        <translation>Este campo é visível no popup</translation>
+    </message>
+    <message>
+        <source>This field is visible in page widget</source>
+        <translation>Este campo é visível no widget da página</translation>
+    </message>
+    <message>
+        <source>This field is</source>
+        <translation>Este campo é</translation>
     </message>
     <message>
         <source>E-mail</source>
         <translation>Email</translation>
->>>>>>> 37fe8481
-    </message>
-</context>
-<context>
-    <name>chat/syncadmin</name>
-    <message>
-<<<<<<< HEAD
-        <source>Me</source>
-        <translation>Eu</translation>
-    </message>
-</context>
-<context>
-    <name>chat/chattabs</name>
-    <message>
-        <source>Pending confirm</source>
-        <translation>Conversas pendentes</translation>
-=======
-        <source>Restore password</source>
-        <translation>Recuperar senha</translation>
->>>>>>> 37fe8481
-    </message>
-</context>
-<context>
-    <name>chat/listchatconfig</name>
-    <message>
-<<<<<<< HEAD
-        <source>Active chats</source>
-        <translation>Arquivo de conversas</translation>
-    </message>
-    <message>
-        <source>Closed chats</source>
-        <translation>Conversas fechadas</translation>
-    </message>    
-    <message>
-        <source>Accept chat</source>
-        <translation>Aceitar conversa</translation>
-    </message>
-    <message>
-        <source>Open in new window</source>
-        <translation>Abrir em uma nova janela</translation>
-    </message>
-    <message>
-        <source>Reject chat</source>
-        <translation>Rejeitar conversa</translation>
-    </message>
-    <message>
-        <source>Delete chat</source>
-        <translation>Apagar conversa</translation>
-    </message>
-</context>
-<context>
-    <name>front/default</name>
-    <message>
-        <source>All pending chats</source>
-        <translation>Todas as conversas pendentes</translation>
-    </message>
-    <message>
-        <source>All unread chats</source>
-        <translation>Todas as mensagens não lidas</translation>
-    </message>
-    <message>
-        <source>Unread messages</source>
-        <translation>Mensagens não lidas</translation>
-    </message>
-    <message>
-        <source>Online operators</source>
-        <translation>Operadores online</translation>
-    </message>
-    <message>
-        <source>All active chats</source>
-        <translation>Todas as conversas arquivadas</translation>
-=======
-        <source>List chat configuration</source>
-        <translation>Configuração da lista do chat</translation>
-    </message>
-    <message>
-        <source>List</source>
-        <translation>Lista</translation>
-    </message>
-    <message>
-        <source>Identifier</source>
-        <translation>Identificador</translation>
-    </message>
-    <message>
-        <source>Explain</source>
-        <translation>Explicar</translation>
-    </message>
-    <message>
-        <source>Edit value</source>
-        <translation>Editar valor</translation>
-    </message>
-</context>
-<context>
-    <name>chat/sendnotice</name>
-    <message>
-        <source>Send message to user</source>
-        <translation>Enviar mensagem ao usuário</translation>
-    </message>
-    <message>
-        <source>Message was send to user</source>
-        <translation>A mensagem foi enviada ao usuário</translation>
-    </message>
-    <message>
-        <source>If message was already send, this will mark message as not delivered and to user again will be shown chat message.</source>
-        <translation>Caso uma mensagem já tenha sido enviada, isto irá marcar a mensagem como não enviada e novamente será exibida ao usuário a mensagem da conversa.</translation>
-    </message>
-    <message>
-        <source>Type your message to user</source>
-        <translation>Digite sua mensagem ao usuário</translation>
-    </message>
-    <message>
-        <source>Send message</source>
-        <translation>Enviar mensagem</translation>
->>>>>>> 37fe8481
-    </message>
-</context>
-<context>
-    <name>chat/onlineusers</name>
-    <message>
-<<<<<<< HEAD
-        <source>All closed chats</source>
-        <translation>Todas as conversas fechadas</translation>
-    </message>
-    <message>
-        <source>Pending confirm</source>
-        <translation>Conversas pendentes</translation>
-    </message>
-    <message>
-        <source>Active chats</source>
-        <translation>Arquivo de conversas</translation>
-    </message>
-    <message>
-        <source>Closed chats</source>
-        <translation>Conversas fechadas</translation>
-    </message>    
-    <message>
-        <source>Accept chat</source>
-        <translation>Aceitar conversa</translation>
-    </message>
-    <message>
-        <source>Open in new window</source>
-        <translation>Abrir em uma nova janela</translation>
-    </message>
-    <message>
-        <source>Reject chat</source>
-        <translation>Rejeitar conversa</translation>
-    </message>
-    <message>
-        <source>Delete chat</source>
-        <translation>Apagar conversa</translation>
-    </message>
-</context>
-<context>
-    <name>chat/chat</name>
-    <message>
-        <source>Pending confirm</source>
-        <translation>Aguardando confirmação</translation>
-    </message>
-    <message>
-        <source>Close</source>
-        <translation>Fechar</translation>
-    </message>
-    <message>
-        <source>This chat is closed.</source>
-        <translation>Este chat está fechado.</translation>
-    </message>
-    <message>
-        <source>Operator is typing now...</source>
-        <translation>O operador está digitando...</translation>
-    </message>
-    <message>
-        <source>User is typing now...</source>
-        <translation>O usuário está digitando...</translation>
-    </message>
-    <message>
-        <source>Chat started</source>
-        <translation>Conversa iniciada</translation>
-    </message>
-    <message>
-        <source>Send</source>
-        <translation>Enviar</translation>
-    </message>
-    <message>
-        <source>Enter your message</source>
-        <translation>Digite sua mensagem</translation>
-    </message>
-    <message>
-        <source>Support</source>
-        <translation>Suporte</translation>
-    </message> 
-</context>
-<context>
-    <name>chat/single</name>
-    <message>
-        <source>Chat started with</source>
-        <translation>Conversa iniciada com</translation>
-    </message>
-</context>
-<context>
-    <name>chat/checkchatstatus</name>
-    <message>
-        <source>Pending support staff member to join, you can write your questions, as soon support staff member confirm this chat, he will get your messages</source>
-        <translation>Pendente membro do pessoal de apoio para participar, você pode escrever suas perguntas, assim apoiar funcionário confirmam este bate-papo, ele vai começar suas mensagens.</translation>
-    </message>
-    <message>
-        <source>Support staff member has joined this chat</source>
-        <translation>Um membro da equipe de apoio se juntou a esta conversa</translation>
-    </message>
-    <message>
-        <source>At this moment there are no logged members, but you can leave your messages.</source>
-        <translation>Neste momento não existem membros registrados, mas você pode deixar suas mensagens.</translation>
-    </message>
-    <message>
-        <source>Support staff member has closed this chat</source>
-        <translation>Membro da equipe de suporet fechou este chat</translation>
-    </message>
-</context>
-<context>
-    <name>department/edit</name>
-    <message>
-        <source>Waiting for confirmation</source>
-        <translation>Aguardando confirmação</translation>
-    </message>
-    <message>
-        <source>Edit department</source>
-        <translation>Editar departamento</translation>
-    </message>
-    <message>
-        <source>E-mail</source>
-        <translation>Email</translation>
+    </message>
+    <message>
+        <source>Message</source>
+        <translation>Mensagem</translation>
+    </message>
+    <message>
+        <source>Please choose at least one field for popup</source>
+        <translation>Por favor, selecione somente um campo para o popup</translation>
+    </message>
+    <message>
+        <source>Please choose at least one field for page widget</source>
+        <translation>Por favor, selecione pelo menos um campo para o widget da página</translation>
+    </message>
+</context>
+<context>
+    <name>abstract/abstract_form</name>
+    <message>
+        <source>Updated!</source>
+        <translation>Atualizado!</translation>
+    </message>
+</context>
+<context>
+    <name>abstract/email_template</name>
+    <message>
+        <source>E-mail templates</source>
+        <translation>Templates de email</translation>
+    </message>
+    <message>
+        <source>Recipient email, this is used if application could not determine who should receive an email.</source>
+        <translation>Email recipiente, este email será usado caso o aplicativo não consiga determinar quem receberá um email.</translation>
+    </message>
+    <message>
+        <source>Content</source>
+        <translation>Conteúdo</translation>
+    </message>
+    <message>
+        <source>Allow to change reply e-mail</source>
+        <translation>Permitir alteração do email de resposta</translation>
+    </message>
+    <message>
+        <source>Reply to</source>
+        <translation>Responder a</translation>
+    </message>
+    <message>
+        <source>Allow to change from e-mail</source>
+        <translation>Permitir alteração do email de remetente</translation>
+    </message>
+    <message>
+        <source>From e-mail, if mail was not send for some reason, this mail will get failed delivery message</source>
+        <translation>Email de remetente, caso o email não seja enviado por algum motivo, este email receberá as mensagens.</translation>
+    </message>
+    <message>
+        <source>Allow to change from name</source>
+        <translation>Permitir a alteração de nome de remetente</translation>
+    </message>
+    <message>
+        <source>From name</source>
+        <translation>Remetente</translation>
+    </message>
+    <message>
+        <source>Allow user to change subject</source>
+        <translation>Permitir que o usuário altere o assunto</translation>
+    </message>
+    <message>
+        <source>Subject</source>
+        <translation>Assunto</translation>
+    </message>
+    <message>
+        <source>Name, for personal purposes</source>
+        <translation>Nome, para uso profissional</translation>
+    </message>
+</context>
+<context>
+    <name>system/configuration</name>
+    <message>
+        <source>HTML code</source>
+        <translation>HTML código</translation>
+    </message>
+    <message>
+        <source>E-mail templates</source>
+        <translation>Templates de email</translation>
+    </message>
+    <message>
+        <source>New chat notification settings</source>
+        <translation>Configurações de notificação de novos chats</translation>
+    </message>
+    <message>
+        <source>SMTP settings</source>
+        <translation>Configurações de SMTP</translation>
+    </message>
+    <message>
+        <source>Request notification permission</source>
+        <translation>Requisitar permissão para notificação</translation>
+    </message>
+    <message>
+        <source>Chat embed code</source>
+        <translation>Incorporação de código do Chat</translation>
+    </message>
+    <message>
+        <source>Canned messages</source>
+        <translation>Mensagens prontas</translation>
+    </message>
+    <message>
+        <source>Start chat form settings</source>
+        <translation>Configurações de formulário inicial de chat</translation>
+    </message>
+    <message>
+        <source>Synchronisation and sound settings</source>
+        <translation>Sincronização e configurações de som</translation>
+    </message>
+    <message>
+        <source>Chat configuration</source>
+        <translation>Configuração do Chat</translation>
+    </message>
+    <message>
+        <source>Chat ralated</source>
+        <translation>Relacionadas ao Chat</translation>
+    </message>
+    <message>
+        <source>Users and their permissions</source>
+        <translation>Usuários e suas permisões</translation>
+    </message>
+    <message>
+        <source>Other</source>
+        <translation>Outros</translation>
+    </message>
+    <message>
+        <source>GEO detection configuration</source>
+        <translation>Configuração de Geolocalidade</translation>
+    </message>
+    <message>
+        <source>Blocked users</source>
+        <translation>Usuário bloqueados</translation>
+    </message>
+    <message>
+        <source>Users</source>
+        <translation>Usuários</translation>
+    </message>
+    <message>
+        <source>List of groups</source>
+        <translation>Lista de grupos</translation>
+    </message>
+    <message>
+        <source>List of roles</source>
+        <translation>Lista de regras</translation>
+    </message>
+    <message>
+        <source>Departments</source>
+        <translation>Departamentos</translation>
+    </message>
+    <message>
+        <source>System configuration</source>
+        <translation>Configuração de sistema</translation>
+    </message>
+</context>
+<context>
+    <name>department/new</name>
+    <message>
+        <source>Please enter department name</source>
+        <translation>Por favor entre departamento nome</translation>
+    </message>
+    <message>
+        <source>New department</source>
+        <translation>Novo departamento</translation>
     </message>
     <message>
         <source>Name</source>
         <translation>Título</translation>
     </message>
     <message>
-        <source>Update</source>
-        <translation>Atualizar</translation>
+        <source>Save</source>
+        <translation>Salvar</translation>
     </message>
     <message>
         <source>Departments</source>
         <translation>Departamentos</translation>
     </message>
     <message>
-        <source>Cancel</source>
-        <translation>Cancelar</translation>
-=======
-        <source>No one has send any message to user yet</source>
-        <translation>Ninguém enviou nenhuma mensagem ao usuário</translation>
-    </message>
-    <message>
-        <source>Pageviews</source>
-        <translation>Visualizações de página</translation>
-    </message>
-    <message>
-        <source>last visit</source>
-        <translation>última visita</translation>
-    </message>
-    <message>
-        <source>first visit</source>
-        <translation>primeira visita</translation>
-    </message>
-    <message>
-        <source>has send message to user</source>
-        <translation>enviou mensagem ao usuário</translation>
-    </message>
-    <message>
-        <source>User is chatting</source>
-        <translation>Usuário está conversando</translation>
-    </message>
-    <message>
-        <source>User is not having any chat right now</source>
-        <translation>Usuário não está conversando com ninguém no momento</translation>
-    </message>
-    <message>
-        <source>User does not have any message from operator</source>
-        <translation>Usuário não tem nenhum mensagem do operador</translation>
-    </message>
-    <message>
-        <source>User have not seen message from operator, or message window still open.</source>
-        <translation>Usuário não leu uma mensagem do operador, ou a janela de mensagem ainda está aberta.</translation>
-    </message>
-    <message>
-        <source>User has seen message from operator.</source>
-        <translation>Usuário leu uma mensagem do operador.</translation>
-    </message>
-    <message>
-        <source>IP</source>
-        <translation>IP</translation>
-    </message>
-    <message>
-        <source>Send message</source>
-        <translation>Enviar mensagem</translation>
-    </message>
-    <message>
-        <source>Status</source>
-        <translation>Status</translation>
-    </message>
-    <message>
-        <source>Action</source>
-        <translation>Ação</translation>
->>>>>>> 37fe8481
-    </message>
-    <message>
-        <source>Send message</source>
-        <translation>Enviar mensagem</translation>
-    </message>
-</context>
-<context>
-    <name>department/departments</name>
-    <message>
-<<<<<<< HEAD
-        <source>Departments</source>
-        <translation>Departamentos</translation>
-    </message>
-    <message>
-        <source>E-mail</source>
-        <translation>Email</translation>
-    </message>
-    <message>
-        <source>Name</source>
-        <translation>Título</translation>
-    </message>
-    <message>
-        <source>Edit department</source>
-        <translation>Editar departamento</translation>
-    </message>
-    <message>
-        <source>Delete department</source>
-        <translation>Apagar departamento</translation>
-    </message>
-    <message>
-        <source>New department</source>
-        <translation>Novo departamento</translation>
-    </message>
-    <message>
         <source>System configuration</source>
         <translation>Configuração de sistema</translation>
     </message>
 </context>
 <context>
-    <name>system/htmlcode</name>
-    <message>
-        <source>HTML code</source>
-        <translation>HTML código</translation>
-    </message>
-    <message>
-        <source>Show leave a message form then there is no online operators</source>
-        <translation>Exibir um formulário de mensagem quando operadores não estiverem online</translation>
-    </message>
-    <message>
-        <source>Chatbox messages content height</source>
-        <translation>Altura do conteúdo de mensagens do Chatbox</translation>
-    </message>
-    <message>
-        <source>Page embed code</source>
-        <translation>Código de incorporação na página</translation>
-    </message>
-    <message>
-        <source>height</source>
-        <translation>altura</translation>
-    </message>
-    <message>
-        <source>Widget embed code</source>
-        <translation>Código de incorporação do widget</translation>
-    </message>
-    <message>
-        <source>Widget width</source>
-        <translation>Largura do widget</translation>
-    </message>
-    <message>
-        <source>Widget height</source>
-        <translation>Altura do widget</translation>
-    </message>
-    <message>
-        <source>Popup window size</source>
-        <translation>Tamanho da janela do popup</translation>
-    </message>
-    <message>
-        <source>Popup window width in pixels</source>
-        <translation>Largura da janela do popup em pixels</translation>
-    </message>
-    <message>
-        <source>Popup window height in pixels</source>
-        <translation>Altura da janela do popup em pixels</translation>
-    </message>
-    <message>
-        <source>Widget width in pixels</source>
-        <translation>Largura do widget em pixels</translation>
-    </message>
-    <message>
-        <source>Size</source>
-        <translation>Tamanho</translation>
-    </message>
-    <message>
-        <source>Width</source>
-        <translation>Largura</translation>
-    </message>
-    <message>
-        <source>Height</source>
-        <translation>Altura</translation>
-    </message>
-    <message>
-        <source>Copy code from textarea to page where you want your status to appear</source>
-        <translation>Copie o código da área de texto para a página onde deseja que seu status seja exibido</translation>
-    </message>
-    <message>
-        <source>Copy code from textarea to page where you want page to be rendered</source>
-        <translation>Copie o código da área de texto para a página onde deseja exibir</translation>
-    </message>
-    <message>
-        <source>Embed html code</source>
-        <translation>Incorporar código html</translation>
-=======
-        <source>Empty...</source>
-        <translation>Vazio...</translation>
-    </message>
-    <message>
-        <source>Last activity</source>
-        <translation>Última atividade</translation>
-    </message>
-    <message>
-        <source>Page</source>
-        <translation>Página</translation>
-    </message>
-    <message>
-        <source>Browser</source>
-        <translation>Navegador</translation>
-    </message>
-    <message>
-        <source>Location</source>
-        <translation>Localidade</translation>
-    </message>
-    <message>
-        <source>Online users</source>
-        <translation>Usuários online</translation>
-    </message>
-    <message>
-        <source>GEO detection configuration</source>
-        <translation>Configuração de Geolocalidade</translation>
-    </message>
-    <message>
-        <source>Clear list</source>
-        <translation>Limpar lista</translation>
-    </message>
-    <message>
-        <source>Settings updated</source>
-        <translation>Configurações atualizadas</translation>
-    </message>
-    <message>
-        <source>GEO Enabled</source>
-        <translation>Geolocalização ativada</translation>
-    </message>
-    <message>
-        <source>Use this service</source>
-        <translation>Usar este serviço</translation>
-    </message>
-    <message>
-        <source>Use mod_geoip2</source>
-        <translation>Usar mod_geoip2</translation>
-    </message>
-    <message>
-        <source>Save</source>
-        <translation>Salvar</translation>
-    </message>
-    <message>
-        <source>Requests will be comming from</source>
-        <translation>Requisições virão de</translation>
-    </message>
-    <message>
-        <source>See service terms and conditions</source>
-        <translation>Veja os termos e condições de serviço</translation>
-    </message>
-    <message>
-        <source>Country code variable does not exists!</source>
-        <translation>Variável de código de país não existe!</translation>
-    </message>
-    <message>
-        <source>Please enter API key!</source>
-        <translation>Por favor, digite a chave API!</translation>
-    </message>
-    <message>
-        <source>Please enter API username!</source>
-        <translation>Por favor, digite o nome de usuário da API!</translation>
-    </message>
-    <message>
-        <source>Please choose service provider!</source>
-        <translation>Por favor, escolha o provedor de serviço!</translation>
-    </message>
-    <message>
-        <source>Country name variable does not exists!</source>
-        <translation>Variável de nome do país não existe!</translation>
-    </message>
-    <message>
-        <source>Country code server variable</source>
-        <translation>Variável do código de país do servidor</translation>
-    </message>
-    <message>
-        <source>Setting service provider failed, please check that your service provider allows to make requests to remote pages!</source>
-        <translation>Configurações do provedor de serviço falharam, por favor, veja se seu provedor de serviço permite requisições a página remotas!</translation>
-    </message>
-    <message>
-        <source>User tracking is disabled, enable it at</source>
-        <translation>Rastrameanto de usuário está desativado, ative-o agora</translation>
-    </message>
-    <message>
-        <source>Chat configuration</source>
-        <translation>Configuração de Chat</translation>
->>>>>>> 37fe8481
-    </message>
-</context>
-<context>
-    <name>chat/closedchats</name>
-    <message>
-<<<<<<< HEAD
-        <source>Position from top, only used if left middle or right middle is chosen</source>
-        <translation>Posição a partir do topo, somente usada se centro-esquerda ou centro-direita forem escolhidos</translation>
-    </message>
-    <message>
-        <source>Check for messages from operator</source>
-        <translation>Verificar por mensagens do operador</translation>
-    </message>
-    <message>
-        <source>On click show page widget</source>
-        <translation>Exibir widget da página quando clicado</translation>
-    </message>
-    <message>
-        <source>Choose a language</source>
-        <translation>Escolha uma linguagem</translation>
-    </message>
-    <message>
-        <source>Position</source>
-        <translation>Posição</translation>
-    </message>
-    <message>
-        <source>Native placement - will be shown where html is embeded</source>
-        <translation>Posição padrão - será exibi onde o html estiver ativado</translation>
-    </message>
-    <message>
-        <source>Bottom right corner of the screen</source>
-        <translation>Canto direito do rodapé da página</translation>
-    </message>
-    <message>
-        <source>Bottom left corner of the screen</source>
-        <translation>Canto esquerdo do rodapé da página</translation>
-    </message>
-    <message>
-        <source>Middle right side of the screen</source>
-        <translation>Canto centro-direito da página</translation>
-    </message>
-    <message>
-        <source>Middle left side of the screen</source>
-        <translation>Canto centro-esquerdo da página</translation>
-    </message>
-    <message>
-        <source>Hide status then offline</source>
-        <translation>Esconder o status e tornar offline</translation>
-=======
-        <source>Closed chats</source>
-        <translation>Fechar conversas</translation>
-    </message>
-    <message>
-        <source>Empty...</source>
-        <translation>Vazio...</translation>
-    </message>
-    <message>
-        <source>Chats lists</source>
-        <translation>Lista de conversas</translation>
-    </message>
-    <message>
-        <source>Closed chats list</source>
-        <translation>Lista de conversas fechadas</translation>
-    </message>
-    <message>
-        <source>Information</source>
-        <translation>Informação</translation>
-    </message>
-     <message>
-        <source>Open in new window</source>
-        <translation>Abrir em uma nova janela</translation>
-    </message>
-    <message>
-        <source>Previous</source>
-        <translation>Anterior</translation>
-    </message>
-    <message>
-        <source>Go to page %item of %numpages</source>
-        <translation>Ir para a página %item de %numpages</translation>
-    </message>
-    <message>
-        <source>Next</source>
-        <translation>Próximo</translation>
-    </message>
-    <message>
-        <source>Page %currentpage of %totalpage</source>
-        <translation>Página %currentpage de %totalpage</translation>
-    </message>
-    <message>
-        <source>Delete chat</source>
-        <translation>Apagar conversa</translation>
->>>>>>> 37fe8481
-    </message>
-</context>
-<context>
-    <name>chat/pendingchats</name>
-    <message>
-<<<<<<< HEAD
-        <source>Copy code from textarea to page where you want your status to appear</source>
-        <translation>Copie o código da área de texto para a página onde deseja que seu status seja exibido</translation>
-    </message>
-    <message>
-        <source>System configuration</source>
-        <translation>Configuração de sistema</translation>
-    </message>
-</context>
-<context>
-    <name>chat/syncandsoundesetting</name>
-    <message>
-        <source>Save</source>
-        <translation>Salvar</translation>
-    </message>
-    <message>
-        <source>Check messages from operators, interval in seconds</source>
-        <translation>Verificar mensagens de operadores, intervalo em segundos</translation>
-    </message>
-    <message>
-        <source>Please enter valid operator message timeout value!</source>
-        <translation>Por favor, digite um valor de limite de tempo válido para mensagens de operadores!</translation>
-    </message>
-    <message>
-        <source>Update</source>
-        <translation>Atualizar</translation>
-    </message>
-    <message>
-        <source>Cancel</source>
-        <translation>Cancelar</translation>
-    </message>
-    <message>
-        <source>Settings updated</source>
-        <translation>Configurações atualizadas</translation>
-    </message>
-    <message>
-        <source>How many seconds user considered for being as online</source>
-        <translation>Quantos segundos até um usuário ser considerado online</translation>
-    </message>
-    <message>
-        <source>Sync for new chats, interval in seconds</source>
-        <translation>Sincronização para novos chats, intervalo em segundos</translation>
-    </message>
-    <message>
-        <source>Sync for new user message, interval in seconds</source>
-        <translation>Sincronização para nova mensagem de usuário, intervalo em segundos</translation>
-    </message>
-=======
-        <source>Chats lists</source>
-        <translation>Lista de conversas</translation>
-    </message>
-    <message>
-        <source>Empty...</source>
-        <translation>Vazio...</translation>
-    </message>
-    <message>
-        <source>Pending chats</source>
-        <translation>Conversas pendentes</translation>
-    </message>
-    <message>
-        <source>Pending chats list</source>
-        <translation>Lista de conversas pendentes</translation>
-    </message>
-    <message>
-        <source>Information</source>
-        <translation>Informação</translation>
-    </message>
-     <message>
-        <source>Open in new window</source>
-        <translation>Abrir em uma nova janela</translation>
-    </message>
-    <message>
-        <source>Previous</source>
-        <translation>Anterior</translation>
-    </message>
-    <message>
-        <source>Go to page %item of %numpages</source>
-        <translation>Ir para a página %item de %numpages</translation>
-    </message>
-    <message>
-        <source>Next</source>
-        <translation>Próximo</translation>
-    </message>
-    <message>
-        <source>Page %currentpage of %totalpage</source>
-        <translation>Página %currentpage de %totalpage</translation>
-    </message>
-    <message>
-        <source>Reject chat</source>
-        <translation>Rejeitar conversa</translation>
-    </message>
-</context>
-<context>
-    <name>chat/activechats</name>
->>>>>>> 37fe8481
-    <message>
-        <source>Play new pending chat sound on new chat request</source>
-        <translation>Tocar som de nova conversa pendente em nova requisição de conversa</translation>
-    </message>
-    <message>
-<<<<<<< HEAD
-        <source>Play sound on new message for back office user</source>
-        <translation>Tocar som de novas mensagens para usuários do sistema</translation>
-=======
-        <source>Active chats</source>
-        <translation>Conversas ativas</translation>
-    </message>
-    <message>
-        <source>Chats lists</source>
-        <translation>Lista de conversas</translation>
-    </message>
-    <message>
-        <source>Active chats list</source>
-        <translation>Lista de arquivos de conversas</translation>
-    </message>
-    <message>
-        <source>Information</source>
-        <translation>Informação</translation>
-    </message>
-     <message>
-        <source>Open in new window</source>
-        <translation>Abrir em uma nova janela</translation>
-    </message>
-    <message>
-        <source>Previous</source>
-        <translation>Anterior</translation>
-    </message>
-    <message>
-        <source>Go to page %item of %numpages</source>
-        <translation>Ir para a página %item de %numpages</translation>
-    </message>
-    <message>
-        <source>Next</source>
-        <translation>Próximo</translation>
-    </message>
-    <message>
-        <source>Page %currentpage of %totalpage</source>
-        <translation>Página %currentpage de %totalpage</translation>
-    </message>
-    <message>
-        <source>Delete chat</source>
-        <translation>Apagar conversa</translation>
->>>>>>> 37fe8481
-    </message>
-    <message>
-        <source>Play sound on new message for front end user</source>
-        <translation>Tocar som de novas mensagens para usuários visitantes</translation>
-    </message>
-</context>
-<context>
-    <name>pagelayout/pagelayout</name>
-    <message>
-<<<<<<< HEAD
-        <source>Synchronisation and sound settings</source>
-        <translation>Sincronização e configurações de som</translation>
-    </message>
-    <message>
-        <source>Please enter valid online timeout value!</source>
-        <translation>Por favor, digite valor de limite de tempo válido para online!</translation>
-    </message>
-    <message>
-        <source>Please enter valid back office sync internval!</source>
-        <translation>Por favor, digite um intervalo válido de sincronização do sistema!</translation>
-=======
-        <source>Logged user</source>
-        <translation>Usuário logado</translation>
-    </message>
-    <message>
-        <source>FAQ</source>
-        <translation>FAQ</translation>
-    </message>
-    <message>
-        <source>Chats transfered to your department</source>
-        <translation>Conversas transferidas para o seu departamento</translation>
-    </message>
-    <message>
-        <source>Chats transfered to you directly</source>
-        <translation>Chats transferidos diretamente a você</translation>
-    </message>
-    <message>
-        <source>Questionary</source>
-        <translation>Questionário</translation>
-    </message>
-    <message>
-        <source>Transfered to you</source>
-        <translation>Transferido a você</translation>
-    </message>
-    <message>
-        <source>Transfered to your department</source>
-        <translation>Transferido ao seu departamento</translation>
-    </message>
-    <message>
-        <source>Unread messages</source>
-        <translation>Mensagens são lidas</translation>
-    </message>
-    <message>
-        <source>Online users</source>
-        <translation>Usuários online</translation>
-    </message>
-    <message>
-        <source>Live helper chat homepage</source>
-        <translation>Página inicial do Live Chat</translation>
-    </message>
-    <message>
-        <source>Home</source>
-        <translation>Página inicial</translation>
-    </message>
-    <message>
-        <source>Chats lists</source>
-        <translation>Lista de conversas</translation>
-    </message>
-    <message>
-        <source>New chat request</source>
-        <translation>Requisição de nova conversa</translation>
-    </message>
-    <message>
-        <source>Closed chats</source>
-        <translation>Conversas encerradas</translation>
->>>>>>> 37fe8481
-    </message>
-    <message>
-        <source>Please enter valid new messages sync internval!</source>
-        <translation>Por favor, digite um intervalo válido de sincronização de mensagens!</translation>
-    </message>
-<<<<<<< HEAD
-</context>
-<context>
-    <name>chat/startchatformsettings</name>
-    <message>
-        <source>Start chat form settings</source>
-        <translation>Configurações de formulário de chat</translation>
-    </message>
-    <message>
-        <source>At least one field have to be visible and required in popup and page widget</source>
-        <translation>Pelo menos um campo precisa estar visível e ser requerido no popup e no widget da página</translation>
-=======
-    <message>
-        <source>Empty...</source>
-        <translation>Vazio...</translation>
-    </message>
-    <message>
-        <source>Logout</source>
-        <translation>Sair</translation>
-    </message>
-    <message>
-        <source>Clean cache</source>
-        <translation>Limpar cache</translation>
-    </message>
-    <message>
-        <source>Account</source>
-        <translation>Conta</translation>
-    </message>
-    <message>
-        <source>Pending chats</source>
-        <translation>Conversas pendentes</translation>
-    </message>
-    <message>
-        <source>Open in new window</source>
-        <translation>Abrir em uma nova janela</translation>
-    </message>
-    <message>
-        <source>Chat rooms</source>
-        <translation>Salas de conversa</translation>
-    </message>
-    <message>
-        <source>Configuration</source>
-        <translation>Configuração</translation>
-    </message>
-    <message>
-        <source>Active chats</source>
-        <translation>Arquivo de conversas</translation>
-    </message>
-</context>
-<context>
-    <name>chat/lists</name>
-    <message>
-        <source>Chat lists</source>
-        <translation>Lista de conversas</translation>
-    </message>
-    <message>
-        <source>Choose what type of list you want to see</source>
-        <translation>Escolha qual tipo de lista você quer ver</translation>
-    </message>
-    <message>
-        <source>Pending chats</source>
-        <translation>Conversas pendentes</translation>
->>>>>>> 37fe8481
-    </message>
-    <message>
-        <source>Name</source>
-        <translation>Nome</translation>
-    </message>
-    <message>
-<<<<<<< HEAD
-        <source>Required</source>
-        <translation>Requerido</translation>
-=======
-        <source>Closed chats</source>
-        <translation>Conversas fechadas</translation>
-    </message>
-    <message>
-        <source>Chats with unread messages</source>
-        <translation>Conversas com mensagens não lidas</translation>
->>>>>>> 37fe8481
-    </message>
-</context>
-<context>
-    <name>chat/unreadchats</name>
-    <message>
-<<<<<<< HEAD
-        <source>Optional</source>
-        <translation>Opcional</translation>
-    </message>
-    <message>
-        <source>This field is visible in popup</source>
-        <translation>Este campo é visível no popup</translation>
-    </message>
-    <message>
-        <source>This field is visible in page widget</source>
-        <translation>Este campo é visível no widget da página</translation>
-    </message>
-    <message>
-        <source>This field is</source>
-        <translation>Este campo é</translation>
-    </message>
-    <message>
-        <source>E-mail</source>
-        <translation>Email</translation>
-=======
-        <source>Unread chats list</source>
-        <translation>Lista de conversas são lidas</translation>
-    </message>
-    <message>
-        <source>Information</source>
-        <translation>Informação</translation>
-    </message>
-    <message>
-        <source>Empty...</source>
-        <translation>Vazio...</translation>
-    </message>
-</context>
-<context>
-    <name>chat/chatnotexists</name>
-    <message>
-        <source>Chat was deleted</source>
-        <translation>Conversa foi apagada</translation>
-    </message>
-    <message>
-        <source>Waiting for confirmation</source>
-        <translation>Aguardando confirmação</translation>
->>>>>>> 37fe8481
-    </message>
-</context>
-<context>
-    <name>user/newgroup</name>
-    <message>
-<<<<<<< HEAD
-        <source>Message</source>
-        <translation>Mensagem</translation>
-    </message>
-    <message>
-        <source>Please choose at least one field for popup</source>
-        <translation>Por favor, selecione somente um campo para o popup</translation>
-    </message>
-    <message>
-        <source>Please choose at least one field for page widget</source>
-        <translation>Por favor, selecione pelo menos um campo para o widget da página</translation>
-=======
-        <source>New group</source>
-        <translation>Novo grupo</translation>
-    </message>
-    <message>
-        <source>Title</source>
-        <translation>Título</translation>
-    </message>
-    <message>
-        <source>Save</source>
-        <translation>Gravar</translation>
-    </message>
-    <message>
-        <source>Save and assign user</source>
-        <translation>Gravar e assumir usuário</translation>
-    </message>
-    <message>
-        <source>Groups</source>
-        <translation>Grupos</translation>
-    </message>
-    <message>
-        <source>System configuration</source>
-        <translation>Configuração de sistema</translation>
-    </message>
-</context>
-<context>
-    <name>user/grouplist</name>
-    <message>
-        <source>System configuration</source>
-        <translation>Configuração de sistema</translation>
-    </message>
-    <message>
-        <source>Groups</source>
-        <translation>Grupos</translation>
-    </message>
-    <message>
-        <source>Title</source>
-        <translation>Título</translation>
-    </message>
-    <message>
-        <source>Edit group</source>
-        <translation>Editar grupo</translation>
-    </message>
-    <message>
-        <source>Delete group</source>
-        <translation>Apagar grupo</translation>
-    </message>
-    <message>
-        <source>New group</source>
-        <translation>Novo grupo</translation>
-    </message>
-</context>
-<context>
-    <name>user/groupassignuser</name>
+    <name>user/userlist</name>
     <message>
         <source>Username</source>
         <translation>Nome de usuário</translation>
     </message>
-    <message>
-        <source>User was assigned to group!</source>
-        <translation>O usuário ingressou em um grupo!</translation>
-    </message>
-    <message>
-        <source>E-mail</source>
-        <translation>E-mail</translation>
-    </message>
-    <message>
-        <source>Name</source>
-        <translation>Nome</translation>
-    </message>
-    <message>
-        <source>Surname</source>
-        <translation>Sobrenome</translation>
-    </message> 
-    <message>
-        <source>Assign</source>
-        <translation>Atribuir</translation>
-    </message>
-</context>
-<context>
-    <name>chat/transferchat</name>
-    <message>
-        <source>Transfer chat</source>
-        <translation>Transferir conversa</translation>
-    </message>
-    <message>
-        <source>Transfer chat to one of your departments users</source>
-        <translation>Transferir a conversa para um usuário de seu departamento</translation>
-    </message>
-    <message>
-        <source>Departments</source>
-        <translation>Departamentos</translation>
-    </message>
-    <message>
-        <source>Chat was assigned to selected department</source>
-        <translation>Conversa foi atribuída ao departamento selecionado</translation>
-    </message>
-    <message>
-        <source>Chat was assigned to selected user</source>
-        <translation>Conversa foi atribuída ao usuário selecionado</translation>
-    </message>
-    <message>
-        <source>Transfer to user</source>
-        <translation>Transferir ao usuário</translation>
-    </message>
-    <message>
-        <source>Transfer to department</source>
-        <translation>Transferir ao departamento</translation>
-    </message>
-    <message>
-        <source>Transfer</source>
-        <translation>Transferir</translation>
-    </message>
-    <message>
-        <source>Logged users</source>
-        <translation>Usuários logados</translation>
-    </message>
-</context>
-<context>
-    <name>kernel/message</name>
-    <message>
-        <source>Are you sure?</source>
-        <translation>Tem certeza?</translation>
-    </message>
-</context>
-<context>
-    <name>chat/sendmail</name>
-    <message>
-        <source>Send mail to user</source>
-        <translation>Enviar email ao usuário</translation>
-    </message>
-    <message>
-        <source>Mail was send to user</source>
-        <translation>Email foi enviado ao usuário</translation>
-    </message>
-    <message>
-        <source>Subject</source>
-        <translation>Assunto</translation>
-    </message>
-    <message>
-        <source>From name</source>
-        <translation>Remetente</translation>
-    </message>
-    <message>
-        <source>Reply e-mail</source>
-        <translation>Email de resposta</translation>
-    </message>
-    <message>
-        <source>From e-mail</source>
-        <translation>Email de envio</translation>
-    </message>
-    <message>
-        <source>Type your message to user</source>
-        <translation>Digite sua mensagem ao usuário</translation>
-    </message>
-    <message>
-        <source>Send mail</source>
-        <translation>Enviar email</translation>
-    </message>
-    <message>
-        <source>User did not entered his e-mail!</source>
-        <translation>Usuário não digitou o email!</translation>
-    </message>
-    <message>
-        <source>From e-mail is missing!</source>
-        <translation>Email de envio está faltando!</translation>
-    </message>
-    <message>
-        <source>Reply e-mail is missing!</source>
-        <translation>Email de resposta está faltando!</translation>
-    </message>
-    <message>
-        <source>Subject is missing!</source>
-        <translation>O assunto está faltando!</translation>
-    </message>
-</context>
-<context>
-    <name>chat/blockedusers</name>
-    <message>
-        <source>Blocked users</source>
-        <translation>Usuários bloqueados</translation>
-    </message>
-    <message>
-        <source>Empty...</source>
-        <translation>Vazio...</translation>
-    </message>
-    <message>
-        <source>User was blocked!</source>
-        <translation>Usuário foi bloqueado!</translation>
-    </message>
-    <message>
-        <source>User blocking failed, perhaps you do not have permission to block users?</source>
-        <translation>Não foi possível bloquear o usuário, talvez você não tenha permissão para bloquear usuários?</translation>
-    </message>
-    <message>
-        <source>Date</source>
-        <translation>Data</translation>
-    </message>
-    <message>
-        <source>IP</source>
-        <translation>IP</translation>
-    </message>
-    <message>
-        <source>User who blocked</source>
-        <translation>Usuário que bloqueou</translation>
-    </message>
-    <message>
-        <source>Remove block</source>
-        <translation>Remover bloqueio</translation>
-    </message>
-</context>
-<context>
-    <name>chat/adminchat</name>
-    <message>
-        <source>E-mail</source>
-        <translation>E-mail</translation>
-    </message>
-    <message>
-        <source>Phone</source>
-        <translation>Telefone</translation>
-    </message>
-    <message>
-        <source>Send mail</source>
-        <translation>Enviar email</translation>
-    </message>
-    <message>
-        <source>Select canned message</source>
-        <translation>Selecionar mensagem pronta</translation>
-    </message>
-    <message>
-        <source>Are you sure?</source>
-        <translation>Tem certeza?</translation>
-    </message>
-    <message>
-        <source>Transfer chat</source>
-        <translation>Transferir conversa</translation>
-    </message>
-    <message>
-        <source>Close dialog</source>
-        <translation>Fechar dialogo</translation>
-    </message>
-    <message>
-        <source>Chat owner</source>
-        <translation>Dono da conversa</translation>
-    </message>
-    <message>
-        <source>Send</source>
-        <translation>Enviar</translation>
-    </message>
-    <message>
-        <source>Information</source>
-        <translation>Informação</translation>
-    </message>
-    <message>
-        <source>Come from</source>
-        <translation>Veio de</translation>
-    </message>
-    <message>
-        <source>Block user</source>
-        <translation>Bloquear usuário</translation>
-    </message>
-    <message>
-        <source>Close chat</source>
-        <translation>Fechar conversa</translation>
-    </message>
-    <message>
-        <source>Delete chat</source>
-        <translation>Apagar conversa</translation>
-    </message>
-    <message>
-        <source>Me</source>
-        <translation>Meu</translation>
-    </message>
-    <message>
-        <source>Actions</source>
-        <translation>Ações</translation>
-    </message>
-</context>
-<context>
-    <name>chat/syncuser</name>
-    <message>
-        <source>You do not have permission to view this chat, or chat was deleted</source>
-        <translation>Você não tem permissão para ver esta conversa ou a conversa foi apagada</translation>
-    </message>
-    <message>
-        <source>Support</source>
-        <translation>Suporte</translation>
-    </message>
-    <message>
-        <source>Support staff member has closed this chat</source>
-        <translation>Esta conversa foi fechada por um membro do suporte</translation>
-    </message>
-    <message>
-        <source>Support closed chat window, but You can leave messages, administrator will read them later.</source>
-        <translation>O suporte fechou a janela da conversa, mas você pode deixar uma mensagem que o administrador irá ler depois.</translation>
-    </message>
-</context>
-<context>
-    <name>permission/editrole</name>
-    <message>
-        <source>Abstract module</source>
-        <translation>Módulo abstrato</translation>
-    </message>
-    <message>
-        <source>Allow to use abstract module</source>
-        <translation>Permitir o uso de módulo abstrato</translation>
-    </message>
-    <message>
-        <source>Chat</source>
-        <translation>Chat</translation>
-    </message>
-    <message>
-        <source>General permission to use chat module</source>
-        <translation>Permissão geral para usar o módulo de conversa</translation>
-    </message>
-    <message>
-        <source>Allow user to use single chat window functionality</source>
-        <translation>Permitir ao usuário utilizar a funcionalidade de conversa única em janela</translation>
-    </message>
-    <message>
-        <source>Allow user to user chat rooms functionality</source>
-        <translation>Permitir ao usuário utilizar funcionalidade de salas de conversa</translation>
-    </message>
-    <message>
-        <source>Allow user to delete his own chats</source>
-        <translation>Permitir ao usuário apagar suas próprias conversas</translation>
-    </message>
-    <message>
-        <source>Allow to delete all chats</source>
-        <translation>Permitir apagar todas as conversas</translation>
-    </message>
-    <message>
-        <source>Allow user to transfer chat to another user</source>
-        <translation>Permitir ao usuário transferir conversas para outro usuário</translation>
-    </message>
-    <message>
-        <source>Allow user to close another user chat</source>
-        <translation>Permitir ao usuário fechar a conversa de outro usuário</translation>
-    </message>
-    <message>
-        <source>Allow user to block visitors</source>
-        <translation>Permitir ao usuário bloquear visitantes</translation>
-    </message>
-    <message>
-        <source>Allow to change chat config</source>
-        <translation>Permitir ao usuário alterar a configuração da conversa</translation>
-    </message>
-    <message>
-        <source>Allow user to clean online users list</source>
-        <translation>Permitir ao usuário limpar a lista de usuários online</translation>
-    </message>
-    <message>
-        <source>Allow user change canned messages</source>
-        <translation>Permitir ao usuário alterar mensagens prontas</translation>
-    </message>
-    <message>
-        <source>Allow user to open other users chats from same department</source>
-        <translation>Permitir ao usuário abrir abrir conversas de outros usuários do mesmo departamento</translation>
-    </message>
-    <message>
-        <source>Chatbox</source>
-        <translation>Chatbox</translation>
-    </message>
-    <message>
-        <source>Departments configuration</source>
-        <translation>Configurações de departamentos</translation>
-    </message>
-    <message>
-        <source>Access to list departments</source>
-        <translation>Acesso à lista de departamentos</translation>
-    </message>
-    <message>
-        <source>Permission to create a new department</source>
-        <translation>Permissão de criar um novo departamento</translation>
-    </message>
-    <message>
-        <source>Permission to edit department</source>
-        <translation>Permissão para editar departamento</translation>
-    </message>
-    <message>
-        <source>Permission to delete department</source>
-        <translation>Permissão para deletar departamento</translation>
-    </message>
-    <message>
-        <source>Allow user to choose his departments</source>
-        <translation>Permitir ao usuário escolher seu departamento</translation>
-    </message>
-    <message>
-        <source>Allow user to manage Chatbox module</source>
-        <translation>Permitir ao usuário o gerenciamento do módulo chatbox</translation>
-    </message>
-    <message>
-        <source>FAQ</source>
-        <translation>FAQ</translation>
-    </message>
-    <message>
-        <source>Allow user to manage FAQ</source>
-        <translation>Permitir ao usuário gerenciar a FAQ</translation>
-    </message>
-    <message>
-        <source>Frontpage</source>
-        <translation>Página inicial</translation>
-    </message>
-    <message>
-        <source>General frontpage use permission</source>
-        <translation>Permissões gerais de uso na página inicial</translation>
-    </message>
-    <message>
-        <source>Live helper Chat installer</source>
-        <translation>Instalador do Live Helper Chat</translation>
-    </message>
-    <message>
-        <source>Permissions configuration</source>
-        <translation>Configurações de permissão</translation>
-    </message>
-    <message>
-        <source>Access to edit role</source>
-        <translation>Acesso para editar cargo</translation>
-    </message>
-    <message>
-        <source>Access to delete role</source>
-        <translation>Acesso para apagar cargo</translation>
-    </message>
-    <message>
-        <source>Access to list roles</source>
-        <translation>Acesso para listar cargos</translation>
-    </message>
-    <message>
-        <source>Access to create new role</source>
-        <translation>Acesso para criar novos cargos</translation>
-    </message>
-    <message>
-        <source>Questionary/Voting</source>
-        <translation>Questionário/Votação</translation>
-    </message>
-    <message>
-        <source>Allow user to manage questionary</source>
-        <translation>Permitir ao usuário o gerenciamento de questionário</translation>
-    </message>
-    <message>
-        <source>Allow user to see configuration links</source>
-        <translation>Permitir ao usuário a visualização dos links de configuração</translation>
-    </message>
-    <message>
-        <source>Allow user to clear cache</source>
-        <translation>Permitir ao usuário limpar o cache</translation>
-    </message>
-    <message>
-        <source>Users, groups management</source>
-        <translation>Usuários, gerenciamento de usuários</translation>
-    </message>
-    <message>
-        <source>Allow user to assign user to group</source>
-        <translation>Permitir ao usuário adicionar usuário ao grupo</translation>
-    </message>
-    <message>
-        <source>Allow user to edit group</source>
-        <translation>Permitir ao usuário editar grupo</translation>
-    </message>
-    <message>
-        <source>Allow user to create group</source>
-        <translation>Permitir ao usuário criar grupo</translation>
-    </message>
-    <message>
-        <source>Allow user to delete group</source>
-        <translation>Permitir ao usuário deletar grupo</translation>
-    </message>
-    <message>
-        <source>Allow user to create another user</source>
-        <translation>Permitir ao usuário criar outro usuário</translation>
-    </message>
-    <message>
-        <source>Allow user to delete another user</source>
-        <translation>Permitir ao usuário deletar outro usuário</translation>
-    </message>
-    <message>
-        <source>Allow user to edit another user</source>
-        <translation>Permitir ao usuário editar outro usuário</translation>
-    </message>
-    <message>
-        <source>Allow user to list group</source>
-        <translation>Permitir ao usuário listar grupo</translation>
-    </message>
-    <message>
-        <source>Allow user to list users</source>
-        <translation>Permitir ao usuário listar usuários</translation>
-    </message>
-    <message>
-        <source>Allow user to edit his own data</source>
-        <translation>Permitir ao usuário editar seus próprios dados</translation>
-    </message>
-    <message>
-        <source>Allow user to edit his responsible departaments</source>
-        <translation>Permitir ao usuário editar o departamento em que ele é o responsável</translation>
-    </message>
-    <message>
-        <source>Allow user to see logged operators list</source>
-        <translation>Permitir ao usuário visualizar a lista de operadores</translation>
-    </message>
-    <message>
-        <source>Live helper Chat XML service</source>
-        <translation>Serviço de XML do Live Helper Chat</translation>
-    </message>
-    <message>
-        <source>Allow user to access HTML generation</source>
-        <translation>Permitir ao usuário acesso à geração de HTML</translation>
-    </message>
-    <message>
-        <source>All modules</source>
-        <translation>Todos os módulos</translation>
-    </message>
-    <message>
-        <source>All functions</source>
-        <translation>Todas as funções</translation>
-    </message>
-    <message>
-        <source>System configuration</source>
-        <translation>Configurações do sistema</translation>
-    </message>
-    <message>
-        <source>Please choose module function</source>
-        <translation>Por favor, selecione a função do módulo</translation>
-    </message>
-    <message>
-        <source>List of roles</source>
-        <translation>Lista de regras</translation>
-    </message>
-    <message>
-        <source>Please enter role name</source>
-        <translation>Por favor escolha o nome da regra</translation>
-    </message>
-    <message>
-        <source>Role edit</source>
-        <translation>Editar regra</translation>
-    </message>
-    <message>
-        <source>Title</source>
-        <translation>Título</translation>
-    </message> 
-    <message>
-        <source>Assigned functions</source>
-        <translation>Funções atribuídas</translation>
-    </message>
-    <message>
-        <source>Module</source>
-        <translation>Módulo</translation>
-    </message>
-    <message>
-        <source>Function</source>
-        <translation>Função</translation>
-    </message>
-    <message>
-        <source>Role assigned groups</source>
-        <translation>Regras de grupos</translation>
-    </message>
-    <message>
-        <source>Update</source>
-        <translation>Atualizar</translation>
-    </message>
-    <message>
-        <source>Cancel</source>
-        <translation>Cancelar</translation>
-    </message>
-    <message>
-        <source>New policy</source>
-        <translation>Nova política</translation>
-    </message>
-    <message>
-        <source>Remove selected</source>
-        <translation>Remover selecionado</translation>
-    </message>
-    <message>
-        <source>Title</source>
-        <translation>Título</translation>
-    </message>
-    <message>
-        <source>Assign group</source>
-        <translation>Atribuir grupo</translation>
-    </message>
-    <message>
-        <source>Group assignement to role</source>
-        <translation>Regras atribuidas a grupos</translation>
-    </message>
-</context>
-<context>
-    <name>permission/newrole</name>
-    <message>
-        <source>System configuration</source>
-        <translation>Configuração de sistema</translation>
-    </message>
-    <message>
-        <source>List of roles</source>
-        <translation>Lista de regras</translation>
-    </message>
-    <message>
-        <source>Please enter role name</source>
-        <translation>Por favor entre com um nome de regra</translation>
-    </message>
-    <message>
-        <source>New role</source>
-        <translation>Nova regra</translation>
-    </message>
-    <message>
-        <source>Title</source>
-        <translation>Título</translation>
-    </message>
-    <message>
-        <source>Policy list</source>
-        <translation>Lista de politicas</translation>
-    </message>
-    <message>
-        <source>Module</source>
-        <translation>Módulo</translation>
-    </message>
-    <message>
-        <source>Function</source>
-        <translation>Função</translation>
-    </message> 
-    <message>
-        <source>New policy</source>
-        <translation>Nova politica</translation>
-    </message>
-    <message>
-        <source>Save</source>
-        <translation>Gravar</translation>
-    </message>
-    <message>
-        <source>Cancel</source>
-        <translation>Cancelar</translation>
-    </message>
-</context>
-<context>
-    <name>permission/modulefunctions</name>
-    <message>
-        <source>All functions</source>
-        <translation>Todas as funções</translation>
-    </message>
-</context>
-<context>
-    <name>chat/errors/adminchatnopermission</name>
-    <message>
-        <source>You do not have permission to access current chat!</source>
-        <translation>Você não tem permissão para acessar esta conversa!</translation>
-    </message>
-</context>
-<context>
-    <name>chat/errors/entertext</name>
-    <message>
-        <source>Please enter text!</source>
-        <translation>Por favor entre com um texto!</translation>
-    </message>
-</context>
-<context>
-    <name>chat/userleftchat</name>
-    <message>
-        <source>User has left the chat!</source>
-        <translation>O usuário deixou a conversa!</translation>
-    </message>
-</context>
-<context>
-    <name>chat/userjoined</name>
-    <message>
-        <source>User has joined the chat!</source>
-        <translation>O usuário entrou na conversa!</translation>
-    </message>
-</context>
-<context>
-    <name>kernel/nopermission</name>
-    <message>
-        <source>You do not have permission to access module</source>
-        <translation>Você não tem permissão para acessar o módulo</translation>
-    </message>
-    <message>
-        <source>and use</source>
-        <translation>e usar</translation>
-    </message>
-    <message>
-        <source>function</source>
-        <translation>função</translation>
-    </message>
-</context>
-<context>
-    <name>permission/roles</name>
-    <message>
-        <source>List of roles</source>
-        <translation>Lista de regras</translation>
-    </message>
-    <message>
-        <source>System configuration</source>
-        <translation>Configuração de sistema</translation>
-    </message>
-    <message>
-        <source>Title</source>
-        <translation>Título</translation>
-    </message>
-    <message>
-        <source>New role</source>
-        <translation>Nova regra</translation>
-    </message>
-    <message>
-        <source>Edit role</source>
-        <translation>Editar regra</translation>
-    </message>
-    <message>
-        <source>Delete role</source>
-        <translation>Apagar regra</translation>
-    </message>
-</context>
-<context>
-    <name>permission/roleassigngroup</name>
-    <message>
-        <source>Title</source>
-        <translation>Título</translation>
-    </message>
-    <message>
-        <source>Assign</source>
-        <translation>Atribuir</translation>
-    </message>
-</context>
-<context>
-    <name>permission/newpolicy</name>
-    <message>
-        <source>New policy</source>
-        <translation>Nova politica</translation>
-    </message>
-    <message>
-        <source>Assigned functions</source>
-        <translation>Funções atribuídas</translation>
-    </message>
-    <message>
-        <source>Choose module</source>
-        <translation>Escolher módulo</translation>
-    </message>
-    <message>
-        <source>All modules</source>
-        <translation>Todos os módulos</translation>
-    </message>
-    <message>
-        <source>Choose module function</source>
-        <translation>Escolher uma função do módulo</translation>
-    </message>
-    <message>
-        <source>All functions</source>
-        <translation>Todas as funções</translation>
-    </message>
-    <message>
-        <source>Save</source>
-        <translation>Gravar</translation>
-    </message>
-    <message>
-        <source>Cancel</source>
-        <translation>Cancelar</translation>
-    </message>
-</context>
-<context>
-    <name>permission/groupassignrole</name>
-    <message>
-        <source>Title</source>
-        <translation>Título</translation>
-    </message>
-    <message>
-        <source>Assign</source>
-        <translation>Atribuir</translation>
-    </message>
-</context>
-<context>
-    <name>chat/transferuser</name>
-    <message>
-        <source>Chat was assigned to selected user</source>
-        <translation>Conversa foi atribuida ao usuário selecionado</translation>
-    </message>
-</context>
-<context>
-    <name>chat/deletechatadmin</name>
-    <message>
-        <source>You do not have rights to delete chat</source>
-        <translation>Você não tem permissão para apagar a conversa</translation>
-    </message>
-</context>
-<context>
-    <name>chat/getstatus</name>
-    <message>
-        <source>Start chat</source>
-        <translation>Iniciar conversa</translation>
-    </message>
-    <message>
-        <source>Close</source>
-        <translation>Fechar</translation>
-    </message>
-    <message>
-        <source>Open in a new window</source>
-        <translation>Abrir em nova janela</translation>
-    </message> 
-    <message>
-        <source>Live help is online...</source>
-        <translation>Ajuda online está online...</translation>
-    </message>
-    <message>
-        <source>Live help is offline...</source>
-        <translation>Ajuda online está offline...</translation>
-    </message>
-</context>
-<context>
-    <name>user/editgroup</name>
-    <message>
-        <source>Group edit</source>
-        <translation>Editar grupo</translation>
-    </message>
-    <message>
-        <source>Groups</source>
-        <translation>Grupos</translation>
-    </message>
-    <message>
-        <source>System configuration</source>
-        <translation>Configuração de sistema</translation>
-    </message>
-    <message>
-        <source>Title</source>
-        <translation>Título</translation>
-    </message>
-    <message>
-        <source>Update</source>
-        <translation>Atualizar</translation>
-    </message>
-    <message>
-        <source>Assigned users</source>
-        <translation>Atribuir usuários</translation>
-    </message>
-    <message>
-        <source>Username</source>
-        <translation>Nome de usuário</translation>
-    </message>
-    <message>
-        <source>Name</source>
-        <translation>Nome</translation>
-    </message>
-    <message>
-        <source>Surname</source>
-        <translation>Sobrenome</translation>
-    </message>
-    <message>
-        <source>Assign user</source>
-        <translation>Atribuir usuários</translation>
-    </message>
-    <message>
-        <source>User assignment</source>
-        <translation>Atribuições de usuário</translation>
-    </message>
-    <message>
-        <source>Assigned roles</source>
-        <translation>Regras atribuidas</translation>
-    </message>
-    <message>
-        <source>Assign role</source>
-        <translation>Atribuir regras</translation>
-    </message>
-    <message>
-        <source>Role assignment</source>
-        <translation>Regras atribuidas</translation>
-    </message>
-    <message>
-        <source>Remove role from group</source>
-        <translation>Remover regra do grupo</translation>
-    </message>
-    <message>
-        <source>Remove user from group</source>
-        <translation>Remover usuário do grupo</translation>
-    </message>
-    <message>
-        <source>Please enter group name</source>
-        <translation>Por favor entre com o nome do grupo</translation>
-    </message>
-</context>
-<context>
-    <name>chat/startchat</name>
-    <message>
-        <source>Maximum 50 characters</source>
-        <translation>Máximo de 50 caracteres</translation>
-    </message>
-    <message>
-        <source>Leave a message</source>
-        <translation>Deixe uma mensagem</translation>
-    </message>
-    <message>
-        <source>There is no online operators at the moment, please leave your message</source>
-        <translation>Não existem operadores online no momento, por favor, deixe uma mensagem</translation>
-    </message>
-    <message>
-        <source>Send my question</source>
-        <translation>Enviar minha pergunta</translation>
-    </message>
-    <message>
-        <source>Enter your message</source>
-        <translation>Digite sua mensagem</translation>
-    </message>
-    <message>
-        <source>Please enter your message</source>
-        <translation>Por favor, digite sua mensagem</translation>
-    </message>
-    <message>
-        <source>Please enter your phone</source>
-        <translation>Por favor, digite seu telefone</translation>
-    </message>
-    <message>
-        <source>Your question</source>
-        <translation>Sua pergunta</translation>
-    </message>
-    <message>
-        <source>Phone</source>
-        <translation>Telefone</translation>
-    </message>
-    <message>
-        <source>Fill out this form to start a chat</source>
-        <translation>Preencha o formulário para iniciar uma conversa</translation>
-    </message>
-    <message>
-        <source>Name</source>
-        <translation>Nome</translation>
-    </message>
-    <message>
-        <source>You do not have permission to chat! Please contact site owner.</source>
-        <translation>Você não tem permissão para conversar! Por favor, entre em contato com o proprietário do site.</translation>
-    </message>
-    <message>
-        <source>E-mail</source>
-        <translation>E-mail</translation>
-    </message>
-    <message>
-        <source>Start chat</source>
-        <translation>Iniciar conversa</translation>
-    </message>
-    <message>
-        <source>Please enter your name</source>
-        <translation>Por favor, digite seu nome</translation>
-    </message>
-    <message>
-        <source>Wrong email</source>
-        <translation>E-mail errado</translation>
-    </message>
-    <message>
-        <source>Department</source>
-        <translation>Departamento</translation>
-    </message>
-    <message>
-        <source>Visitor</source>
-        <translation>Visitante</translation>
-    </message>
-</context>
-<context>
-    <name>chat/syncadmininterface</name>
-    <message>
-        <source>Add chat</source>
-        <translation>Adicionar conversa</translation>
-    </message>
-    <message>
-        <source>h.</source>
-        <translation>val.</translation>
-    </message>
-    <message>
-        <source>Last activity</source>
-        <translation>Última atividade</translation>
-    </message>
-    <message>
-        <source>Send message</source>
-        <translation>Enviar mensagem</translation>
-    </message>
-    <message>
-        <source>ago</source>
-        <translation>atrás</translation>
-    </message>
-    <message>
-        <source>Empty...</source>
-        <translation>Vazio...</translation>
-    </message>
-    <message>
-        <source>Delete chat</source>
-        <translation>Apagar conversa</translation>
-    </message>
-    <message>
-        <source>Close chat</source>
-        <translation>Fechar conversa</translation>
-    </message>
-    <message>
-        <source>Open in new window</source>
-        <translation>Abrir em uma nova janela</translation>
-    </message>
-    <message>
-        <source>Reject chat</source>
-        <translation>Rejeitar conversa</translation>
-    </message>
-    <message>
-        <source>Accept chat</source>
-        <translation>Aceitar conversa</translation>
-    </message>
-    <message>
-        <source>Transfered chats</source>
-        <translation>Conversa transferida</translation>
-    </message>
-</context>
-<context>
-    <name>chat/syncadmin</name>
-    <message>
-        <source>Me</source>
-        <translation>Eu</translation>
-    </message>
-</context>
-<context>
-    <name>chat/chattabs</name>
-    <message>
-        <source>Pending confirm</source>
-        <translation>Conversas pendentes</translation>
-    </message>
-    <message>
-        <source>Active chats</source>
-        <translation>Arquivo de conversas</translation>
-    </message>
-    <message>
-        <source>Closed chats</source>
-        <translation>Conversas fechadas</translation>
-    </message>    
-    <message>
-        <source>Accept chat</source>
-        <translation>Aceitar conversa</translation>
-    </message>
-    <message>
-        <source>Open in new window</source>
-        <translation>Abrir em uma nova janela</translation>
-    </message>
-    <message>
-        <source>Reject chat</source>
-        <translation>Rejeitar conversa</translation>
-    </message>
-    <message>
-        <source>Delete chat</source>
-        <translation>Apagar conversa</translation>
-    </message>
-</context>
-<context>
-    <name>front/default</name>
-    <message>
-        <source>All pending chats</source>
-        <translation>Todas as conversas pendentes</translation>
-    </message>
-    <message>
-        <source>All unread chats</source>
-        <translation>Todas as mensagens não lidas</translation>
-    </message>
-    <message>
-        <source>Unread messages</source>
-        <translation>Mensagens não lidas</translation>
-    </message>
-    <message>
-        <source>Online operators</source>
-        <translation>Operadores online</translation>
-    </message>
-    <message>
-        <source>All active chats</source>
-        <translation>Todas as conversas arquivadas</translation>
-    </message>
-    <message>
-        <source>All closed chats</source>
-        <translation>Todas as conversas fechadas</translation>
-    </message>
-    <message>
-        <source>Pending confirm</source>
-        <translation>Conversas pendentes</translation>
-    </message>
-    <message>
-        <source>Active chats</source>
-        <translation>Arquivo de conversas</translation>
-    </message>
-    <message>
-        <source>Closed chats</source>
-        <translation>Conversas fechadas</translation>
-    </message>    
-    <message>
-        <source>Accept chat</source>
-        <translation>Aceitar conversa</translation>
-    </message>
-    <message>
-        <source>Open in new window</source>
-        <translation>Abrir em uma nova janela</translation>
-    </message>
-    <message>
-        <source>Reject chat</source>
-        <translation>Rejeitar conversa</translation>
-    </message>
-    <message>
-        <source>Delete chat</source>
-        <translation>Apagar conversa</translation>
-    </message>
-</context>
-<context>
-    <name>chat/chat</name>
-    <message>
-        <source>Pending confirm</source>
-        <translation>Aguardando confirmação</translation>
-    </message>
-    <message>
-        <source>Close</source>
-        <translation>Fechar</translation>
-    </message>
-    <message>
-        <source>This chat is closed.</source>
-        <translation>Este chat está fechado.</translation>
-    </message>
-    <message>
-        <source>Operator is typing now...</source>
-        <translation>O operador está digitando...</translation>
-    </message>
-    <message>
-        <source>User is typing now...</source>
-        <translation>O usuário está digitando...</translation>
-    </message>
-    <message>
-        <source>Chat started</source>
-        <translation>Conversa iniciada</translation>
-    </message>
-    <message>
-        <source>Send</source>
-        <translation>Enviar</translation>
-    </message>
-    <message>
-        <source>Enter your message</source>
-        <translation>Digite sua mensagem</translation>
-    </message>
-    <message>
-        <source>Support</source>
-        <translation>Suporte</translation>
-    </message> 
-</context>
-<context>
-    <name>chat/single</name>
-    <message>
-        <source>Chat started with</source>
-        <translation>Conversa iniciada com</translation>
-    </message>
-</context>
-<context>
-    <name>chat/checkchatstatus</name>
-    <message>
-        <source>Pending support staff member to join, you can write your questions, as soon support staff member confirm this chat, he will get your messages</source>
-        <translation>Pendente membro do pessoal de apoio para participar, você pode escrever suas perguntas, assim apoiar funcionário confirmam este bate-papo, ele vai começar suas mensagens.</translation>
-    </message>
-    <message>
-        <source>Support staff member have joined this chat</source>
-        <translation>Um membro da equipe de apoio se juntou a esta conversa</translation>
-    </message>
-    <message>
-        <source>At this moment there are no logged members, but you can leave your messages.</source>
-        <translation>Neste momento não existem membros registrados, mas você pode deixar suas mensagens.</translation>
-    </message>
-    <message>
-        <source>Support staff member has closed this chat</source>
-        <translation>Membro da equipe de suporet fechou este chat</translation>
-    </message>
-</context>
-<context>
-    <name>department/edit</name>
-    <message>
-        <source>Waiting for confirmation</source>
-        <translation>Aguardando confirmação</translation>
-    </message>
-    <message>
-        <source>Edit department</source>
-        <translation>Editar departamento</translation>
-    </message>
-    <message>
-        <source>E-mail</source>
-        <translation>Email</translation>
-    </message>
-    <message>
-        <source>Name</source>
-        <translation>Título</translation>
-    </message>
-    <message>
-        <source>Update</source>
-        <translation>Atualizar</translation>
-    </message>
-    <message>
-        <source>Departments</source>
-        <translation>Departamentos</translation>
-    </message>
-    <message>
-        <source>Cancel</source>
-        <translation>Cancelar</translation>
-    </message>
-    <message>
-        <source>System configuration</source>
-        <translation>Configuração de sistema</translation>
-    </message>
-</context>
-<context>
-    <name>department/departments</name>
-    <message>
-        <source>Departments</source>
-        <translation>Departamentos</translation>
-    </message>
-    <message>
-        <source>E-mail</source>
-        <translation>Email</translation>
-    </message>
-    <message>
-        <source>Name</source>
-        <translation>Título</translation>
-    </message>
-    <message>
-        <source>Edit department</source>
-        <translation>Editar departamento</translation>
-    </message>
-    <message>
-        <source>Delete department</source>
-        <translation>Apagar departamento</translation>
-    </message>
-    <message>
-        <source>New department</source>
-        <translation>Novo departamento</translation>
-    </message>
-    <message>
-        <source>System configuration</source>
-        <translation>Configuração de sistema</translation>
-    </message>
-</context>
-<context>
-    <name>system/htmlcode</name>
-    <message>
-        <source>HTML code</source>
-        <translation>HTML código</translation>
-    </message>
-    <message>
-        <source>Show leave a message form then there is no online operators</source>
-        <translation>Exibir um formulário de mensagem quando operadores não estiverem online</translation>
-    </message>
-    <message>
-        <source>Chatbox messages content height</source>
-        <translation>Altura do conteúdo de mensagens do Chatbox</translation>
-    </message>
-    <message>
-        <source>Page embed code</source>
-        <translation>Código de incorporação na página</translation>
-    </message>
-    <message>
-        <source>height</source>
-        <translation>altura</translation>
-    </message>
-    <message>
-        <source>Widget embed code</source>
-        <translation>Código de incorporação do widget</translation>
-    </message>
-    <message>
-        <source>Widget width</source>
-        <translation>Largura do widget</translation>
-    </message>
-    <message>
-        <source>Widget height</source>
-        <translation>Altura do widget</translation>
-    </message>
-    <message>
-        <source>Popup window size</source>
-        <translation>Tamanho da janela do popup</translation>
-    </message>
-    <message>
-        <source>Popup window width in pixels</source>
-        <translation>Largura da janela do popup em pixels</translation>
-    </message>
-    <message>
-        <source>Popup window height in pixels</source>
-        <translation>Altura da janela do popup em pixels</translation>
-    </message>
-    <message>
-        <source>Widget width in pixels</source>
-        <translation>Largura do widget em pixels</translation>
-    </message>
-    <message>
-        <source>Size</source>
-        <translation>Tamanho</translation>
-    </message>
-    <message>
-        <source>Width</source>
-        <translation>Largura</translation>
-    </message>
-    <message>
-        <source>Height</source>
-        <translation>Altura</translation>
-    </message>
-    <message>
-        <source>Copy code from textarea to page where you want your status to appear</source>
-        <translation>Copie o código da área de texto para a página onde deseja que seu status seja exibido</translation>
-    </message>
-    <message>
-        <source>Copy code from textarea to page where you want page to be rendered</source>
-        <translation>Copie o código da área de texto para a página onde deseja exibir</translation>
-    </message>
-    <message>
-        <source>Embed html code</source>
-        <translation>Incorporar código html</translation>
-    </message>
-    <message>
-        <source>Position from top, only used if left middle or right middle is chosen</source>
-        <translation>Posição a partir do topo, somente usada se centro-esquerda ou centro-direita forem escolhidos</translation>
-    </message>
-    <message>
-        <source>Check for messages from operator</source>
-        <translation>Checar por mensagens do operador</translation>
-    </message>
-    <message>
-        <source>On click show page widget</source>
-        <translation>Exibir widget da página quando clicado</translation>
-    </message>
-    <message>
-        <source>Choose a language</source>
-        <translation>Escolha uma linguagem</translation>
-    </message>
-    <message>
-        <source>Position</source>
-        <translation>Posição</translation>
-    </message>
-    <message>
-        <source>Native placement - will be shown where html is embeded</source>
-        <translation>Posição padrão - será exibi onde o html estiver ativado</translation>
-    </message>
-    <message>
-        <source>Bottom right corner of the screen</source>
-        <translation>Canto direito do rodapé da página</translation>
-    </message>
-    <message>
-        <source>Bottom left corner of the screen</source>
-        <translation>Canto esquerdo do rodapé da página</translation>
-    </message>
-    <message>
-        <source>Middle right side of the screen</source>
-        <translation>Canto centro-direito da página</translation>
-    </message>
-    <message>
-        <source>Middle left side of the screen</source>
-        <translation>Canto centro-esquerdo da página</translation>
-    </message>
-    <message>
-        <source>Hide status then offline</source>
-        <translation>Esconder o status e tornar offline</translation>
-    </message>
-    <message>
-        <source>Copy code from textarea to page where you want your status to appear</source>
-        <translation>Copie o código da área de texto para a página onde deseja que seu status seja exibido</translation>
-    </message>
-    <message>
-        <source>System configuration</source>
-        <translation>Configuração de sistema</translation>
-    </message>
-</context>
-<context>
-    <name>chat/syncandsoundesetting</name>
-    <message>
-        <source>Save</source>
-        <translation>Salvar</translation>
-    </message>
-    <message>
-        <source>Check messages from operators, interval in seconds</source>
-        <translation>Checar mensagens de operadores, intervalo em segundos</translation>
-    </message>
-    <message>
-        <source>Please enter valid operator message timeout value!</source>
-        <translation>Por favor, digite um valor de limite de tempo válido para mensagens de operadores!</translation>
-    </message>
-    <message>
-        <source>Update</source>
-        <translation>Atualizar</translation>
-    </message>
-    <message>
-        <source>Cancel</source>
-        <translation>Cancelar</translation>
-    </message>
-    <message>
-        <source>Settings updated</source>
-        <translation>Configurações atualizadas</translation>
-    </message>
-    <message>
-        <source>How many seconds user considered for being as online</source>
-        <translation>Quantos segundos até um usuário ser considerado online</translation>
-    </message>
-    <message>
-        <source>Sync for new chats, interval in seconds</source>
-        <translation>Sincronização para novos chats, intervalo em segundos</translation>
-    </message>
-    <message>
-        <source>Sync for new user message, interval in seconds</source>
-        <translation>Sincronização para nova mensagem de usuário, intervalo em segundos</translation>
-    </message>
-    <message>
-        <source>Play new pending chat sound on new chat request</source>
-        <translation>Tocar som de nova conversa pendente em nova requisição de conversa</translation>
-    </message>
-    <message>
-        <source>Play sound on new message for back office user</source>
-        <translation>Tocar som de novas mensagens para usuários do sistema</translation>
-    </message>
-    <message>
-        <source>Play sound on new message for front end user</source>
-        <translation>Tocar som de novas mensagens para usuários visitantes</translation>
-    </message>
-    <message>
-        <source>Synchronisation and sound settings</source>
-        <translation>Sincronização e configurações de som</translation>
-    </message>
-    <message>
-        <source>Please enter valid online timeout value!</source>
-        <translation>Por favor, digite valor de limite de tempo válido para online!</translation>
-    </message>
-    <message>
-        <source>Please enter valid back office sync internval!</source>
-        <translation>Por favor, digite um intervalo válido de sincronização do sistema!</translation>
-    </message>
-    <message>
-        <source>Please enter valid new messages sync internval!</source>
-        <translation>Por favor, digite um intervalo válido de sincronização de mensagens!</translation>
-    </message>
-</context>
-<context>
-    <name>chat/startchatformsettings</name>
-    <message>
-        <source>Start chat form settings</source>
-        <translation>Configurações de formulário de chat</translation>
-    </message>
-    <message>
-        <source>At least one field have to be visible and required in popup and page widget</source>
-        <translation>Pelo menos um campo precisa estar visível e ser requerido no popup e no widget da página</translation>
-    </message>
-    <message>
-        <source>Name</source>
-        <translation>Nome</translation>
-    </message>
-    <message>
-        <source>Required</source>
-        <translation>Requerido</translation>
->>>>>>> 37fe8481
-    </message>
-</context>
-<context>
-    <name>abstract/abstract_form</name>
-    <message>
-<<<<<<< HEAD
-        <source>Updated!</source>
-        <translation>Atualizado!</translation>
-    </message>
-</context>
-<context>
-    <name>abstract/email_template</name>
-    <message>
-        <source>E-mail templates</source>
-        <translation>Templates de email</translation>
-    </message>
-    <message>
-        <source>Recipient email, this is used if application could not determine who should receive an email.</source>
-        <translation>Email recipiente, este email será usado caso o aplicativo não consiga determinar quem receberá um email.</translation>
-    </message>
-    <message>
-        <source>Content</source>
-        <translation>Conteúdo</translation>
-    </message>
-    <message>
-        <source>Allow to change reply e-mail</source>
-        <translation>Permitir alteração do email de resposta</translation>
-    </message>
-    <message>
-        <source>Reply to</source>
-        <translation>Responder a</translation>
-    </message>
-    <message>
-        <source>Allow to change from e-mail</source>
-        <translation>Permitir alteração do email de remetente</translation>
-    </message>
-    <message>
-        <source>From e-mail, if mail was not send for some reason, this mail will get failed delivery message</source>
-        <translation>Email de remetente, caso o email não seja enviado por algum motivo, este email receberá as mensagens.</translation>
-    </message>
-    <message>
-        <source>Allow to change from name</source>
-        <translation>Permitir a alteração de nome de remetente</translation>
-    </message>
-    <message>
-        <source>From name</source>
-        <translation>Remetente</translation>
-    </message>
-    <message>
-        <source>Allow user to change subject</source>
-        <translation>Permitir que o usuário altere o assunto</translation>
-    </message>
-    <message>
-        <source>Subject</source>
-        <translation>Assunto</translation>
-    </message>
-    <message>
-        <source>Name, for personal purposes</source>
-        <translation>Nome, para uso profissional</translation>
-    </message>
-</context>
-<context>
-    <name>system/configuration</name>
-    <message>
-        <source>HTML code</source>
-        <translation>HTML código</translation>
-    </message>
-    <message>
-        <source>E-mail templates</source>
-        <translation>Templates de email</translation>
-    </message>
-    <message>
-        <source>New chat notification settings</source>
-        <translation>Configurações de notificação de novos chats</translation>
-    </message>
-    <message>
-        <source>SMTP settings</source>
-        <translation>Configurações de SMTP</translation>
-    </message>
-    <message>
-        <source>Request notification permission</source>
-        <translation>Requisitar permissão para notificação</translation>
-    </message>
-    <message>
-        <source>Chat embed code</source>
-        <translation>Incorporação de código do Chat</translation>
-    </message>
-    <message>
-        <source>Canned messages</source>
-        <translation>Mensagens prontas</translation>
-    </message>
-    <message>
-        <source>Start chat form settings</source>
-        <translation>Configurações de formulário inicial de chat</translation>
-    </message>
-    <message>
-        <source>Synchronisation and sound settings</source>
-        <translation>Sincronização e configurações de som</translation>
-    </message>
-    <message>
-        <source>Chat configuration</source>
-        <translation>Configuração do Chat</translation>
-    </message>
-    <message>
-        <source>Chat ralated</source>
-        <translation>Relacionadas ao Chat</translation>
-    </message>
-    <message>
-        <source>Users and their permissions</source>
-        <translation>Usuários e suas permisões</translation>
-    </message>
-    <message>
-        <source>Other</source>
-        <translation>Outros</translation>
-    </message>
-    <message>
-        <source>GEO detection configuration</source>
-        <translation>Configuração de Geolocalidade</translation>
-    </message>
-    <message>
-=======
-        <source>Optional</source>
-        <translation>Opcional</translation>
-    </message>
-    <message>
-        <source>This field is visible in popup</source>
-        <translation>Este campo é visível no popup</translation>
-    </message>
-    <message>
-        <source>This field is visible in page widget</source>
-        <translation>Este campo é visível no widget da página</translation>
-    </message>
-    <message>
-        <source>This field is</source>
-        <translation>Este campo é</translation>
-    </message>
-    <message>
-        <source>E-mail</source>
-        <translation>Email</translation>
-    </message>
-    <message>
-        <source>Message</source>
-        <translation>Mensagem</translation>
-    </message>
-    <message>
-        <source>Please choose at least one field for popup</source>
-        <translation>Por favor, selecione somente um campo para o popup</translation>
-    </message>
-    <message>
-        <source>Please choose at least one field for page widget</source>
-        <translation>Por favor, selecione pelo menos um campo para o widget da página</translation>
-    </message>
-</context>
-<context>
-    <name>abstract/abstract_form</name>
-    <message>
-        <source>Updated!</source>
-        <translation>Atualizado!</translation>
-    </message>
-</context>
-<context>
-    <name>abstract/email_template</name>
-    <message>
-        <source>E-mail templates</source>
-        <translation>Templates de email</translation>
-    </message>
-    <message>
-        <source>Recipient email, this is used if application could not determine who should receive an email.</source>
-        <translation>Email recipiente, este email será usado caso o aplicativo não consiga determinar quem receberá um email.</translation>
-    </message>
-    <message>
-        <source>Content</source>
-        <translation>Conteúdo</translation>
-    </message>
-    <message>
-        <source>Allow to change reply e-mail</source>
-        <translation>Permitir alteração do email de resposta</translation>
-    </message>
-    <message>
-        <source>Reply to</source>
-        <translation>Responder a</translation>
-    </message>
-    <message>
-        <source>Allow to change from e-mail</source>
-        <translation>Permitir alteração do email de remetente</translation>
-    </message>
-    <message>
-        <source>From e-mail, if mail was not send for some reason, this mail will get failed delivery message</source>
-        <translation>Email de remetente, caso o email não seja enviado por algum motivo, este email receberá as mensagens.</translation>
-    </message>
-    <message>
-        <source>Allow to change from name</source>
-        <translation>Permitir a alteração de nome de remetente</translation>
-    </message>
-    <message>
-        <source>From name</source>
-        <translation>Remetente</translation>
-    </message>
-    <message>
-        <source>Allow user to change subject</source>
-        <translation>Permitir que o usuário altere o assunto</translation>
-    </message>
-    <message>
-        <source>Subject</source>
-        <translation>Assunto</translation>
-    </message>
-    <message>
-        <source>Name, for personal purposes</source>
-        <translation>Nome, para uso profissional</translation>
-    </message>
-</context>
-<context>
-    <name>system/configuration</name>
-    <message>
-        <source>HTML code</source>
-        <translation>HTML código</translation>
-    </message>
-    <message>
-        <source>E-mail templates</source>
-        <translation>Templates de email</translation>
-    </message>
-    <message>
-        <source>New chat notification settings</source>
-        <translation>Configurações de notificação de novos chats</translation>
-    </message>
-    <message>
-        <source>Request notification permission</source>
-        <translation>Requisitar permissão para notificação</translation>
-    </message>
-    <message>
-        <source>Chat embed code</source>
-        <translation>Incorporação de código do Chat</translation>
-    </message>
-    <message>
-        <source>Canned messages</source>
-        <translation>Mensagens prontas</translation>
-    </message>
-    <message>
-        <source>Start chat form settings</source>
-        <translation>Configurações de formulário inicial de chat</translation>
-    </message>
-    <message>
-        <source>Synchronisation and sound settings</source>
-        <translation>Sincronização e configurações de som</translation>
-    </message>
-    <message>
-        <source>Chat configuration</source>
-        <translation>Configuração do Chat</translation>
-    </message>
-    <message>
-        <source>Chat ralated</source>
-        <translation>Relacionadas ao Chat</translation>
-    </message>
-    <message>
-        <source>Users and their permissions</source>
-        <translation>Usuários e suas permisões</translation>
-    </message>
-    <message>
-        <source>Other</source>
-        <translation>Outros</translation>
-    </message>
-    <message>
-        <source>GEO detection configuration</source>
-        <translation>Configuração de Geolocalidade</translation>
-    </message>
-    <message>
->>>>>>> 37fe8481
-        <source>Blocked users</source>
-        <translation>Usuário bloqueados</translation>
-    </message>
-    <message>
-        <source>Users</source>
-        <translation>Usuários</translation>
-    </message>
-    <message>
-        <source>List of groups</source>
-        <translation>Lista de grupos</translation>
-    </message>
-    <message>
-        <source>List of roles</source>
-        <translation>Lista de regras</translation>
-    </message>
-    <message>
-        <source>Departments</source>
-        <translation>Departamentos</translation>
-    </message>
-    <message>
-        <source>System configuration</source>
-        <translation>Configuração de sistema</translation>
-    </message> 
-</context>
-<context>
-    <name>department/new</name>
-    <message>
-        <source>Please enter department name</source>
-        <translation>Por favor entre departamento nome</translation>
-    </message>
-    <message>
-        <source>New department</source>
-        <translation>Novo departamento</translation>
-    </message>
-    <message>
-        <source>Name</source>
-        <translation>Título</translation>
-    </message>
-    <message>
-        <source>Save</source>
-        <translation>Salvar</translation>
-    </message>
-    <message>
-        <source>Departments</source>
-        <translation>Departamentos</translation>
-    </message>
-    <message>
-        <source>System configuration</source>
-        <translation>Configuração de sistema</translation>
-    </message>
-</context>
-<context>
-    <name>user/userlist</name>
-    <message>
-        <source>Username</source>
-        <translation>Nome de usuário</translation>
-    </message> 
     <message>
         <source>System configuration</source>
         <translation>Configuração de sistema</translation>
@@ -4899,7 +2724,7 @@
     <message>
         <source>Repeat password</source>
         <translation>Repetir senha</translation>
-    </message> 
+    </message>
     <message>
         <source>Contact information</source>
         <translation>Informações de contato</translation>
@@ -4998,7 +2823,7 @@
     <message>
         <source>Repeat password</source>
         <translation>Repetir senha</translation>
-    </message> 
+    </message>
     <message>
         <source>Contact information</source>
         <translation>Informações de contato</translation>
@@ -5101,7 +2926,7 @@
     <message>
         <source>You have global right to see all departments chats</source>
         <translation>Você tem direitos globais para visualizar todos os departamentos</translation>
-    </message> 
+    </message>
     <message>
         <source>Logged user</source>
         <translation>Usuário logado</translation>
@@ -5137,7 +2962,7 @@
     <message>
         <source>Repeat password</source>
         <translation>Repetir senha</translation>
-    </message> 
+    </message>
     <message>
         <source>Contact information</source>
         <translation>Informações de contato</translation>
@@ -5383,7 +3208,6 @@
         <translation>Chatbox ativo</translation>
     </message>
 </context>
-<<<<<<< HEAD
 <context>
     <name>system/smtp</name>
     <message>
@@ -5415,6 +3239,4 @@
         <translation>Porta</translation>
     </message>
 </context>
-=======
->>>>>>> 37fe8481
 </TS>