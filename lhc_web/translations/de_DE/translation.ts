<?xml version="1.0" ?><!DOCTYPE TS><TS language="de">
  <context>
    <name>listchatconfig</name>
    <message>
      <source>How many days voting widget should not be expanded after last show</source>
      <translation>Ton bei einer Chat-Einladung wiedergeben</translation>
    </message>
    <message>
      <source>Use secure cookie, check this if you want to force SSL all the time</source>
      <translation>Sichere Cookies nutzen, wählen Sie dies wenn Sie die ganze Zeit SSL erzwingen wollen</translation>
    </message>
    <message>
      <source>Which ip should be allowed to update DB by executing http request, separate by comma?</source>
      <translation>Welche IP&apos;s dürfen DB Updates per http Request ausführen, mit Komma trennen?</translation>
    </message>
    <message>
      <source>Enable online site visitors tracking</source>
      <translation>Aktivieren Sie das Online Besucher Tracking</translation>
    </message>
    <message>
      <source>Track online visitors even if there is no online operators</source>
      <translation>Online-Besucher auch tracken wenn kein Operator online ist</translation>
    </message>
    <message>
      <source>Track users footprint. For this also online visitors tracking should be enabled</source>
      <translation type="unfinished"/>
    </message>
    <message>
      <source>Set your domain to enable user tracking across different domain subdomains.</source>
      <translation type="unfinished"/>
    </message>
    <message>
      <source>How many days keep records of online users.</source>
      <translation>Wie viele Tage sollen die Trackingdaten gespeichert werden</translation>
    </message>
    <message>
      <source>Play sound on invitation to chat.</source>
      <translation>Bei Chat Einladung Sound abspielen.</translation>
    </message>
    <message>
      <source>Use session captcha. LHC have to be installed on the same domain or subdomain.</source>
      <translation type="unfinished"/>
    </message>
    <message>
      <source>Should cronjob run unanswered chats workflow and execute unaswered chats callback, 0 - no, any other number bigger than 0 is a minits how long chat have to be not accepted before executing callback.</source>
      <translation type="unfinished"/>
    </message>
    <message>
      <source>Should cronjob run departments transfer workflow, even if user leaves a chat</source>
      <translation type="unfinished"/>
    </message>
    <message>
      <source>Reopen chat functionality enabled</source>
      <translation>Funktion zum Chat wiedereröffnen aktiviert</translation>
    </message>
    <message>
      <source>Reopen closed chat as new? Otherwise it will be reopened as active.</source>
      <translation>Geschlossene Chats als Neu wiedereröffnen? Andernfalls wird er als Aktiv wiedereröffnet.</translation>
    </message>
    <message>
      <source>Should invitation logic be executed if there is no online operators</source>
      <translation type="unfinished"/>
    </message>
    <message>
      <source>Pro active chats invitations limitation based on pending chats, (-1) do not limit, (0,1,n+1) number of pending chats can be for invitation to be shown.</source>
      <translation type="unfinished"/>
    </message>
    <message>
      <source>Is pro active chat invitation active. Online users tracking also has to be enabled</source>
      <translation type="unfinished"/>
    </message>
    <message>
      <source>Need help tooltip timeout, after how many hours show again tooltip?</source>
      <translation type="unfinished"/>
    </message>
    <message>
      <source>Show need help tooltip?</source>
      <translation>&quot;Hilfe benötigt&quot; Tooltip anzeigen?</translation>
    </message>
    <message>
      <source>Minimum phone number length</source>
      <translation>Minimum Länge der Telefonnummer</translation>
    </message>
    <message>
      <source>Messages box height</source>
      <translation>Höhe der Chat-Box</translation>
    </message>
    <message>
      <source>Messages box height</source>
      <translation type="unfinished"/>
    </message>
    <message>
      <source>Proactive message timeout in hours. After how many hours proactive chat mesasge should be shown again.</source>
      <translation type="unfinished"/>
    </message>
    <message>
      <source>Maximum message length in characters</source>
      <translation>Maximale Nachrichtenlänge in Zeichen</translation>
    </message>
    <message>
      <source>List online operators.</source>
      <translation>Online Operator auflisten</translation>
    </message>
    <message>
      <source>Ignore users online statuses and use departments online hours</source>
      <translation type="unfinished"/>
    </message>
    <message>
      <source>Which ip should be ignored in online users list, separate by comma</source>
      <translation>IP&apos;s die bei den Online Usern ignoriert werden sollen, mit Komma trennen</translation>
    </message>
    <message>
      <source>Hide disabled department widget</source>
      <translation>Verstecke deaktivierte Abteilungen</translation>
    </message>
    <message>
      <source>Is visitor e-mail required for FAQ</source>
      <translation>Ist die E-Mail Adresse des Besuchers für FAQ erforderlich</translation>
    </message>
    <message>
      <source>Chats export secret hash</source>
      <translation type="unfinished"/>
    </message>
    <message>
      <source>Please enter explicit http mode. Either http: or https:, do not forget : at the end.</source>
      <translation>Bitte geben Sie einen expliziten http-Modus an. http: oder https:, vergessen sie nicht den : am Ende.</translation>
    </message>
    <message>
      <source>Disable chat transcript send</source>
      <translation type="unfinished"/>
    </message>
    <message>
      <source>Disable chat print</source>
      <translation>Chat-Ausdruck deaktivieren</translation>
    </message>
    <message>
      <source>Disable option in widget to open new window. Restore icon will be hidden</source>
      <translation type="unfinished"/>
    </message>
    <message>
      <source>Disable HMTL5 storage, check it if your site is switching between http and https</source>
      <translation type="unfinished"/>
    </message>
    <message>
      <source>Your site URL address</source>
      <translation>Ihre Seiten-URL</translation>
    </message>
    <message>
      <source>Your company name - visible in bottom left corner</source>
      <translation>Ihr Firmenname - wird unten links angezeigt</translation>
    </message>
    <message>
      <source>Interval between chat status checks in seconds, 0 disabled.</source>
      <translation type="unfinished"/>
    </message>
    <message>
      <source>Show BB Code button</source>
      <translation>Zeige BBCode Button</translation>
    </message>
    <message>
      <source>Automatic chats purging. 0 - disabled, n &gt; 0 time in minutes before chat is automatically deleted</source>
      <translation type="unfinished"/>
    </message>
    <message>
      <source>Automatically reopen chat on widget open</source>
      <translation>Chat beim öffnen des Widgets automatisch wieder eröffnen</translation>
    </message>
    <message>
      <source>Automatic chats closing. 0 - disabled, n &gt; 0 time in minutes before chat is automatically closed</source>
      <translation type="unfinished"/>
    </message>
    <message>
      <source>Support application name, visible in browser title.</source>
      <translation>Name der Support-Anwendung, in Browser-Titel sichtbar.</translation>
    </message>
    <message>
      <source>Allow user to reopen closed chats?</source>
      <translation>Sollen Nutzer geschlossene Chats wieder öffnen können?</translation>
    </message>
    <message>
      <source>Change to your site Terms of Service</source>
      <translation>Zur Seite mit AGB wechseln</translation>
    </message>
    <message>
      <source>How many seconds chat accept link is valid. Set 0 to force login all the time manually.</source>
      <translation type="unfinished"/>
    </message>
  </context>
  <context>
    <name>system/buttons</name>
    <message>
      <source>Save</source>
      <translation>Speichern</translation>
    </message>
    <message>
      <source>Update</source>
      <translation>Aktualisieren</translation>
    </message>
    <message>
      <source>Cancel</source>
      <translation>Abbrechen</translation>
    </message>
    <message>
      <source>Edit</source>
      <translation>Bearbeiten</translation>
    </message>
    <message>
      <source>Delete</source>
      <translation>Löschen</translation>
    </message>
    <message>
      <source>Empty...</source>
      <translation>Leer...</translation>
    </message>
    <message>
      <source>New</source>
      <translation>Neu</translation>
    </message>
    <message>
      <source>Updated</source>
      <translation>Aktualisiert</translation>
    </message>
    <message>
      <source>Send</source>
      <translation>Senden</translation>
    </message>
    <message>
      <source>Save and continue</source>
      <translation>Speichern und fortfahren</translation>
    </message>
    <message>
      <source>Continue</source>
      <translation>Fortfahren</translation>
    </message>
    <message>
      <source>Start archiving</source>
      <translation>Archivierung starten</translation>
    </message>
    <message>
      <source>Return</source>
      <translation>Zurückgehen</translation>
    </message>
    <message>
      <source>Delete department</source>
      <translation>Abteilung löschen</translation>
    </message>
    <message>
      <source>Test</source>
      <translation>Test</translation>
    </message>
    <message>
      <source>Send test message</source>
      <translation>Sende Test Nachricht</translation>
    </message>
  </context>
  <context>
    <name>abstract/abstract_form</name>
    <message>
      <source>Updated!</source>
      <translation>Aktualisiert!</translation>
    </message>
  </context>
  <context>
    <name>abstract/widgettheme</name>
    <message>
      <source>Download theme</source>
      <translation>Download theme</translation>
    </message>
    <message>
      <source>Status widget style</source>
      <translation>Status Widget Stil</translation>
    </message>
    <message>
      <source>Widget copyright</source>
      <translation>Widget copyright</translation>
    </message>
    <message>
      <source>Widget container</source>
      <translation>Widget container</translation>
    </message>
    <message>
      <source>Need help widget</source>
      <translation>Hilfe benötigt? Widget</translation>
    </message>
    <message>
      <source>Custom CSS</source>
      <translation>Benutzerdefinierte CSS</translation>
    </message>
    <message>
      <source>Name</source>
      <translation>Name</translation>
    </message>
    <message>
      <source>Need help header text</source>
      <translation>Hilfe benötigt? Überschrift</translation>
    </message>
    <message>
      <source>Need help standard text</source>
      <translation>Hilfe benötigt? Standardtext</translation>
    </message>
    <message>
      <source>Online status text</source>
      <translation>Online Statustext</translation>
    </message>
    <message>
      <source>Offline status text</source>
      <translation>Offline Statustext</translation>
    </message>
    <message>
      <source>Background color</source>
      <translation>Hintergrundfarbe</translation>
    </message>
    <message>
      <source>Status widget border color</source>
      <translation>Status Widget Rahmenfarbe</translation>
    </message>
    <message>
      <source>Text color</source>
      <translation>Textfarbe</translation>
    </message>
    <message>
      <source>Logo image, visible in popup</source>
      <translation>Logo, im Popup sichtbar</translation>
    </message>
    <message>
      <source>Logo image, visible in widget left corner, 16x16</source>
      <translation>Logo, wird im Widget in der linken Ecke angezeigt, 16x16</translation>
    </message>
    <message>
      <source>Show copyright widget logo in left corner</source>
      <translation>Copyright Widget Logo in der linken Ecke anzeigen</translation>
    </message>
    <message>
      <source>Widget copyright link</source>
      <translation>Widget copyright link</translation>
    </message>
    <message>
      <source>Text above start chat form fields</source>
<<<<<<< HEAD
      <translation type="unfinished"/>
=======
      <translation>Text oberhalb des Chat-Formulars</translation>
>>>>>>> e1d8a3e5
    </message>
    <message>
      <source>Online image</source>
      <translation>Online Bild</translation>
    </message>
    <message>
      <source>Offline image</source>
      <translation>Offline Bild</translation>
    </message>
    <message>
      <source>Widget header background color</source>
      <translation>Widget Header Hintergrundfarbe</translation>
    </message>
    <message>
      <source>Widget border color</source>
      <translation>Widget Rahmenfarbe</translation>
    </message>
    <message>
      <source>Need help background color</source>
      <translation>Hilfe benötigt? Hintergrundfarbe</translation>
    </message>
    <message>
      <source>Need help hover background color</source>
      <translation>Hilfe benötigt? Hover Hintergrundfarbe</translation>
    </message>
    <message>
      <source>Need help text color</source>
      <translation>Hilfe benötigt? Textfarbe</translation>
    </message>
    <message>
      <source>Need help border color</source>
      <translation>Hilfe benötigt? Rahmenfarbe</translation>
    </message>
    <message>
      <source>Need help close background color</source>
      <translation type="unfinished"/>
    </message>
    <message>
      <source>Need help close hover background color</source>
      <translation type="unfinished"/>
    </message>
    <message>
      <source>Need help operator image</source>
      <translation>Hilfe benötigt? Operatorbild</translation>
    </message>
    <message>
      <source>Status widget additional CSS, takes effect after save</source>
      <translation type="unfinished"/>
    </message>
    <message>
      <source>Widget container additional CSS, takes effect after save</source>
      <translation type="unfinished"/>
    </message>
    <message>
      <source>Widget body additional CSS, takes effect after save</source>
      <translation type="unfinished"/>
    </message>
    <message>
      <source>Widget themes</source>
      <translation>Widget themes</translation>
    </message>
  </context>
  <context>
    <name>chat/getstatus</name>
    <message>
      <source>Close</source>
      <translation>Schließen</translation>
    </message>
    <message>
      <source>Open in a new window</source>
      <translation>In neuem Fenster öffnen</translation>
    </message>
    <message>
      <source>Minimize/Restore</source>
      <translation>Minimieren/Wiederherstellen</translation>
    </message>
    <message>
      <source>Live help is online...</source>
      <translation>Live-Hilfe ist online...</translation>
    </message>
    <message>
      <source>Need help?</source>
      <translation>Hilfe benötigt?</translation>
    </message>
    <message>
      <source>Our staff is always ready to help</source>
      <translation>Das Support-Team ist bereit</translation>
    </message>
    <message>
      <source>Live help is offline...</source>
      <translation>Live-Hilfe ist offline...</translation>
    </message>
  </context>
  <context>
    <name>abstract/proactivechatinvitation</name>
    <message>
      <source>If you want pro active chat invitation to work it has to be enabled in</source>
      <translation>Wenn pro-aktive Chat-Einladungen funktionieren sollen, müssen diese aktivert werden in den</translation>
    </message>
    <message>
      <source>chat configuration</source>
      <translation>Chat-Einstellungen</translation>
    </message>
    <message>
      <source>also online users tracking has to be</source>
      <translation>auch Online-Besucher-Tracking muss</translation>
    </message>
    <message>
      <source>enabled</source>
      <translation>aktiviert werden</translation>
    </message>
    <message>
      <source>Language, leave empty for all. E.g lit, rus, ger etc...</source>
      <translation>Sprache, für alle Sprachen leer lassen. z.B. lit, rus, ger, etc...</translation>
    </message>
    <message>
      <source>Position</source>
      <translation>Position</translation>
    </message>
    <message>
      <source>Wait message. Visible when users starts chat and is waiting for someone to accept a chat.</source>
      <translation>Warte-Nachricht. Sichtbar, wenn der Nutzer einen Chat startet und auf jemanden wartet, der den Chat akzeptiert.</translation>
    </message>
    <message>
      <source>Wait timeout. Time in seconds before timeout message is shown.</source>
      <translation>Warte-Zeitlimit. Zeit in Sekunden, bevor die Zeitlimit-Nachricht gezeigt wird.</translation>
    </message>
    <message>
      <source>Show visitor this message then wait timeout passes.</source>
      <translation>Zeige dem Besucher diese Nachricht, dann warte bis das Zeitlimit erreicht ist.</translation>
    </message>
    <message>
      <source>Auto responder</source>
      <translation>Automatische Antwort</translation>
    </message>
    <message>
      <source>Name for personal purposes</source>
      <translation>Name, für die eigene Übersicht</translation>
    </message>
    <message>
      <source>Operator name</source>
      <translation>Operator Name</translation>
    </message>
    <message>
      <source>Time on site in seconds</source>
      <translation>Zeit auf der Webseite in Sekunden</translation>
    </message>
    <message>
      <source>Pageviews</source>
      <translation>Seitenansichten</translation>
    </message>
    <message>
      <source>Referrer domain without www, E.g google keyword will match any of google domain</source>
      <translation>Referrer Domain ohne www. z.B. Google Suchbegriffe werden von jeder Google-Domain erkannt</translation>
    </message>
    <message>
      <source>How many times user show invitation, 0 - untill users closes it, &gt; 0 limits.</source>
      <translation>Anzahl der Einladungsanzeigen, 0=bis Benutzer sie schließt.</translation>
    </message>
    <message>
      <source>Requires e-mail</source>
      <translation>Benötigt eine E-Mail-Adresse</translation>
    </message>
    <message>
      <source>Requires name</source>
      <translation>Name erforderlich</translation>
    </message>
    <message>
      <source>Requires phone</source>
      <translation>Telefonnummer benötigt</translation>
    </message>
    <message>
      <source>Show random operator profile</source>
      <translation>Zeige zufällige Operator-Profile</translation>
    </message>
    <message>
      <source>Enter operators IDs from whom random operator should be shown, separated by comma</source>
      <translation>Bitte die Operatoren IDs für zufällig anzuzeigenden Operator durch Komma getrennt eingeben</translation>
    </message>
    <message>
      <source>Identifier, for what identifier this message should be shown, leave empty for all</source>
      <translation>Merkmal, für welches Merkmal diese Nachricht angezeigt werden soll, für alle leer lassen</translation>
    </message>
    <message>
      <source>Department</source>
      <translation>Abteilung</translation>
    </message>
    <message>
      <source>Matched times</source>
      <translation>Anzahl der Ausführungen</translation>
    </message>
    <message>
      <source>Message to user</source>
      <translation>Nachricht an Besucher</translation>
    </message>
    <message>
      <source>Wait message. Visible then users starts chat and is waiting for someone to accept a chat.</source>
      <translation>Warte-Nachricht. Sichtbar, wenn der Besucher einen Chat startet und auf die Akzeptierung des Chats wartet.</translation>
    </message>
    <message>
      <source>Pro active chat invitations</source>
      <translation>Pro-aktive Chateinladungen</translation>
    </message>
  </context>
  <context>
    <name>abstract/list</name>
    <message>
      <source>Are you sure?</source>
      <translation>Sind Sie sicher?</translation>
    </message>
  </context>
  <context>
    <name>system/htmlcode</name>
    <message>
      <source>HTML code</source>
      <translation>HTML-Code</translation>
    </message>
    <message>
      <source>Popup width</source>
      <translation>Pop-up-Breite</translation>
    </message>
    <message>
      <source>Popup height, used only if iframe is used</source>
      <translation>Höhe des Popups, wird nur bei iframes verwendet</translation>
    </message>
    <message>
      <source>Identifier, this can be used as filter for pro active chat invitations and is use full having different messages for different domains. Only string without spaces or special characters.</source>
      <translation>Kennzeichnung, diese kann als Filter für pro-aktive Chateinladungen verwendet werden und ist nützlich für unterschiedliche Nachrichten für unterschiedliche Domainen. Nur Zeichen ohne Leerzeichen und Sonderzeichen.</translation>
    </message>
    <message>
      <source>Leave empty if it is not important to you</source>
      <translation>Kann leer gelassen werden, wenn nicht benötigt</translation>
    </message>
    <message>
      <source>Offer timeout in days, after how many days show offers for the same visitor again, leave empty for session</source>
      <translation type="unfinished"/>
    </message>
    <message>
      <source>Choose a language</source>
      <translation>Eine Sprache waehlen</translation>
    </message>
    <message>
      <source>Choose prefered http mode</source>
      <translation>Wähle gewünschten HTTP-Modus</translation>
    </message>
    <message>
      <source>Based on site (default)</source>
      <translation>Wie Seite (Standard)</translation>
    </message>
    <message>
      <source>Widget embed code</source>
      <translation>Code zum einbetten als Widget</translation>
    </message>
    <message>
      <source>Page embed code</source>
      <translation>Einbettungscode für Seiten</translation>
    </message>
    <message>
      <source>Chatbox messages content height</source>
      <translation>Höhe des Nachrichten-Bereichs der Chat-Box</translation>
    </message>
    <message>
      <source>Theme</source>
      <translation>Theme</translation>
    </message>
    <message>
      <source>Default</source>
      <translation>Standard</translation>
    </message>
    <message>
      <source>Copy the code from the text area to the page where you want it to be rendered</source>
      <translation>Kopiere den Code aus dem Textbereicht auf die Seite, auf die verwiesen werden soll</translation>
    </message>
    <message>
      <source>Chatbox</source>
      <translation>Chat-Box</translation>
    </message>
    <message>
      <source>Position from the top, is only used if the Middle left or the Middle right side is chosen</source>
      <translation>Position von oben, nur verwenden, wenn die mittlere linke oder mittlere rechte Seite gewählt wurde</translation>
    </message>
    <message>
      <source>Pixels</source>
      <translation>Pixel</translation>
    </message>
    <message>
      <source>Percents</source>
      <translation>Prozent</translation>
    </message>
    <message>
      <source>Size</source>
      <translation>Groesse</translation>
    </message>
    <message>
      <source>Width</source>
      <translation>Breite</translation>
    </message>
    <message>
      <source>Height</source>
      <translation>Hoehe</translation>
    </message>
    <message>
      <source>Position</source>
      <translation>Position</translation>
    </message>
    <message>
      <source>Bottom right corner of the screen</source>
      <translation>Unterer, rechter Browserrand</translation>
    </message>
    <message>
      <source>Bottom left corner of the screen</source>
      <translation>Unterer, linker Browserrand</translation>
    </message>
    <message>
      <source>Middle right side of the screen</source>
      <translation>Rechte Seite auf mittlerer Hoehe</translation>
    </message>
    <message>
      <source>Middle left side of the screen</source>
      <translation>Linke Seite auf mittlerer Hoehe</translation>
    </message>
    <message>
      <source>Disable responsive layout for status widget.</source>
      <translation>Responsive Layout für Status Widget deaktivieren</translation>
    </message>
    <message>
      <source>Disable minimize icon</source>
      <translation>Deaktivierung Minimieren-Icon</translation>
    </message>
    <message>
      <source>Show chatbox content instead of widget, users will be able only minimize, not close it.</source>
      <translation>Zeige Chatbox-Inhalt im Widget, Besucher kann minimieren, aber nicht schließen.</translation>
    </message>
    <message>
      <source>Show chatbox content minimized first time if content is shown.</source>
      <translation>Zeige Chatbox minimiert wenn Inhalt das erste Mal angezeigt wird.</translation>
    </message>
    <message>
      <source>Copy the code from the text area to the footer, before the closing &amp;lt;/body&amp;gt; tag</source>
      <translation>Den Code aus dem Textbereich in die Fußzeile vor dem abschließenden &amp;lt;/body&amp;gt;-Tag kopieren</translation>
    </message>
    <message>
      <source>Copy the code from the textarea to page where you want it to be rendered</source>
      <translation>Den Code aus dem Textbereich dorthin kopieren, wo er auf der Seite angezeigt werden soll</translation>
    </message>
    <message>
      <source>Status text</source>
      <translation>Status-Text</translation>
    </message>
    <message>
      <source>FAQ</source>
      <translation>FAQ</translation>
    </message>
    <message>
      <source>Position from the top, only used if the Middle left or the Middle right side is chosen</source>
      <translation>Position von oben, nur verwenden, wenn die mittlere linke oder mittlere rechte Seite gewählt wird.</translation>
    </message>
    <message>
      <source>Choose what form you want to embed</source>
      <translation>Wählen Sie, welches Formular Sie einbetten möchten</translation>
    </message>
    <message>
      <source>Help us to grow</source>
      <translation>Helfen Sie uns zu wachsen</translation>
    </message>
    <message>
      <source>Embed code</source>
      <translation>Einbettungscode</translation>
    </message>
    <message>
      <source>Hide status when offline</source>
      <translation>Status ausblenden, wenn offline</translation>
    </message>
    <message>
      <source>Show a leave a message form when there are no online operators</source>
      <translation>Eine Nachricht anzeigen, wenn die Live Hilfe nicht besetzt ist</translation>
    </message>
    <message>
      <source>Department</source>
      <translation>Abteilung</translation>
    </message>
    <message>
      <source>Any</source>
      <translation>Alle</translation>
    </message>
    <message>
      <source>Operator ID</source>
      <translation>Operator ID</translation>
    </message>
    <message>
      <source>To what operator chat should be assigned automatically?</source>
      <translation>Zu welchem Operator soll automatisch zugewiesen werden?</translation>
    </message>
    <message>
      <source>Copy the code from the text area to the page where you want your status to appear</source>
      <translation>Kopiere den Code aus dem Textbereicht auf die Seite, wo der Status erscheinen soll</translation>
    </message>
    <message>
      <source>On a mouse click show the page widget</source>
      <translation>Bei einem Mausklick das Seitenwidget anzeigen</translation>
    </message>
    <message>
      <source>Automatically check for messages from the operator/invitation messages</source>
      <translation>Automatische Überprüfung auf Nachrichten von Operator oder Einladungen</translation>
    </message>
    <message>
      <source>It increases server load, because every 15 seconds is checked for operator message or invitation message.</source>
      <translation>Es erhöht die Serverlast, denn alle 15 Sekunden wird für Operator auf Nachrichten oder Einladungen überprüft.</translation>
    </message>
    <message>
      <source>Disable pro active invitations, usefull if you want disable them from site part.</source>
      <translation>Deaktivere pro-aktive Einladungen, dies ist nützlich, wenn diese auf der Seite deaktiviert werden sollen.</translation>
    </message>
    <message>
      <source>Popup window size</source>
      <translation>Groesse des Popup-Fenster</translation>
    </message>
    <message>
      <source>Popup window width in pixels</source>
      <translation>Breite des Popup-Fenster</translation>
    </message>
    <message>
      <source>Popup window height in pixels</source>
      <translation>Hoehe des Popup-Fenster</translation>
    </message>
    <message>
      <source>Widget width</source>
      <translation>Widget Breite</translation>
    </message>
    <message>
      <source>Widget width in pixels</source>
      <translation>Breite des Widget in Pixel</translation>
    </message>
    <message>
      <source>height</source>
      <translation>Hoehe</translation>
    </message>
    <message>
      <source>Widget height in pixels</source>
      <translation>Höhe des Widget in Pixel</translation>
    </message>
    <message>
      <source>Native placement - it will be shown where the html is embedded</source>
      <translation>Ursprüngliche Platzierung - wird dort angezeigt, wo das html eingebettet ist</translation>
    </message>
    <message>
      <source>Minimize action, applies only if status widget is at the bottom</source>
      <translation type="unfinished"/>
    </message>
    <message>
      <source>Keep where it was</source>
      <translation type="unfinished"/>
    </message>
    <message>
      <source>Minimize to bottom of the screen</source>
      <translation>Nach unten minimieren</translation>
    </message>
    <message>
      <source>System configuration</source>
      <translation>Systemkonfiguration</translation>
    </message>
  </context>
  <context>
    <name>questionary/htmlcode</name>
    <message>
      <source>Show overlay</source>
      <translation>Zeige Übersicht</translation>
    </message>
    <message>
      <source>Show different offers for the same user</source>
      <translation>Verschiedene Angebote für den gleichen Benutzer anzeigen</translation>
    </message>
    <message>
      <source>Copy the code from the text area to the page header or footer</source>
      <translation>Den Code aus dem Textbereich in den Seitenkopf oder die Fußzeile der Seite kopieren</translation>
    </message>
    <message>
      <source>Status text</source>
      <translation>Status-Text</translation>
    </message>
    <message>
      <source>Expand the widget automatically for new users</source>
      <translation>Das Widget für neue Besucher automatisch öffnen</translation>
    </message>
    <message>
      <source>Copy the code from the text area to the footer, before the closing &amp;lt;/body&amp;gt; tag</source>
      <translation>Den Code aus dem Textbereich in die Fußzeile vor dem abschließenden &amp;lt;/body&amp;gt;-Tag kopieren</translation>
    </message>
    <message>
      <source>HTML code</source>
      <translation>HTML-Quellcode</translation>
    </message>
  </context>
  <context>
    <name>browseoffer/index</name>
    <message>
      <source>Browse offers</source>
      <translation>Angebote durchsuchen</translation>
    </message>
    <message>
      <source>General</source>
      <translation>Allgemein</translation>
    </message>
    <message>
      <source>Browse your offers</source>
      <translation>Durchsuchen Sie Ihre Angebote</translation>
    </message>
    <message>
      <source>HTML Code</source>
      <translation>HTML Code</translation>
    </message>
    <message>
      <source>Forms</source>
      <translation>Formulare</translation>
    </message>
    <message>
      <source>Documents</source>
      <translation>Dokumente</translation>
    </message>
    <message>
      <source>Form</source>
      <translation>Formular</translation>
    </message>
  </context>
  <context>
    <name>chat/activechats</name>
    <message>
      <source>Active chats list</source>
      <translation>Liste aktiver Chats</translation>
    </message>
    <message>
      <source>Information</source>
      <translation>Information</translation>
    </message>
    <message>
      <source>Open in a new window</source>
      <translation>In neuem Fenster öffnen</translation>
    </message>
    <message>
      <source>Close chat</source>
      <translation>Chat schließen</translation>
    </message>
    <message>
      <source>Delete chat</source>
      <translation>Chat löschen</translation>
    </message>
    <message>
      <source>Empty...</source>
      <translation>Leer...</translation>
    </message>
    <message>
      <source>Chats lists</source>
      <translation>Chat-Listen</translation>
    </message>
    <message>
      <source>Active chats</source>
      <translation>Aktive Chats</translation>
    </message>
  </context>
  <context>
    <name>chat/lists/search_panel</name>
    <message>
      <source>Delete selected</source>
      <translation>Auswahl löschen</translation>
    </message>
    <message>
      <source>Nick</source>
      <translation>Spitzname</translation>
    </message>
    <message>
      <source>E-mail</source>
      <translation>E-Mail</translation>
    </message>
    <message>
      <source>Date range from to</source>
      <translation>Datumsbereich von bis</translation>
    </message>
    <message>
      <source>Department</source>
      <translation>Abteilung</translation>
    </message>
    <message>
      <source>User</source>
      <translation>Benutzer</translation>
    </message>
    <message>
      <source>Search</source>
      <translation>Suche</translation>
    </message>
    <message>
      <source>Print</source>
      <translation>Drucken</translation>
    </message>
    <message>
      <source>Select department</source>
      <translation>Abteilung auswählen</translation>
    </message>
    <message>
      <source>Select user</source>
      <translation>Benutzer auswählen</translation>
    </message>
    <message>
      <source>Type to search</source>
      <translation>Suchbegriff eingeben</translation>
    </message>
  </context>
  <context>
    <name>chat/chat</name>
    <message>
      <source>Show/Hide right column</source>
      <translation>Rechte Spalte anzeigen/verbergen</translation>
    </message>
    <message>
      <source>User is typing now...</source>
      <translation>Besucher schreibt gerade...</translation>
    </message>
    <message>
      <source>Change chat status</source>
      <translation>Ändere Chat-Status</translation>
    </message>
    <message>
      <source>Pending</source>
      <translation>Wartend</translation>
    </message>
    <message>
      <source>Active</source>
      <translation>Aktiv</translation>
    </message>
    <message>
      <source>Closed</source>
      <translation>Geschlossen</translation>
    </message>
    <message>
      <source>Chatbox chat</source>
      <translation>Chatbox Chat</translation>
    </message>
    <message>
      <source>Operators chat</source>
      <translation>Operatoren Chat</translation>
    </message>
    <message>
      <source>Cancel</source>
      <translation>Abbrechen</translation>
    </message>
    <message>
      <source>This chat is closed.</source>
      <translation>Dieser Chat wurde geschlossen.</translation>
    </message>
    <message>
      <source>Pending confirm</source>
      <translation>Warte auf Bestätigung</translation>
    </message>
    <message>
      <source>Close</source>
      <translation>Schließen</translation>
    </message>
    <message>
      <source>Enter your message</source>
      <translation>Nachricht eingeben</translation>
    </message>
    <message>
      <source>Send</source>
      <translation>Senden</translation>
    </message>
    <message>
      <source>BB Code</source>
      <translation>BB Code</translation>
    </message>
    <message>
      <source>Chatbox is disabled.</source>
      <translation>Chat-Box ist deaktiviert.</translation>
    </message>
    <message>
      <source>Invalid hash or auto creation is disabled</source>
      <translation>Ungültiger Hash oder die automatische Erstellung ist deaktiviert</translation>
    </message>
    <message>
      <source>Visitor</source>
      <translation>Besucher</translation>
    </message>
    <message>
      <source>Chat started</source>
      <translation>Chat gestartet</translation>
    </message>
    <message>
      <source>is typing now...</source>
      <translation>schreibt gerade...</translation>
    </message>
    <message>
      <source>Operator is typing now...</source>
      <translation>Berater schreibt gerade...</translation>
    </message>
  </context>
  <context>
    <name>chat/bbcodeinsert</name>
    <message>
      <source>Image</source>
      <translation>Bild</translation>
    </message>
    <message>
      <source>Link</source>
      <translation>Link</translation>
    </message>
    <message>
      <source>Link title</source>
      <translation>Link Titel</translation>
    </message>
    <message>
      <source>Bold</source>
      <translation>Fett</translation>
    </message>
    <message>
      <source>Italic</source>
      <translation>Kursiv</translation>
    </message>
    <message>
      <source>Please enter link to an image</source>
      <translation>Bitte einen Link für das Bild eingeben</translation>
    </message>
    <message>
      <source>Please enter a link</source>
      <translation>Bitte einen Link eingeben</translation>
    </message>
    <message>
      <source>Here is a link</source>
      <translation>Da ist ein Link</translation>
    </message>
  </context>
  <context>
    <name>chat/blockedusers</name>
    <message>
      <source>Blocked users</source>
      <translation>Geblockte Besucher</translation>
    </message>
    <message>
      <source>IP</source>
      <translation>IP</translation>
    </message>
    <message>
      <source>Date</source>
      <translation>Datum</translation>
    </message>
    <message>
      <source>Users who are blocked</source>
      <translation>durchführender Benutzer</translation>
    </message>
    <message>
      <source>Remove block</source>
      <translation>Blockierung entfernen</translation>
    </message>
    <message>
      <source>Empty...</source>
      <translation>Leer...</translation>
    </message>
    <message>
      <source>Please enter an IP to block</source>
      <translation>Geben Sie bitte eine zu blockierende IP ein</translation>
    </message>
    <message>
      <source>User was blocked!</source>
      <translation>Besucher wurde geblockt!</translation>
    </message>
    <message>
      <source>User blocking failed, perhaps you do not have permission to block users?</source>
      <translation>Blocken des Besuchers fehlgeschlagen. Vielleicht keine Berechtigung vorhanden Besucher zu blocken?</translation>
    </message>
  </context>
  <context>
    <name>kernel/message</name>
    <message>
      <source>Are you sure?</source>
      <translation>Sind Sie sicher?</translation>
    </message>
  </context>
  <context>
    <name>chat/cannedmsg</name>
    <message>
      <source>Canned messages</source>
      <translation>Vorgefertigte Nachrichten</translation>
    </message>
    <message>
      <source>Message</source>
      <translation>Nachricht</translation>
    </message>
    <message>
      <source>User</source>
      <translation>Benutzer</translation>
    </message>
    <message>
      <source>Delay</source>
      <translation>Verzögerung</translation>
    </message>
    <message>
      <source>Position</source>
      <translation>Position</translation>
    </message>
    <message>
      <source>Auto send</source>
      <translation>Automatische Antwort</translation>
    </message>
    <message>
      <source>Edit message</source>
      <translation>Nachricht bearbeiten</translation>
    </message>
    <message>
      <source>Delete message</source>
      <translation>Nachricht löschen</translation>
    </message>
    <message>
      <source>New canned message</source>
      <translation>Neue vorgefertigte Nachricht</translation>
    </message>
    <message>
      <source>Edit canned message</source>
      <translation>Vorgefertigte Nachricht bearbeiten</translation>
    </message>
    <message>
      <source>Automatically send this message to user then chat is accepted</source>
      <translation>Dem User diese Nachricht automatisch senden, dann den Chat annehmen</translation>
    </message>
    <message>
      <source>Delay in seconds</source>
      <translation>Verzögerung in Sekunden</translation>
    </message>
    <message>
      <source>Department</source>
      <translation>Abteilung</translation>
    </message>
    <message>
      <source>Personal canned message</source>
      <translation>Eigene vorgefertigte Nachrichten</translation>
    </message>
    <message>
      <source>Canned message was saved</source>
      <translation>Vorgefertigte Nachricht gespeichert</translation>
    </message>
    <message>
      <source>System configuration</source>
      <translation>System-Konfiguration</translation>
    </message>
    <message>
      <source>Please enter canned message</source>
      <translation>Bitte vorgefertigte Nachricht eingeben</translation>
    </message>
    <message>
      <source>Please choose a department</source>
      <translation>Wählen Sie bitte eine Abteilung</translation>
    </message>
    <message>
      <source>Please enter a canned message</source>
      <translation>Bitte eine vorgefertigte Nachricht eingeben</translation>
    </message>
  </context>
  <context>
    <name>department/edit</name>
    <message>
      <source>Any</source>
      <translation>Alle</translation>
    </message>
    <message>
      <source>Edit department</source>
      <translation>Abteilung bearbeiten</translation>
    </message>
    <message>
      <source>Name</source>
      <translation>Name</translation>
    </message>
    <message>
      <source>E-mail</source>
      <translation>E-Mail</translation>
    </message>
    <message>
      <source>Disabled</source>
      <translation>Deaktiviert</translation>
    </message>
    <message>
      <source>Will not be visible to visitor</source>
      <translation>Wird nicht sichtbar für Besucher sein</translation>
    </message>
    <message>
      <source>Hidden</source>
      <translation>Versteckt</translation>
    </message>
    <message>
      <source>Delay in seconds before leave a message form is shown. 0 Means functionality is disabled, </source>
      <translation>Verzögerung in Sekunden bevor das &quot;eine Nachricht hinterlassen&quot;-Formular angezeigt werden soll. 0=Funktion ist deaktiviert.</translation>
    </message>
    <message>
      <source>Priority</source>
      <translation>Priorität</translation>
    </message>
    <message>
      <source>Automate online hours</source>
      <translation>Automatische Online-Stunden</translation>
    </message>
    <message>
      <source>Work hours/work days logic is active</source>
      <translation>Arbeitstage / Zeit Einstellung aktiv</translation>
    </message>
    <message>
      <source>Workdays/work hours, during these days/hours chat will be active automatically</source>
      <translation>Arbeitstage &amp; -zeiten während der Chat automatisch aktiviert werden soll</translation>
    </message>
    <message>
      <source>Monday</source>
      <translation>Montag</translation>
    </message>
    <message>
      <source>Tuesday</source>
      <translation>Dienstag</translation>
    </message>
    <message>
      <source>Wednesday</source>
      <translation>Mittwoch</translation>
    </message>
    <message>
      <source>Thursday</source>
      <translation>Donnerstag</translation>
    </message>
    <message>
      <source>Friday</source>
      <translation>Freitag</translation>
    </message>
    <message>
      <source>Saturday</source>
      <translation>Samstag</translation>
    </message>
    <message>
      <source>Sunday</source>
      <translation>Sonntag</translation>
    </message>
    <message>
      <source>Work hours, 24 hours format, 1 - 24</source>
      <translation>Arbeitsstunden, 24 Stunden Format, 1 - 24</translation>
    </message>
    <message>
      <source>From, E.g. 8</source>
      <translation>Von, z.B. 8 Uhr</translation>
    </message>
    <message>
      <source>To, E.g. 17</source>
      <translation>Bis, z.B. 17 Uhr</translation>
    </message>
    <message>
      <source>Notifications</source>
      <translation>Benachrichtigungen</translation>
    </message>
    <message>
      <source>XMPP recipients</source>
      <translation>XMPP Empfänger</translation>
    </message>
    <message>
      <source>XMPP group recipients</source>
      <translation>XMPP Gruppen-Empfänger</translation>
    </message>
    <message>
      <source>E.g somechat@conference.server.org/LiveChat</source>
      <translation>z.B. somechat@conference.server.org/LiveChat</translation>
    </message>
    <message>
      <source>These messages will be send as group messages</source>
      <translation>Diese Nachricht wird als Gruppen-Nachricht versendet</translation>
    </message>
    <message>
      <source>Inform about new chats using</source>
      <translation>Benachrichtigung über neuen Chat verwendet</translation>
    </message>
    <message>
      <source>XMPP messages</source>
      <translation>XMPP Nachricht</translation>
    </message>
    <message>
      <source>Mail messages</source>
      <translation>E-Mail Nachrichten</translation>
    </message>
    <message>
      <source>How many seconds chat can be pending before about chat is informed a staff</source>
      <translation>Wie viele Sekunden wartet ein Chat bevor das Operatorenteam informiert wird</translation>
    </message>
    <message>
      <source>Inform about unread messages if from last unread user message have passed (seconds)</source>
      <translation type="unfinished"/>
    </message>
    <message>
      <source>Please enter value in seconds</source>
      <translation>Wert bitte in Sekunden eingeben</translation>
    </message>
    <message>
      <source>Inform then chat is accepted by one of the staff members using</source>
      <translation type="unfinished"/>
    </message>
    <message>
      <source>Other</source>
      <translation>Andere</translation>
    </message>
    <message>
      <source>Inform then chat is closed by operator, only mail notification is send.</source>
      <translation>Nachricht wenn Chat vom Operator geschlossen wurde und nur eine E-Mail versendet wurde.</translation>
    </message>
    <message>
      <source>Chat transfer worklow</source>
      <translation>Chat Übergabe-Workflow</translation>
    </message>
    <message>
      <source>To what department chat should be transfered if it is not accepted</source>
      <translation>Zu welcher Abteilung der Chat übergeben werden soll, wenn er nicht akzeptiert wurde</translation>
    </message>
    <message>
      <source>Timeout in seconds before chat is transfered to another department. Minimum 5 seconds.</source>
      <translation>Zeitlimit in Sekunden, bevor der Chat einer anderen Abteilung übergeben wird. Minimum 5 Sekunden.</translation>
    </message>
    <message>
      <source>Execute new chat logic again for recipient department?</source>
      <translation type="unfinished"/>
    </message>
    <message>
      <source>Execute unanswered chat logic again for recipient department?</source>
      <translation type="unfinished"/>
    </message>
    <message>
      <source>Auto assignment</source>
      <translation>Automatische Zuordnung</translation>
    </message>
    <message>
      <source>Miscellaneous</source>
      <translation>Verschiedene</translation>
    </message>
    <message>
      <source>This field is max 50 characters length and can be used for any purpose by extensions. This field is also indexed.</source>
      <translation>Dieses Feld ist max. 50 Zeichen lang und kann für jeden Zweck von Erweiterungen verwendet werden. Dieses Feld ist auch indiziert.</translation>
    </message>
    <message>
      <source>None</source>
      <translation>Keine</translation>
    </message>
    <message>
      <source>System configuration</source>
      <translation>System-Konfiguration</translation>
    </message>
    <message>
      <source>departments</source>
      <translation>Abteilungen</translation>
    </message>
    <message>
      <source>Edit a department</source>
      <translation>Eine Abteilung bearbeiten</translation>
    </message>
  </context>
  <context>
    <name>chat/chatnotexists</name>
    <message>
      <source>Resume chat</source>
      <translation>Chat fortsetzen</translation>
    </message>
    <message>
      <source>Chat was deleted</source>
      <translation>Chat wurde gelöscht</translation>
    </message>
  </context>
  <context>
    <name>chat/adminchat</name>
    <message>
      <source>Footprint</source>
      <translation>Besuchte Seiten</translation>
    </message>
    <message>
      <source>Visitor</source>
      <translation>Besucher</translation>
    </message>
    <message>
      <source>General information</source>
      <translation>Allgemeine Informationen</translation>
    </message>
    <message>
      <source>Files</source>
      <translation>Datein</translation>
    </message>
    <message>
      <source>Click to change chat status</source>
      <translation>Zum ändern des Chat-Status bitte klicken</translation>
    </message>
    <message>
      <source>Pending chat</source>
      <translation>Wartender Chat</translation>
    </message>
    <message>
      <source>Active chat</source>
      <translation>Aktiver Chat</translation>
    </message>
    <message>
      <source>Closed chat</source>
      <translation>Geschlossener Chat</translation>
    </message>
    <message>
      <source>Chatbox chat</source>
      <translation>Chat-Box-Chat</translation>
    </message>
    <message>
      <source>Operators chat</source>
      <translation>Operatoren Chat</translation>
    </message>
    <message>
      <source>Information</source>
      <translation>Information</translation>
    </message>
    <message>
      <source>Department</source>
      <translation>Abteilung</translation>
    </message>
    <message>
      <source>Country</source>
      <translation>Land</translation>
    </message>
    <message>
      <source>Time zone</source>
      <translation>Zeitzone</translation>
    </message>
    <message>
      <source>City</source>
      <translation>Ort</translation>
    </message>
    <message>
      <source>Page</source>
      <translation>Seite</translation>
    </message>
    <message>
      <source>Came from</source>
      <translation>Kam von</translation>
    </message>
    <message>
      <source>E-mail</source>
      <translation>E-Mail</translation>
    </message>
    <message>
      <source>Phone</source>
      <translation>Telefon</translation>
    </message>
    <message>
      <source>Additional data</source>
      <translation>Zusätzliche Daten</translation>
    </message>
    <message>
      <source>Created</source>
      <translation>Erstellt</translation>
    </message>
    <message>
      <source>Waited</source>
      <translation>Wartet</translation>
    </message>
    <message>
      <source>Chat duration</source>
      <translation>Chat-Dauer</translation>
    </message>
    <message>
      <source>Actions</source>
      <translation>Aktionen</translation>
    </message>
    <message>
      <source>Close dialog</source>
      <translation>Dialog schließen</translation>
    </message>
    <message>
      <source>Close chat</source>
      <translation>Chat schließen</translation>
    </message>
    <message>
      <source>Delete chat</source>
      <translation>Chat löschen</translation>
    </message>
    <message>
      <source>Transfer chat</source>
      <translation>Chat zuweisen</translation>
    </message>
    <message>
      <source>Are you sure?</source>
      <translation>Sind Sie sicher?</translation>
    </message>
    <message>
      <source>Block user</source>
      <translation>Besucher blockieren</translation>
    </message>
    <message>
      <source>Mail was send</source>
      <translation>Nachricht wurde gesendet</translation>
    </message>
    <message>
      <source>Send mail</source>
      <translation>E-Mail senden</translation>
    </message>
    <message>
      <source>Redirect user to contact form.</source>
      <translation>Nutzer auf Kontaktformular weiterleiten.</translation>
    </message>
    <message>
      <source>Print</source>
      <translation>Drucken</translation>
    </message>
    <message>
      <source>Attach uploaded file</source>
      <translation>Hochgeladene Datei anhängen</translation>
    </message>
    <message>
      <source>Chat between operators, chat initializer</source>
      <translation>Chat zwischen Operator und dem Chat-Initialisierer</translation>
    </message>
    <message>
      <source>Chat owner</source>
      <translation>Chat-Inhaber</translation>
    </message>
    <message>
      <source>Map</source>
      <translation>Karte</translation>
    </message>
    <message>
      <source>Could not detect. Make sure that GEO detection is enabled.</source>
      <translation>Konnte nicht gefunden werden. Bitte prüfen, ob die GEO-Abfrage aktiviert ist.</translation>
    </message>
    <message>
      <source>Browsing information</source>
      <translation>Browsing-Information</translation>
    </message>
    <message>
      <source>Refresh</source>
      <translation>Neu laden</translation>
    </message>
    <message>
      <source>Remarks</source>
      <translation>Bemerkungen</translation>
    </message>
    <message>
      <source>Chats</source>
      <translation>Chats</translation>
    </message>
    <message>
      <source>Send</source>
      <translation>Senden</translation>
    </message>
    <message>
      <source>Reopen chat</source>
      <translation>Chat wiedereröffnen</translation>
    </message>
    <message>
      <source>Select a canned message</source>
      <translation>Vorgefertigte Nachricht auswählen</translation>
    </message>
    <message>
      <source>Fill textarea with canned message</source>
      <translation>Text-Bereich mit vorgefertigter Nachrichten füllen</translation>
    </message>
    <message>
      <source>Send delayed canned message instantly</source>
      <translation>Zeitverzögerte, vorgefertigte Nachricht sofort senden</translation>
    </message>
    <message>
      <source>Messages</source>
      <translation>Nachrichten</translation>
    </message>
    <message>
      <source>Invalid chat status</source>
      <translation>Ungültiger Chat-Status</translation>
    </message>
  </context>
  <context>
    <name>files/files</name>
    <message>
      <source>Refresh</source>
      <translation>Aktualisieren</translation>
    </message>
    <message>
      <source>Delete file</source>
      <translation>Lösche Datei</translation>
    </message>
    <message>
      <source>Download file</source>
      <translation>Datei Download</translation>
    </message>
    <message>
      <source>Drop your files here.</source>
      <translation>Ziehe Datein hier her</translation>
    </message>
    <message>
      <source>Not an accepted file type</source>
      <translation>Datei Typ nicht akzeptiert</translation>
    </message>
    <message>
      <source>Filesize is too big</source>
      <translation>Datei zu groß</translation>
    </message>
  </context>
  <context>
    <name>chat/syncadmininterface</name>
    <message>
      <source>Open in a new window</source>
      <translation>In neuem Fenster öffnen</translation>
    </message>
    <message>
      <source>Add chat</source>
      <translation>Chat hinzufügen</translation>
    </message>
    <message>
      <source>Start chat</source>
      <translation>Chat starten</translation>
    </message>
    <message>
      <source>Last activity</source>
      <translation>Letzte Aktivität</translation>
    </message>
    <message>
      <source>ago</source>
      <translation>zuvor</translation>
    </message>
    <message>
      <source>Redirect user to contact form.</source>
      <translation>Nutzer auf Kontaktformular weiterleiten.</translation>
    </message>
    <message>
      <source>Are you sure?</source>
      <translation>Sind Sie sicher?</translation>
    </message>
    <message>
      <source>Accept chat</source>
      <translation>Chat akzeptieren</translation>
    </message>
    <message>
      <source>h.</source>
      <translation>Std.</translation>
    </message>
    <message>
      <source>m.</source>
      <translation>m.</translation>
    </message>
    <message>
      <source>s.</source>
      <translation>s.</translation>
    </message>
    <message>
      <source>Empty...</source>
      <translation>Leer...</translation>
    </message>
  </context>
  <context>
    <name>chat/screenshot</name>
    <message>
      <source>Screenshot</source>
      <translation>Bildschirmfoto</translation>
    </message>
    <message>
      <source>Take user screenshot</source>
      <translation>Ersteller Benutzer Bildschirmfoto</translation>
    </message>
    <message>
      <source>Refresh</source>
      <translation>Neu laden</translation>
    </message>
    <message>
      <source>Taken</source>
      <translation>Erstellt</translation>
    </message>
    <message>
      <source>Empty...</source>
      <translation>Leer...</translation>
    </message>
    <message>
      <source>Perhaps screenshot is under way or screenshot is not supported on client browser, click refresh to check for a screenshot</source>
      <translation>Bildschirmfoto ist auf dem Weg oder wird nicht vom Clientbrowser unterstützt, bitte &quot;neu laden&quot; klicken um Bildschirmfoto zu überprüfen</translation>
    </message>
    <message>
      <source>Screenshot ready...</source>
      <translation>Bildschirmfoto bereit...</translation>
    </message>
  </context>
  <context>
    <name>front/default</name>
    <message>
      <source>Pending confirm</source>
      <translation>Warte auf Bestätigung</translation>
    </message>
    <message>
      <source>All pending chats</source>
      <translation>Alle wartenden Chats</translation>
    </message>
    <message>
      <source>Active chats</source>
      <translation>Aktive Chats</translation>
    </message>
    <message>
      <source>All active chats</source>
      <translation>Alle aktiven Chats</translation>
    </message>
    <message>
      <source>Unread messages</source>
      <translation>Ungelesene Nachrichten</translation>
    </message>
    <message>
      <source>All unread chats</source>
      <translation>Alle ungelesenen Chats</translation>
    </message>
    <message>
      <source>Closed chats</source>
      <translation>Geschlossene Chats</translation>
    </message>
    <message>
      <source>All closed chats</source>
      <translation>Alle geschlossenen Chats</translation>
    </message>
    <message>
      <source>You do not have permission to use chattabschrome function</source>
      <translation>Sie haben nicht die Berechtigung die Chat-Tab-Chrome-Funktion zu verwenden</translation>
    </message>
    <message>
      <source>Please</source>
      <translation>Bitte</translation>
    </message>
    <message>
      <source>login first.</source>
      <translation>Bitte erst anmelden.</translation>
    </message>
    <message>
      <source>Online operators</source>
      <translation>Operatoren online</translation>
    </message>
  </context>
  <context>
    <name>chat/startchat</name>
    <message>
      <source>Department is disabled</source>
      <translation>Abteilung wurde deaktiviert</translation>
    </message>
    <message>
      <source>Name</source>
      <translation>Name</translation>
    </message>
    <message>
      <source>E-mail</source>
      <translation>E-Mail</translation>
    </message>
    <message>
      <source>Phone</source>
      <translation>Telefon</translation>
    </message>
    <message>
      <source>Enter your message</source>
      <translation>Nachricht eingeben</translation>
    </message>
    <message>
      <source>Your question</source>
      <translation>Ihre Frage</translation>
    </message>
    <message>
      <source>Start chat</source>
      <translation>Chat starten</translation>
    </message>
    <message>
      <source>Live support is not available in your country</source>
      <translation>Der Live Support ist in Ihrem Land nicht verfügbar</translation>
    </message>
    <message>
      <source>Live Support</source>
      <translation>Live Support</translation>
    </message>
    <message>
      <source>There are no online operators at the moment, please leave a message</source>
      <translation>Derzeit ist die Live Hilfe leider nicht besetzt. Bitte hinterlassen Sie eine Nachricht.</translation>
    </message>
    <message>
      <source>Leave a message</source>
      <translation>Nachricht hinterlassen</translation>
    </message>
    <message>
      <source>Your request was sent!</source>
      <translation>Nachricht wurde gesendet!</translation>
    </message>
    <message>
      <source>I accept my personal data will be handled according to</source>
      <translation>Ich akzeptiere die Verwendung meiner persönlichen Daten nach</translation>
    </message>
    <message>
      <source>our terms and to the Law</source>
      <translation>unseren Nutzungsbedingungen und gesetzlichen Vorgaben.</translation>
    </message>
    <message>
      <source>Department</source>
      <translation>Abteilung</translation>
    </message>
    <message>
      <source>Offline</source>
      <translation>Offline</translation>
    </message>
    <message>
      <source>characters</source>
      <translation>Zeichen</translation>
    </message>
    <message>
      <source>Type your message here and hit enter to send...</source>
      <translation>Hier die Nachricht eingeben und für das Senden auf Enter drücken...</translation>
    </message>
    <message>
      <source>Send</source>
      <translation>Senden</translation>
    </message>
    <message>
      <source>Personal assistant</source>
      <translation>Personal Assistent</translation>
    </message>
    <message>
      <source>Fill out this form to start a chat</source>
      <translation>Zum Starten eines Chats dieses Formular ausfüllen</translation>
    </message>
    <message>
      <source>There are no online operators at the moment, please leave your message</source>
      <translation>Derzeit ist die Live Hilfe leider nicht besetzt. Bitte hinterlassen Sie eine Nachricht.</translation>
    </message>
    <message>
      <source>You do not have permission to chat! Please contact site owner.</source>
      <translation>Sie dürfen leider keine Chat führen! Bitte kontaktieren Sie ggf. den Seiten-Betreiber.</translation>
    </message>
    <message>
      <source>Invalid captcha code, please enable Javascript!</source>
      <translation>Ungültiger Captcha-Code, bitte Javascript aktivieren!</translation>
    </message>
    <message>
      <source>Please enter your name</source>
      <translation>Bitte Namen eingeben</translation>
    </message>
    <message>
      <source>Maximum 50 characters</source>
      <translation>Maximal 50 Zeichen</translation>
    </message>
    <message>
      <source>Please enter a valid email address</source>
      <translation>Bitte eine gültige E-Mail-Adresse eingeben</translation>
    </message>
    <message>
      <source>Please enter your message</source>
      <translation>Bitte Nachricht eingeben</translation>
    </message>
    <message>
      <source>Maximum</source>
      <translation>Maximal</translation>
    </message>
    <message>
      <source>characters for a message</source>
      <translation>Zeichen für die Nachricht</translation>
    </message>
    <message>
      <source>You have to accept our Terms Of Service</source>
      <translation>Sie müssen den Nutzungsbedingungen zustimmen</translation>
    </message>
    <message>
      <source>Please enter your phone</source>
      <translation>Bitte Telefon-Nummer eingeben</translation>
    </message>
    <message>
      <source>Maximum 100 characters for phone</source>
      <translation>Maximal 100 Zeichen für die Telefonnummer</translation>
    </message>
    <message>
      <source>Could not determine a default department!</source>
      <translation>Standard-Abteilung ist nicht definiert!</translation>
    </message>
    <message>
      <source>is required</source>
      <translation>wird benötigt</translation>
    </message>
    <message>
      <source>Please enter a message, max characters</source>
      <translation>Bitte eine Nachricht mit maximalen Zeichen eingeben</translation>
    </message>
    <message>
      <source>Visitor</source>
      <translation>Besucher</translation>
    </message>
    <message>
      <source>Fill in the form to start a chat</source>
      <translation>Zum Starten eines Chats das Formular ausfüllen</translation>
    </message>
  </context>
  <context>
    <name>chat/checkchatstatus</name>
    <message>
      <source>A support staff member has joined this chat</source>
      <translation>Ein Berater nimmt am Chat teil</translation>
    </message>
    <message>
      <source>A support staff member has closed this chat</source>
      <translation>Ein Support-Mitarbeiter hat diesen Chat geschlossen</translation>
    </message>
    <message>
      <source>Pending a support staff member to join, you can write your questions, and as soon as a support staff member confirms this chat, he will get your messages</source>
      <translation>Während Sie auf eine Antwort warten, können Sie bereits weitere Fragen stellen.</translation>
    </message>
    <message>
      <source>At this moment there are no logged in support staff members, but you can leave your messages</source>
      <translation>Derzeit ist die Live Hilfe leider nicht besetzt, aber Sie können eine Nachricht hinterlassen.</translation>
    </message>
    <message>
      <source>Visitor has been redirected to contact form</source>
      <translation>Besucher wurde auf Kontaktformular weitergeleitet</translation>
    </message>
  </context>
  <context>
    <name>chat/closedchats</name>
    <message>
      <source>Closed chats list</source>
      <translation>Liste geschlossener Chats</translation>
    </message>
    <message>
      <source>Information</source>
      <translation>Information</translation>
    </message>
    <message>
      <source>Open in a new window</source>
      <translation>In neuem Fenster öffnen</translation>
    </message>
    <message>
      <source>Delete chat</source>
      <translation>Chat löschen</translation>
    </message>
    <message>
      <source>Empty...</source>
      <translation>Leer...</translation>
    </message>
    <message>
      <source>Chats list</source>
      <translation>Chat-Listen</translation>
    </message>
    <message>
      <source>Closed chats</source>
      <translation>Geschlossene Chats</translation>
    </message>
  </context>
  <context>
    <name>chat/user_settings</name>
    <message>
      <source>Enable/Disable sound about new messages from the operator</source>
      <translation>Aktiviere/Deaktiviere die akustische Benachrichtigung über neue Operatoren-Nachrichten</translation>
    </message>
    <message>
      <source>Print</source>
      <translation>Drucken</translation>
    </message>
    <message>
      <source>Send chat transcript to your e-mail</source>
      <translation>Chat-Verlauf per E-Mail versenden</translation>
    </message>
    <message>
      <source>Enable/Disable sound about new messages from users</source>
      <translation>Aktiviere/Deaktiviere die akustische Benachrichtigung über neue Besucher-Nachrichten</translation>
    </message>
    <message>
      <source>Enable/Disable sound about new pending chats</source>
      <translation>Aktiviere/Deaktiviere die akustische Benachrichtigung über neue wartende Chats</translation>
    </message>
    <message>
      <source>Change my visibility to visible/invisible</source>
      <translation>Ändere meine Sichtbarkeit in sichtbar/unsichtbar</translation>
    </message>
    <message>
      <source>Change my status to online/offline</source>
      <translation>Status auf online/offline ändern</translation>
    </message>
  </context>
  <context>
    <name>chat/editchatconfig</name>
    <message>
      <source>Edit</source>
      <translation>Bearbeiten</translation>
    </message>
    <message>
      <source>Value in</source>
      <translation>Wert für</translation>
    </message>
    <message>
      <source>site access</source>
      <translation>Seiten-Zugang</translation>
    </message>
    <message>
      <source>Update</source>
      <translation>Aktualisieren</translation>
    </message>
    <message>
      <source>Data updated</source>
      <translation>Daten aktualisiert</translation>
    </message>
  </context>
  <context>
    <name>chat/errors/adminchatnopermission</name>
    <message>
      <source>You do not have permission to access the current chat!</source>
      <translation>Keine Berechtigung vorhanden, um auf diesen Chat zugreifen zu dürfen!</translation>
    </message>
  </context>
  <context>
    <name>chat/errors/entertext</name>
    <message>
      <source>Please enter text!</source>
      <translation>Bitte Text eingeben!</translation>
    </message>
  </context>
  <context>
    <name>chat/onlineusers</name>
    <message>
      <source>GEO detection configuration</source>
      <translation>GEO-Abfrage konfigurieren</translation>
    </message>
    <message>
      <source>GEO Enabled</source>
      <translation>GEO aktiviert</translation>
    </message>
    <message>
      <source>Use this service</source>
      <translation>Diesen Service verwenden</translation>
    </message>
    <message>
      <source>Save</source>
      <translation>Speichern</translation>
    </message>
    <message>
      <source>Use mod_geoip2</source>
      <translation>mod_geoip2 verwenden</translation>
    </message>
    <message>
      <source>Country code server variable</source>
      <translation>Ländercode-Servervariabel</translation>
    </message>
    <message>
      <source>Country name server variable</source>
      <translation>Ländernamen-Servervariabel</translation>
    </message>
    <message>
      <source>City name server variable</source>
      <translation>Ortsnamen-Servervariabel</translation>
    </message>
    <message>
      <source>Region name server variable</source>
      <translation>Ländercode-Nameserver-Variabel</translation>
    </message>
    <message>
      <source>Latitude variable</source>
      <translation>Höhen-Variabel</translation>
    </message>
    <message>
      <source>Longitude variable</source>
      <translation>Breiten-Variabel</translation>
    </message>
    <message>
      <source>Use MaxMind, does not depend on any third party remote service</source>
      <translation>Verwendung von MaxMind benötigte keinen anderen Online-Dienst</translation>
    </message>
    <message>
      <source>You can download city/country database from.</source>
      <translation>Sie können die Städte/Länder Datenbank herunterladen von.</translation>
    </message>
    <message>
      <source>bcmath php extension detected</source>
      <translation>bcmath PHP-Erweiterung gefunden</translation>
    </message>
    <message>
      <source>Location of city database</source>
      <translation>Ort der Städte-Datenbank</translation>
    </message>
    <message>
      <source>User country based detection, faster</source>
      <translation>Besucher länderbasierende Erkennung, schneller</translation>
    </message>
    <message>
      <source>File exists</source>
      <translation>Datei besteht bereits</translation>
    </message>
    <message>
      <source>File does not exists</source>
      <translation>Datei nicht gefunden</translation>
    </message>
    <message>
      <source>User city based detection, slower</source>
      <translation>Besucher stadtbasierende Erkennung, langsamer</translation>
    </message>
    <message>
      <source>Use PHP-GeoIP module</source>
      <translation>Verwende PHP-GeoIP Modul</translation>
    </message>
    <message>
      <source>Support for PHP-GeoIP detected</source>
      <translation>Unterstützung für PHP-GeoIP erkannt</translation>
    </message>
    <message>
      <source>Requests will be comming from</source>
      <translation>Anfragen kommen von</translation>
    </message>
    <message>
      <source>API Key</source>
      <translation>API-Schlüssel</translation>
    </message>
    <message>
      <source>Username</source>
      <translation>Benutzername</translation>
    </message>
    <message>
      <source>IP, if your site remote IP is different from detected one, please provide correct remote IP address</source>
      <translation>IP, wenn sich die Remote-IP der Webseite von der erkannten IP unterscheidet, bitte die korrekte Remote-IP-Adresse eintragen</translation>
    </message>
    <message>
      <source>Map location</source>
      <translation>Lage auf der Karte</translation>
    </message>
    <message>
      <source>Drag a marker where you want to have map centered by default. Zoom is also saved.</source>
      <translation>Eine Markierung dorthin ziehen, wo die Karte standardmäßig zentriert werden soll. Die Zoomeinstellung wird auch gespeichert.</translation>
    </message>
    <message>
      <source>Settings updated</source>
      <translation>Einstellungen aktualisiert</translation>
    </message>
    <message>
      <source>Send message</source>
      <translation>Nachricht senden</translation>
    </message>
    <message>
      <source>City</source>
      <translation>Ort</translation>
    </message>
    <message>
      <source>Lat.</source>
      <translation>Lat.</translation>
    </message>
    <message>
      <source>Lon.</source>
      <translation>Lon.</translation>
    </message>
    <message>
      <source>Time zone</source>
      <translation>Zeitzone</translation>
    </message>
    <message>
      <source>Identifier</source>
      <translation>Kennzeichnung</translation>
    </message>
    <message>
      <source>Additional information</source>
      <translation>Zusätzliche Informationen</translation>
    </message>
    <message>
      <source>Last activity</source>
      <translation>Letzte Aktivität</translation>
    </message>
    <message>
      <source>ago</source>
      <translation>zuvor</translation>
    </message>
    <message>
      <source>User does not have any message from operator</source>
      <translation>Besucher hat noch keine Nachricht von einem Operator erhalten</translation>
    </message>
    <message>
      <source>User have not seen message from operator, or message window still open.</source>
      <translation>Besucher hat die Nachricht von einem Operator noch nicht gesehen oder die Nachricht ist noch geöffnet.</translation>
    </message>
    <message>
      <source>User has seen message from operator.</source>
      <translation>Besucher hat die Nachricht von einem Operator gelesen.</translation>
    </message>
    <message>
      <source>User is chatting</source>
      <translation>Besucher führt einen Chat</translation>
    </message>
    <message>
      <source>User is not having any chat right now</source>
      <translation>Besucher führt zurzeit keinen Chat</translation>
    </message>
    <message>
      <source>has send message to user</source>
      <translation>hat eine Nachricht an den Besucher gesendet</translation>
    </message>
    <message>
      <source>No one has send any message to user yet</source>
      <translation>Bis jetzt hat noch niemand eine Nachricht an den Besucher gesendet</translation>
    </message>
    <message>
      <source>First visit</source>
      <translation>Erster Besuch</translation>
    </message>
    <message>
      <source>Last visit</source>
      <translation>Letzter Besuch</translation>
    </message>
    <message>
      <source>Total visits</source>
      <translation>Gesamten Besuche</translation>
    </message>
    <message>
      <source>time(s) invitation logic was applied</source>
      <translation>mal wurde die Einladungslogik angewendet</translation>
    </message>
    <message>
      <source>Pageviews</source>
      <translation>Seiten-Ansichten</translation>
    </message>
    <message>
      <source>Total pageviews</source>
      <translation>Gesamten Seitenansichten</translation>
    </message>
    <message>
      <source>Time on site</source>
      <translation>Zeit auf der Seite</translation>
    </message>
    <message>
      <source>Total time on site</source>
      <translation>Gesamt-Zeit auf der Webseite</translation>
    </message>
    <message>
      <source>Current page</source>
      <translation>Aktuelle Seite</translation>
    </message>
    <message>
      <source>Came from</source>
      <translation>Kam von</translation>
    </message>
    <message>
      <source>Are you sure?</source>
      <translation>Sind Sie sicher?</translation>
    </message>
    <message>
      <source>Clear list</source>
      <translation>Liste leeren</translation>
    </message>
    <message>
      <source>Online visitors</source>
      <translation>Besucher online</translation>
    </message>
    <message>
      <source>User tracking is disabled, enable it at</source>
      <translation>Besucher-Tracking ist deaktiviert, Aktivierung unter</translation>
    </message>
    <message>
      <source>Chat configuration</source>
      <translation>Chat-Konfiguration</translation>
    </message>
    <message>
      <source>Enable/Disable sound about new visitor</source>
      <translation>Aktiviere/Deaktiviere die akustische Benachrichtigung über neue Besucher</translation>
    </message>
    <message>
      <source>Enable/Disable browser notifications about new visitor</source>
      <translation>Aktiviere/Deaktiviere die Browser Benachrichtigung über neue Besucher</translation>
    </message>
    <message>
      <source>List</source>
      <translation>Liste</translation>
    </message>
    <message>
      <source>online users</source>
      <translation>Besucher online</translation>
    </message>
    <message>
      <source>Group list by</source>
      <translation>Sortieren nach</translation>
    </message>
    <message>
      <source>Group by</source>
      <translation>Gruppe von</translation>
    </message>
    <message>
      <source>User country</source>
      <translation>Land des Besuchers</translation>
    </message>
    <message>
      <source>Page</source>
      <translation>Seite</translation>
    </message>
    <message>
      <source>Page title</source>
      <translation>Seiten Titel</translation>
    </message>
    <message>
      <source>Referrer</source>
      <translation>Verweis</translation>
    </message>
    <message>
      <source>Department</source>
      <translation>Abteilung</translation>
    </message>
    <message>
      <source>Refresh list every</source>
      <translation>Aktualisiere Liste alle</translation>
    </message>
    <message>
      <source>second</source>
      <translation>Sekunden</translation>
    </message>
    <message>
      <source>seconds</source>
      <translation>Sekunden</translation>
    </message>
    <message>
      <source>Show visitors who visited site in the past</source>
      <translation>Zeige die Besucher an, die die Seite in der Vergangenheit besucht haben</translation>
    </message>
    <message>
      <source>minute</source>
      <translation>Minute</translation>
    </message>
    <message>
      <source>minutes</source>
      <translation>Minuten</translation>
    </message>
    <message>
      <source>hour</source>
      <translation>Stunde</translation>
    </message>
    <message>
      <source>day</source>
      <translation>Tag</translation>
    </message>
    <message>
      <source>days</source>
      <translation>Tage</translation>
    </message>
    <message>
      <source>Max records to return</source>
      <translation type="unfinished"/>
    </message>
    <message>
      <source>Visitor local time</source>
      <translation>Lokalzeit des Besuchers</translation>
    </message>
    <message>
      <source>Status</source>
      <translation>Status</translation>
    </message>
    <message>
      <source>Action</source>
      <translation>Aktion</translation>
    </message>
    <message>
      <source>has sent a message to the user</source>
      <translation>hat eine Nachricht an den Besucher gesendet</translation>
    </message>
    <message>
      <source>No one has sent a message to the user yet</source>
      <translation>Bis jetzt hat noch niemand eine Nachricht an den Besucher gesendet</translation>
    </message>
    <message>
      <source>first visit</source>
      <translation>erster Besuch</translation>
    </message>
    <message>
      <source>last visit</source>
      <translation>letzter Besuch</translation>
    </message>
    <message>
      <source>Map</source>
      <translation>Karte</translation>
    </message>
    <message>
      <source>User has message from operator</source>
      <translation>Besucher hat eine Nachricht von einem Operator erhalten</translation>
    </message>
    <message>
      <source>Marker timeout before it dissapears from map</source>
      <translation>Zeitlimit für Markierungen bevor diese von der Karte verschwinden</translation>
    </message>
    <message>
      <source>User has not seen a message from the operator, or the message window is still open.</source>
      <translation>Besucher hat die Nachricht von einem Operator noch nicht gesehen oder die Nachricht ist noch geöffnet.</translation>
    </message>
    <message>
      <source>User has seen the message from the operator.</source>
      <translation>Besucher hat die Nachricht von einem Operator gelesen.</translation>
    </message>
    <message>
      <source>User does not have any messages from the operator</source>
      <translation>Besucher hat noch keine Nachricht von einem Operator erhalten</translation>
    </message>
    <message>
      <source>Files upload for users is active</source>
      <translation>Dateiupload für Benutzer aktiv</translation>
    </message>
    <message>
      <source>Files upload for operators is active</source>
      <translation>Dateiupload für Mitarbeiter aktiv</translation>
    </message>
    <message>
      <source>Country code variable does not exist!</source>
      <translation>Ländercode-Variabel existiert nicht!</translation>
    </message>
    <message>
      <source>Country name variable does not exist!</source>
      <translation>Ländername-Variabel existiert nicht!</translation>
    </message>
    <message>
      <source>Please enter city variable!</source>
      <translation>Bitte Ort-Variabel eingeben!</translation>
    </message>
    <message>
      <source>Please enter latitude variable!</source>
      <translation>Bitte Latitude-Variabel eingeben!</translation>
    </message>
    <message>
      <source>Please enter longitude variable!</source>
      <translation>Bitte Longitude-Variabel eingeben!</translation>
    </message>
    <message>
      <source>Setting service provider failed, please check that your service provider allows you to make requests to remote pages!</source>
      <translation>Einstellen des Service-Providers fehlgeschlagen, bitte überprüfen, ob der Services-Provider Anfragen zu Remote-Seiten zulässt!</translation>
    </message>
    <message>
      <source>MaxMind city file does not exists!</source>
      <translation>MaxMind Städte-Datei existiert nicht!</translation>
    </message>
    <message>
      <source>MaxMind country file does not exists!</source>
      <translation>MaxMind Länder-Datei existiert nicht!</translation>
    </message>
    <message>
      <source>Setting service provider failed, please check that MaxMind database files exists!</source>
      <translation>Einstellungen für Service-Anbieter fehlerhaft, bitte überprüfen ob MaxMind Datenbank-Dateien existieren!</translation>
    </message>
    <message>
      <source>Please enter the API key!</source>
      <translation>Bitte API-Schlüssel eingeben!</translation>
    </message>
    <message>
      <source>Please enter the API username!</source>
      <translation>Bitte API-Benutzername eingeben!</translation>
    </message>
    <message>
      <source>Please enter IP!</source>
      <translation>Bitte IP eingeben!</translation>
    </message>
    <message>
      <source>Setting service provider failed, please check that your service provider allows you to make requests to remote pages and your API key and username is correct!</source>
      <translation>Einstellen des Service-Providers fehlgeschlagen, bitte überprüfen, ob der Service-Provider Anfragen zu Remote-Seiten zulässt und der API-Schlüssel sowie -Benutzername korrekt sind!</translation>
    </message>
    <message>
      <source>Setting service provider failed, please check that your service provider allows you to make requests to remote pages and your API key is correct!</source>
      <translation>Einstellen des Service-Providers fehlgeschlagen, bitte überprüfen, ob der Provider Anfragen zu Remote-Seiten zulässt und der API-Schlüssel korrekt sind!</translation>
    </message>
    <message>
      <source>Setting service provider failed, please check that you have installed php-GeoIP module and GeoIPCity.dat file is available!</source>
      <translation>Einstellungen für Service Anbieter fehlerhaft, ist PHP-GeoIP Modul installiert und GeoIPCity.dat Datei verfügbar!</translation>
    </message>
    <message>
      <source>Please choose a service provider!</source>
      <translation>Bitte einen Service-Provider wählen!</translation>
    </message>
    <message>
      <source>Online users</source>
      <translation>Besucher online</translation>
    </message>
  </context>
  <context>
    <name>chat/listchatconfig</name>
    <message>
      <source>Chat configuration</source>
      <translation>Chat Konfiguration</translation>
    </message>
    <message>
      <source>Notifications about new chats</source>
      <translation>Benachrichtigungen über neue Chats</translation>
    </message>
    <message>
      <source>Copyright settings</source>
      <translation>Copyright-Einstellungen</translation>
    </message>
    <message>
      <source>Application name</source>
      <translation>Applikationsname</translation>
    </message>
    <message>
      <source>Site settings</source>
      <translation>Seiten-Einstellungen</translation>
    </message>
    <message>
      <source>Online tracking</source>
      <translation>Online Tracking</translation>
    </message>
    <message>
      <source>Misc</source>
      <translation>Sonstiges</translation>
    </message>
    <message>
      <source>Cookie related</source>
      <translation type="unfinished"/>
    </message>
    <message>
      <source>Chat related</source>
      <translation type="unfinished"/>
    </message>
    <message>
      <source>Workflow</source>
      <translation>Workflow</translation>
    </message>
    <message>
      <source>Update</source>
      <translation>Aktualisieren</translation>
    </message>
    <message>
      <source>Settings updated</source>
      <translation>Einstellungen aktualisiert</translation>
    </message>
    <message>
      <source>List chat configuration</source>
      <translation>Chat-Listen-Konfiguration</translation>
    </message>
  </context>
  <context>
    <name>system/configuration</name>
    <message>
      <source>Geo adjustment</source>
      <translation>GEO Anpassung</translation>
    </message>
    <message>
      <source>Request notification permission</source>
      <translation>Erlaubnis fuer Benachrichtigung anfordern</translation>
    </message>
    <message>
      <source>New chat notification settings</source>
      <translation>Benachrichtigungseinstellungen für neuen Chat</translation>
    </message>
    <message>
      <source>System configuration</source>
      <translation>Systemkonfiguration</translation>
    </message>
    <message>
      <source>System</source>
      <translation>System</translation>
    </message>
    <message>
      <source>Time zone settings</source>
      <translation>Zeitzonen-Einstellungen</translation>
    </message>
    <message>
      <source>Update information</source>
      <translation>Update Informationen</translation>
    </message>
    <message>
      <source>SMTP settings</source>
      <translation>SMTP Einstellungen</translation>
    </message>
    <message>
      <source>E-mail templates</source>
      <translation>E-Mail Template</translation>
    </message>
    <message>
      <source>Languages configuration</source>
      <translation>Spracheinstellungen</translation>
    </message>
    <message>
      <source>Users</source>
      <translation>Benutzer</translation>
    </message>
    <message>
      <source>List of groups</source>
      <translation>Liste der Gruppen</translation>
    </message>
    <message>
      <source>List of roles</source>
      <translation>Liste der Rollen</translation>
    </message>
    <message>
      <source>Embed code</source>
      <translation>Einbettungscode</translation>
    </message>
    <message>
      <source>Live help embed code</source>
      <translation>Code zum einbetten der Live Hilfe</translation>
    </message>
    <message>
      <source>FAQ embed code</source>
      <translation>FAQ Einbettungscode</translation>
    </message>
    <message>
      <source>Questionary embed code</source>
      <translation>Code zum einbetten des Fragebogens</translation>
    </message>
    <message>
      <source>Chatbox embed code</source>
      <translation>Code zum Einbetten der Chat-Box</translation>
    </message>
    <message>
      <source>Browse offers embed code</source>
      <translation type="unfinished"/>
    </message>
    <message>
      <source>Live help configuration</source>
      <translation>Live help Konfiguration</translation>
    </message>
    <message>
      <source>Departments</source>
      <translation>Abteilungen</translation>
    </message>
    <message>
      <source>Blocked users</source>
      <translation>Geblockte Besucher</translation>
    </message>
    <message>
      <source>Chat configuration</source>
      <translation>Chat-Einstellungen</translation>
    </message>
    <message>
      <source>GEO detection configuration</source>
      <translation>GEO-Identifikation entdecken</translation>
    </message>
    <message>
      <source>GEO adjustment</source>
      <translation>GEO Anpassung</translation>
    </message>
    <message>
      <source>Synchronization and sound settings</source>
      <translation>Synchronisation und Sound-Einstellungen</translation>
    </message>
    <message>
      <source>Start chat form settings</source>
      <translation>Chat Einstellungen</translation>
    </message>
    <message>
      <source>Canned messages</source>
      <translation>Vorgefertigte Nachrichten</translation>
    </message>
    <message>
      <source>Pro active chat invitations</source>
      <translation>Pro aktive Chateinladungen</translation>
    </message>
    <message>
      <source>Auto responder</source>
      <translation>Automatische Antwort</translation>
    </message>
    <message>
      <source>XMPP settings</source>
      <translation>XMPP Einstellung</translation>
    </message>
    <message>
      <source>Chats list</source>
      <translation>Chat-Listen</translation>
    </message>
    <message>
      <source>Chat archive</source>
      <translation>Chat-Archiv</translation>
    </message>
    <message>
      <source>Statistic</source>
      <translation>Statistik</translation>
    </message>
    <message>
      <source>Maintenance</source>
      <translation>Wartung</translation>
    </message>
    <message>
      <source>Files</source>
      <translation>Datein</translation>
    </message>
    <message>
      <source>Files upload configuration</source>
      <translation>Dateiupload Einstellungen</translation>
    </message>
    <message>
      <source>List of files</source>
      <translation>Datei Liste</translation>
    </message>
    <message>
      <source>Theming</source>
      <translation>Gestaltung</translation>
    </message>
    <message>
      <source>Widget themes</source>
      <translation>Widget themes</translation>
    </message>
    <message>
      <source>Import new themes</source>
      <translation>Neue Themes importieren</translation>
    </message>
    <message>
      <source>Default theme</source>
      <translation>Standard - Theme</translation>
    </message>
    <message>
      <source>File configuration</source>
      <translation>Datei Einstellungen</translation>
    </message>
    <message>
      <source>New file</source>
      <translation>Neue Datei</translation>
    </message>
  </context>
  <context>
    <name>chat/lists</name>
    <message>
      <source>Choose what type of list you want to see</source>
      <translation>Typ der anzuzeigenden Liste wählen</translation>
    </message>
    <message>
      <source>Pending chats</source>
      <translation>Wartende Chats</translation>
    </message>
    <message>
      <source>Active chats</source>
      <translation>Aktive Chats</translation>
    </message>
    <message>
      <source>Closed chats</source>
      <translation>Geschlossene Chats</translation>
    </message>
    <message>
      <source>Operators chats</source>
      <translation>Operatoren-Chats</translation>
    </message>
    <message>
      <source>Chats with unread messages</source>
      <translation>Chats mit ungelesenen Nachrichten</translation>
    </message>
    <message>
      <source>Chat lists</source>
      <translation>Chat-Listen</translation>
    </message>
  </context>
  <context>
    <name>pagelayout/pagelayout</name>
    <message>
      <source>Empty...</source>
      <translation>Leer...</translation>
    </message>
    <message>
      <source>Assigned operator</source>
      <translation>Zugewiesenen Operator</translation>
    </message>
    <message>
      <source>Clean cache</source>
      <translation>Cache löschen</translation>
    </message>
    <message>
      <source>Home</source>
      <translation>Startseite</translation>
    </message>
    <message>
      <source>Chats transferred to you directly</source>
      <translation>Direkt zugewiesene Chats</translation>
    </message>
    <message>
      <source>Transferred to your department</source>
      <translation>Abteilung zugewiesene Chats</translation>
    </message>
    <message>
      <source>Pending chats</source>
      <translation>Wartende Chats</translation>
    </message>
    <message>
      <source>Active chats</source>
      <translation>Aktive Chats</translation>
    </message>
    <message>
      <source>Unread messages</source>
      <translation>Ungelesene Nachrichten</translation>
    </message>
    <message>
      <source>Closed chats</source>
      <translation>Geschlossene Chats</translation>
    </message>
    <message>
      <source>Configuration</source>
      <translation>Konfiguration</translation>
    </message>
    <message>
      <source>Chats list</source>
      <translation>Chat-Listen</translation>
    </message>
    <message>
      <source>Chat rooms</source>
      <translation>Chat-Räume</translation>
    </message>
    <message>
      <source>New chat request</source>
      <translation>Neue Chat-Anfrage</translation>
    </message>
    <message>
      <source>Menu</source>
      <translation>Menü</translation>
    </message>
    <message>
      <source>Online visitors</source>
      <translation>Besucher online</translation>
    </message>
    <message>
      <source>Extra modules</source>
      <translation>Extra Module</translation>
    </message>
    <message>
      <source>Questionary</source>
      <translation>Umfrage</translation>
    </message>
    <message>
      <source>FAQ</source>
      <translation>FAQ</translation>
    </message>
    <message>
      <source>Chatbox</source>
      <translation>Chat-Box</translation>
    </message>
    <message>
      <source>Browse offers</source>
      <translation>Angebote durchsuchen</translation>
    </message>
    <message>
      <source>Account</source>
      <translation>Konto</translation>
    </message>
    <message>
      <source>Logout</source>
      <translation>Abmelden</translation>
    </message>
  </context>
  <context>
    <name>chat/syncadmin</name>
    <message>
      <source>System assistant</source>
      <translation>System-Assistent</translation>
    </message>
  </context>
  <context>
    <name>chat/maintenance</name>
    <message>
      <source>Maintenance</source>
      <translation>Wartung</translation>
    </message>
    <message>
      <source>Automatic chats close, click to close old chats</source>
      <translation>Chats automatisch schließen, klicken um alte Chats zu schließen</translation>
    </message>
    <message>
      <source>Automatic chats purge, click to purge old chats</source>
      <translation>Chats automatisch reinigen, klicken um alte Chats zu bereinigen</translation>
    </message>
    <message>
      <source>Closed chats</source>
      <translation>Geschlossene Chats</translation>
    </message>
    <message>
      <source>Purged chats</source>
      <translation>Wartende Chat</translation>
    </message>
  </context>
  <context>
    <name>chat/operatorschats</name>
    <message>
      <source>Operators chats list</source>
      <translation>Liste von Operatoren-Chats</translation>
    </message>
    <message>
      <source>Operators chats</source>
      <translation>Operatoren-Chats</translation>
    </message>
  </context>
  <context>
    <name>chat/part/operator_profile</name>
    <message>
      <source>Skype call</source>
      <translation>Skype Anruf</translation>
    </message>
  </context>
  <context>
    <name>chat/pendingchats</name>
    <message>
      <source>Pending chats list</source>
      <translation>Liste wartender Chats</translation>
    </message>
    <message>
      <source>Information</source>
      <translation>Information</translation>
    </message>
    <message>
      <source>Open in a new window</source>
      <translation>In neuem Fenster öffnen</translation>
    </message>
    <message>
      <source>Reject chat</source>
      <translation>Chat ablehnen</translation>
    </message>
    <message>
      <source>Empty...</source>
      <translation>Leer...</translation>
    </message>
    <message>
      <source>Chats list</source>
      <translation>Chat-Listen</translation>
    </message>
    <message>
      <source>Pending chats</source>
      <translation>Wartende Chats</translation>
    </message>
  </context>
  <context>
    <name>chat/previewchat</name>
    <message>
      <source>Last 100 messages rows</source>
      <translation>Die letzten 100 Nachrichten</translation>
    </message>
  </context>
  <context>
    <name>chat/sendchat</name>
    <message>
      <source>Enter your e-mail</source>
      <translation>E-Mail-Adresse eingeben</translation>
    </message>
  </context>
  <context>
    <name>chat/sendmail</name>
    <message>
      <source>Send mail to the user</source>
      <translation>E-Mail an Besucher senden</translation>
    </message>
    <message>
      <source>Recipient</source>
      <translation>Empfänger</translation>
    </message>
    <message>
      <source>Recipient e-mail</source>
      <translation>Empfänger</translation>
    </message>
    <message>
      <source>Subject</source>
      <translation>Betreff</translation>
    </message>
    <message>
      <source>From name</source>
      <translation>Absender - Name</translation>
    </message>
    <message>
      <source>Reply e-mail</source>
      <translation>Antwort - E-Mail-Adresse</translation>
    </message>
    <message>
      <source>From e-mail</source>
      <translation>Absender - E-Mail-Adresse</translation>
    </message>
    <message>
      <source>Type your message to the user</source>
      <translation>Nachricht an Besucher eingeben</translation>
    </message>
    <message>
      <source>Send the mail</source>
      <translation>E-Mail absenden</translation>
    </message>
    <message>
      <source>Embed link to file</source>
      <translation>Link zur Datei einbinden</translation>
    </message>
    <message>
      <source>Mail was sent to the user</source>
      <translation>E-Mail wurde an Besucher gesendet</translation>
    </message>
    <message>
      <source>Please enter recipient e-mail!</source>
      <translation>Bitte einen Empfänger eingeben!</translation>
    </message>
    <message>
      <source>From e-mail is missing!</source>
      <translation>Absender - E-Mail-Adresse fehlt!</translation>
    </message>
    <message>
      <source>Reply e-mail is missing!</source>
      <translation>Antwort - E-Mail-Adresse fehlt!</translation>
    </message>
    <message>
      <source>Subject is missing!</source>
      <translation>Betreff fehlt!</translation>
    </message>
  </context>
  <context>
    <name>chat/sendnotice</name>
    <message>
      <source>Send a message to the user</source>
      <translation>Nachricht an Besucher senden</translation>
    </message>
    <message>
      <source>If the message was already sent, this will mark it as not delivered and the user will be shown the chat message again.</source>
      <translation>Wenn bereits eine Nachricht versendet wurde, wird diese neue Nachricht als nicht zustellbar markiert und der Besucher bekommt die bereits versendete Nachricht weiterhin angezeigt. Erst bei Antwort durch den Besucher wird die alte Nachricht von der neue Nachricht überschrieben.</translation>
    </message>
    <message>
      <source>Type your message to the user</source>
      <translation>Nachricht an den Besucher eingeben</translation>
    </message>
    <message>
      <source>Requires e-mail</source>
      <translation>E-Mail-Adresse erforderlich</translation>
    </message>
    <message>
      <source>Requires name</source>
      <translation>Name erforderlich</translation>
    </message>
    <message>
      <source>Send the message</source>
      <translation>Nachricht senden</translation>
    </message>
    <message>
      <source>Message was sent to the user</source>
      <translation>Nachricht wurde an den Besucher gesendet</translation>
    </message>
    <message>
      <source>Start chat with operator</source>
      <translation>Chat mit Operator starten</translation>
    </message>
    <message>
      <source>Type your message to the operator</source>
      <translation>Nachricht an den Operator eingeben</translation>
    </message>
  </context>
  <context>
    <name>chat/startchatformsettings</name>
    <message>
      <source>Start a chat form settings</source>
      <translation>Starte einen Chat von den Einstellungen aus</translation>
    </message>
    <message>
      <source>At least one field has to be visible and required in the popup and page widget</source>
      <translation>Mindestens ein Feld muss sichtbar sein und muss in einem Popup oder Seitenwidget vorhanden sein</translation>
    </message>
    <message>
      <source>Enable leave a message functionality automatically if there are no online operators</source>
      <translation>Aktiviere die &quot;Nachricht hinterlassen&quot;-Funktion automatisch, wenn kein Operator online ist</translation>
    </message>
    <message>
      <source>Online form settings</source>
      <translation>Online Formular-Einstellungen</translation>
    </message>
    <message>
      <source>Name</source>
      <translation>Name</translation>
    </message>
    <message>
      <source>This field is visible in the popup</source>
      <translation>Das Feld ist sichtbar im Popup</translation>
    </message>
    <message>
      <source>This field is visible in the page widget</source>
      <translation>Dieses Feld ist sichtin im Seitenwidget</translation>
    </message>
    <message>
      <source>This field is invisible but prefilled data is collected</source>
      <translation>Dieses Feld ist unsichtbar, aber mit gesammelten Daten gefüllt</translation>
    </message>
    <message>
      <source>This field is</source>
      <translation>Dieses Feld</translation>
    </message>
    <message>
      <source>Required</source>
      <translation>wird benoetigt</translation>
    </message>
    <message>
      <source>Optional</source>
      <translation>ist optional</translation>
    </message>
    <message>
      <source>E-mail</source>
      <translation>E-Mail</translation>
    </message>
    <message>
      <source>Message</source>
      <translation>Nachricht</translation>
    </message>
    <message>
      <source>Phone</source>
      <translation>Telefon</translation>
    </message>
    <message>
      <source>Terms of service acceptance checkbox</source>
      <translation>Checkbox für Nutzungsbedingungen akzeptieren</translation>
    </message>
    <message>
      <source>Offline form settings</source>
      <translation>Offline Formular-Einstellungen</translation>
    </message>
    <message>
      <source>E-mail is always required</source>
      <translation>E-Mail-Adresse ist erforderlich</translation>
    </message>
    <message>
      <source>Please choose at least one field for a popup</source>
      <translation>Bitte mindestens ein Feld fuer das Popup waehlen</translation>
    </message>
    <message>
      <source>Please choose at least one field for a page widget</source>
      <translation>Bitte mindestens ein Feld fuer das Seiten-Widget waehlen</translation>
    </message>
    <message>
      <source>Start chat form settings</source>
      <translation>Chat starten - Formular-Einstellungen</translation>
    </message>
  </context>
  <context>
    <name>chat/syncandsoundesetting</name>
    <message>
      <source>Save</source>
      <translation>Speichern</translation>
    </message>
    <message>
      <source>Update</source>
      <translation>Update</translation>
    </message>
    <message>
      <source>Cancel</source>
      <translation>Abbrechen</translation>
    </message>
    <message>
      <source>Settings updated</source>
      <translation>Einstellungen aktualisiert</translation>
    </message>
    <message>
      <source>Synchronisation and sound settings</source>
      <translation>Synchronisation und Sound-Einstellungen</translation>
    </message>
    <message>
      <source>How many seconds for a user to be considered as being online</source>
      <translation>Wie viele Sekunden ein Besucher als online betrachtet werden soll</translation>
    </message>
    <message>
      <source>Value in seconds</source>
      <translation>Wert in Sekunden</translation>
    </message>
    <message>
      <source>Sync for new chats, interval in seconds</source>
      <translation>Synchronisiere fuer neue Chats (in Sekunden)</translation>
    </message>
    <message>
      <source>Check for messages from the operators, interval in seconds</source>
      <translation>Auf Nachrichten vom Operatoren überprüfen, Interwall in Sekunden</translation>
    </message>
    <message>
      <source>Messages settings</source>
      <translation>Benachrichtigungseinstellungen</translation>
    </message>
    <message>
      <source>Sync for a new user message, interval in seconds</source>
      <translation>Synchronisation für eine neue Besucher-Nachricht, Intervall in Sekunden</translation>
    </message>
    <message>
      <source>Show browser notification for new messages</source>
      <translation>Zeige Browser-Benachrichtigung bei neuer Nachricht</translation>
    </message>
    <message>
      <source>Long polling (experimental)</source>
      <translation>Lange Synchronisation (experimentell)</translation>
    </message>
    <message>
      <source>Enable long polling</source>
      <translation>Aktiviere lange Synchronisation</translation>
    </message>
    <message>
      <source>How many seconds keep connection to server?</source>
      <translation>Wieviel Sekunden soll die Verbindung zum Server aufrecht erhalten bleiben?</translation>
    </message>
    <message>
      <source>New chat request notification settings</source>
      <translation>Benachrichtigungseinstellungen für neuen Chat</translation>
    </message>
    <message>
      <source>Play a new pending chat sound on a new chat request</source>
      <translation>Akustische Benachrichtigung bei neuen wartenden Chats abspielen</translation>
    </message>
    <message>
      <source>Play a sound on a new message for a back office user</source>
      <translation>Für Operatoren bei neuer Nachricht eine akustische Benachrichtigung abspielen</translation>
    </message>
    <message>
      <source>Play a sound on a new message for a front end user</source>
      <translation>Für Besucher bei neuer Nachricht eine akustische Benachrichtigung abspielen</translation>
    </message>
    <message>
      <source>Show alert message on a new chat request</source>
      <translation>Zeige Benachrichtigung bei einer neuen Chat-Anfrage</translation>
    </message>
    <message>
      <source>How many times play sound notification</source>
      <translation>Anzahl der Soundbenachrichtigungen</translation>
    </message>
    <message>
      <source>Number</source>
      <translation>Anzahl</translation>
    </message>
    <message>
      <source>Delay between sound notifications in seconds</source>
      <translation>Verzögerung zwischen den Soundbenachrichtigungen in Sekunden</translation>
    </message>
    <message>
      <source>delay in seconds</source>
      <translation>Verzögerung in Sekunden</translation>
    </message>
    <message>
      <source>Seconds</source>
      <translation>Sekunden</translation>
    </message>
    <message>
      <source>Please enter a valid online timeout value!</source>
      <translation>Geben Sie einen Wert fuer das Timeout ein!</translation>
    </message>
    <message>
      <source>Please enter a valid server connection timeout value!</source>
      <translation>Bitte einen korrekten Server-Verbindung-Timeout Wert eingeben!</translation>
    </message>
    <message>
      <source>Please enter a valid operator message timeout value!</source>
      <translation>Bitte einen validen Timeout-Wert eingeben!</translation>
    </message>
    <message>
      <source>Please enter a valid new messages polling sync interval!</source>
      <translation>Bitte geben Sie einen Wert für den Nachrichten-Sync-Intervall ein!</translation>
    </message>
    <message>
      <source>Please enter a valid back office sync interval!</source>
      <translation>Bitte geben Sie einen Wert fuer den Office-Sync-Intervall ein!</translation>
    </message>
    <message>
      <source>Please enter a valid new messages sync interval!</source>
      <translation>Bitte geben Sie einen Wert fuer den Nachrichten-Sync-Intervall ein!</translation>
    </message>
    <message>
      <source>Synchronization and sound settings</source>
      <translation>Synchronisation und Sound-Einstellungen</translation>
    </message>
  </context>
  <context>
    <name>chat/statistic</name>
    <message>
      <source>Statistic</source>
      <translation>Statistik</translation>
    </message>
    <message>
      <source>Total statistic</source>
      <translation>Gesamt-Statistik</translation>
    </message>
    <message>
      <source>Parameter</source>
      <translation>Parameter</translation>
    </message>
    <message>
      <source>Value</source>
      <translation>Wert</translation>
    </message>
    <message>
      <source>Total chats</source>
      <translation>Chats insgesamt</translation>
    </message>
    <message>
      <source>Total pending chats</source>
      <translation>Wartende Chats insgesamt</translation>
    </message>
    <message>
      <source>Total active chats</source>
      <translation>Aktive Chats insgesamt</translation>
    </message>
    <message>
      <source>Total closed chats</source>
      <translation>Geschlossene Chats insgesamt</translation>
    </message>
    <message>
      <source>Chatbox chats</source>
      <translation>Chats über Chat-Box</translation>
    </message>
    <message>
      <source>Total messages (including visitors, system and operators messages)</source>
      <translation>Nachrichten insgesamt (Besucher-, System- und Operatoren-Nachrichten)</translation>
    </message>
    <message>
      <source>Total messages (only visitors)</source>
      <translation>Nachrichten insgesamt (nur Besucher-Nachrichten)</translation>
    </message>
    <message>
      <source>Total messages (only system messages)</source>
      <translation>Nachrichten insgesamt (nur System-Nachrichten)</translation>
    </message>
    <message>
      <source>Total messages (only operators)</source>
      <translation>Nachrichten insgesamt (nur Operatoren-Nachrichten)</translation>
    </message>
    <message>
      <source>Last 24h statistic</source>
      <translation>Statistik der letzten 24 Stunden</translation>
    </message>
    <message>
      <source>Operators last 24h statistic, top 100 by chats number</source>
      <translation>Operatoren-Statisktik der letzten 24 Stunden, Top 100 nach Anzahl der Chats</translation>
    </message>
    <message>
      <source>User</source>
      <translation>Benutzer</translation>
    </message>
    <message>
      <source>Total messages</source>
      <translation>Nachrichten insgesamt</translation>
    </message>
    <message>
      <source>Votes</source>
      <translation>Abstimmungen</translation>
    </message>
    <message>
      <source>Last activity</source>
      <translation>Letzte Aktivität</translation>
    </message>
    <message>
      <source>ago</source>
      <translation>zuvor</translation>
    </message>
  </context>
  <context>
    <name>chat/transferchat</name>
    <message>
      <source>Transfer to a user</source>
      <translation>Anderem Benutzer zuweisen</translation>
    </message>
    <message>
      <source>Logged in users</source>
      <translation>Angemeldete Benutzer</translation>
    </message>
    <message>
      <source>Transfer a chat to one of your departments users</source>
      <translation>Chat einem angemeldeten Benutzer zuweisen</translation>
    </message>
    <message>
      <source>Transfer</source>
      <translation>Zuweisen</translation>
    </message>
    <message>
      <source>Transfer to a department</source>
      <translation>Einer Abteilung zuweisen</translation>
    </message>
    <message>
      <source>Departments</source>
      <translation>Abteilungen</translation>
    </message>
  </context>
  <context>
    <name>chat/unreadchats</name>
    <message>
      <source>Unread chats list</source>
      <translation>Liste ungelesener Chats</translation>
    </message>
    <message>
      <source>Information</source>
      <translation>Information</translation>
    </message>
    <message>
      <source>Empty...</source>
      <translation>Leer...</translation>
    </message>
  </context>
  <context>
    <name>chat/userjoined</name>
    <message>
      <source>User has joined the chat!</source>
      <translation>Besucher nimmt am Chat teil!</translation>
    </message>
  </context>
  <context>
    <name>chat/userleftchat</name>
    <message>
      <source>User has left the chat!</source>
      <translation>Besucher hat den Chat verlassen!</translation>
    </message>
  </context>
  <context>
    <name>chatarchive/archive</name>
    <message>
      <source>Chat archive</source>
      <translation>Chat-Archiv</translation>
    </message>
    <message>
      <source>Archives list</source>
      <translation>Archiven-Liste</translation>
    </message>
    <message>
      <source>New archive</source>
      <translation>Neues Archiv</translation>
    </message>
  </context>
  <context>
    <name>chatarchive/archivechats</name>
    <message>
      <source>Archiving has finished.</source>
      <translation>Archivierung wurde abgeschlossen.</translation>
    </message>
    <message>
      <source>See archived chats</source>
      <translation>Archivierte Chats anschauen</translation>
    </message>
  </context>
  <context>
    <name>chatarchive/editarchive</name>
    <message>
      <source>Edit archive</source>
      <translation>Archiv bearbeiten</translation>
    </message>
    <message>
      <source>Archive updated</source>
      <translation>Archiv wurde aktualisiert</translation>
    </message>
  </context>
  <context>
    <name>chatarchive/newarchive</name>
    <message>
      <source>Date from</source>
      <translation>Von Datum</translation>
    </message>
    <message>
      <source>E.g</source>
      <translation>z.B.</translation>
    </message>
    <message>
      <source>Date to</source>
      <translation>Bis Datum</translation>
    </message>
    <message>
      <source>New archive</source>
      <translation>Neues Archiv</translation>
    </message>
    <message>
      <source>Please enter a valid from date range!</source>
      <translation>Bitte einen gültigen &quot;Von Datum&quot;-Wert eingeben!</translation>
    </message>
    <message>
      <source>Please enter a valid to date range!</source>
      <translation>Bitte einen gültigen &quot;Bis Datum&quot;-Wert eingeben!</translation>
    </message>
  </context>
  <context>
    <name>chatarchive/list</name>
    <message>
      <source>Archives list</source>
      <translation>Archiven-Liste</translation>
    </message>
    <message>
      <source>From date</source>
      <translation>Von Datum</translation>
    </message>
    <message>
      <source>Till date</source>
      <translation>Bis Datum</translation>
    </message>
    <message>
      <source>Chats in archive</source>
      <translation>Chats im Archiv</translation>
    </message>
    <message>
      <source>Messages in archive</source>
      <translation>Nachrichten im Archiv</translation>
    </message>
    <message>
      <source>List chats</source>
      <translation>Chats auflisten</translation>
    </message>
    <message>
      <source>Process again</source>
      <translation>Prozess erneut ausführen</translation>
    </message>
    <message>
      <source>Edit</source>
      <translation>Bearbeiten</translation>
    </message>
    <message>
      <source>Archived chats</source>
      <translation>Archivierte Chats</translation>
    </message>
  </context>
  <context>
    <name>chatarchive/listarchivechats</name>
    <message>
      <source>Archived chats</source>
      <translation>Archivierte Chats</translation>
    </message>
    <message>
      <source>Information</source>
      <translation>Information</translation>
    </message>
  </context>
  <context>
    <name>chatarchive/process</name>
    <message>
      <source>Process archive</source>
      <translation>Archivierungsprozess</translation>
    </message>
    <message>
      <source>Process</source>
      <translation>Prozess</translation>
    </message>
  </context>
  <context>
    <name>chatarchive/process_content</name>
    <message>
      <source>Date from</source>
      <translation>Von Datum</translation>
    </message>
    <message>
      <source>Date to</source>
      <translation>Bis Datum</translation>
    </message>
    <message>
      <source>Potential chats to archive</source>
      <translation>Potenzielle Chats zum Archivieren</translation>
    </message>
    <message>
      <source>Archived chats</source>
      <translation>Archivierte Chats</translation>
    </message>
    <message>
      <source>Archive progress</source>
      <translation>Archivierungsfortschritt</translation>
    </message>
    <message>
      <source>Pending for action...</source>
      <translation>Wartet auf Aktion...</translation>
    </message>
    <message>
      <source>Terms dictionary</source>
      <translation>Begriffserklärung</translation>
    </message>
    <message>
      <source>first archived chat ID</source>
      <translation>erste archivierte Chat-ID</translation>
    </message>
    <message>
      <source>last archived chat ID</source>
      <translation>letzte archivierte Chat-ID</translation>
    </message>
    <message>
      <source>number of archived chats</source>
      <translation>Anzahl der archivierten Chats</translation>
    </message>
    <message>
      <source>number of archived messages</source>
      <translation>Anzahl der archivierten Nachrichten</translation>
    </message>
    <message>
      <source>Error accoured during archive process</source>
      <translation>Es ist ein Fehler während des Archivierungsprozesses aufgetreten</translation>
    </message>
  </context>
  <context>
    <name>chatbox/configuration</name>
    <message>
      <source>Chatbox</source>
      <translation>Chat-Box</translation>
    </message>
    <message>
      <source>General</source>
      <translation>Generell</translation>
    </message>
    <message>
      <source>General settings</source>
      <translation>Einstellungen</translation>
    </message>
    <message>
      <source>Chatbox list</source>
      <translation>Chat-Box-Liste</translation>
    </message>
  </context>
  <context>
    <name>system/messages</name>
    <message>
      <source>Updated</source>
      <translation>Aktualisiert</translation>
    </message>
  </context>
  <context>
    <name>chatbox/form</name>
    <message>
      <source>Chatbox name</source>
      <translation>Name der Chat-Box</translation>
    </message>
    <message>
      <source>Name of manager</source>
      <translation>Name des Beraters</translation>
    </message>
    <message>
      <source>Identifier</source>
      <translation>ID</translation>
    </message>
    <message>
      <source>Chatbox active</source>
      <translation>Chat-Box aktivieren</translation>
    </message>
  </context>
  <context>
    <name>chatbox/generalsettings</name>
    <message>
      <source>Chatbox settings</source>
      <translation>Chat-Box-Einstellungen</translation>
    </message>
    <message>
      <source>Default new chatbox name</source>
      <translation>Standard-Name einer neuen Chat-Box</translation>
    </message>
    <message>
      <source>Default operator name</source>
      <translation>Standard Beratername</translation>
    </message>
    <message>
      <source>Messages limit in the chatbox</source>
      <translation>Nachrichten-Limit in der Chat-Box</translation>
    </message>
    <message>
      <source>Auto creation by chatbox identifier is enabled</source>
      <translation>Automatische Generierung durch die Chat-Box-Kennzeichnung aktivieren</translation>
    </message>
    <message>
      <source>Secret hash, this is used when auto creation is disabled</source>
      <translation>Geheimer Hash, dieser wird verwendet, wenn die automatische Generierung daktiviert ist</translation>
    </message>
    <message>
      <source>more information on how to use it</source>
      <translation>mehr Informationen wie es benutzt wird</translation>
    </message>
  </context>
  <context>
    <name>chatbox/list</name>
    <message>
      <source>Chatbox list</source>
      <translation>Chat-Box-Liste</translation>
    </message>
    <message>
      <source>Name</source>
      <translation>Name</translation>
    </message>
    <message>
      <source>Identifier</source>
      <translation>ID</translation>
    </message>
    <message>
      <source>Chatbox</source>
      <translation>Chat-Box</translation>
    </message>
  </context>
  <context>
    <name>user/userlist</name>
    <message>
      <source>Edit</source>
      <translation>Bearbeiten</translation>
    </message>
    <message>
      <source>Users</source>
      <translation>Benutzer</translation>
    </message>
    <message>
      <source>Username</source>
      <translation>Benutzername</translation>
    </message>
    <message>
      <source>E-mail</source>
      <translation>E-Mail</translation>
    </message>
    <message>
      <source>Last activity</source>
      <translation>Letzte Aktivitaet</translation>
    </message>
    <message>
      <source>Delete</source>
      <translation>Loeschen</translation>
    </message>
    <message>
      <source>New user</source>
      <translation>Neuer Benutzer</translation>
    </message>
    <message>
      <source>System configuration</source>
      <translation>Systemkonfiguration</translation>
    </message>
  </context>
  <context>
    <name>kernel/messages</name>
    <message>
      <source>Are you sure?</source>
      <translation>Sind Sie sicher?</translation>
    </message>
  </context>
  <context>
    <name>chatbox/new</name>
    <message>
      <source>New chatbox</source>
      <translation>Neue Chat-Box</translation>
    </message>
    <message>
      <source>New</source>
      <translation>Neu</translation>
    </message>
  </context>
  <context>
    <name>department/departments</name>
    <message>
      <source>Departments</source>
      <translation>Abteilungen</translation>
    </message>
    <message>
      <source>Name</source>
      <translation>Name</translation>
    </message>
    <message>
      <source>E-mail</source>
      <translation>E-Mail</translation>
    </message>
    <message>
      <source>Edit department</source>
      <translation>Abteilung berarbeiten</translation>
    </message>
    <message>
      <source>New department</source>
      <translation>Neue Abteilung</translation>
    </message>
    <message>
      <source>Are you sure?</source>
      <translation>Sind Sie sicher?</translation>
    </message>
    <message>
      <source>System configuration</source>
      <translation>System-Konfiguration</translation>
    </message>
  </context>
  <context>
    <name>user/account</name>
    <message>
      <source>Updated</source>
      <translation>Aktualisiert</translation>
    </message>
    <message>
      <source>Updating...</source>
      <translation>Aktualisiere...</translation>
    </message>
    <message>
      <source>Logged user</source>
      <translation>Angemeldeter Benutzer</translation>
    </message>
    <message>
      <source>Account data</source>
      <translation>Kontodaten</translation>
    </message>
    <message>
      <source>Do not enter a password unless you want to change it</source>
      <translation>Geben Sie hier nur ein Passwort ein, wenn Sie es aendern wollen</translation>
    </message>
    <message>
      <source>Username</source>
      <translation>Benutzername</translation>
    </message>
    <message>
      <source>Your username</source>
      <translation>Ihr Nutzername</translation>
    </message>
    <message>
      <source>Password</source>
      <translation>Passwort</translation>
    </message>
    <message>
      <source>Enter a new password</source>
      <translation>Neues Passwort eingeben</translation>
    </message>
    <message>
      <source>Repeat password</source>
      <translation>Passwort wiederholen</translation>
    </message>
    <message>
      <source>Repeat the new password</source>
      <translation>Passwort wiederholen</translation>
    </message>
    <message>
      <source>Email</source>
      <translation>E-Mail-Adresse</translation>
    </message>
    <message>
      <source>Name</source>
      <translation>Name</translation>
    </message>
    <message>
      <source>Surname</source>
      <translation>Nachname</translation>
    </message>
    <message>
      <source>Job title</source>
      <translation>Funktion oder Aufgabe</translation>
    </message>
    <message>
      <source>Chat status will not change upon pending chat opening</source>
      <translation>Chat-Status-Änderung wird nicht auf wartende Chats angewendet</translation>
    </message>
    <message>
      <source>Skype</source>
      <translation>Skype</translation>
    </message>
    <message>
      <source>XMPP username</source>
      <translation>XMPP Nutzername</translation>
    </message>
    <message>
      <source>Photo</source>
      <translation>Foto</translation>
    </message>
    <message>
      <source>Update</source>
      <translation>Update</translation>
    </message>
    <message>
      <source>Return</source>
      <translation>Zurueckgehen</translation>
    </message>
    <message>
      <source>Assigned departments</source>
      <translation>Zugewiesene Abteilungen</translation>
    </message>
    <message>
      <source>All departments</source>
      <translation>Alle Abteilungen</translation>
    </message>
    <message>
      <source>Visible lists</source>
      <translation>Sichtbare Liste</translation>
    </message>
    <message>
      <source>Pending chats tab enabled</source>
      <translation>Tab für wartende Chats aktiviert</translation>
    </message>
    <message>
      <source>Active chats tab enabled</source>
      <translation>Tab fuer aktive Chats aktiviert</translation>
    </message>
    <message>
      <source>Unread chats tab enabled</source>
      <translation>Tab fuer ungelesene Chats aktiviert</translation>
    </message>
    <message>
      <source>Closed chats tab enabled</source>
      <translation>Tab fuer geschlossene Chats aktiviert</translation>
    </message>
    <message>
      <source>Personal canned messages</source>
      <translation>Eigene vorgefertigte Nachrichten</translation>
    </message>
    <message>
      <source>Pending chats</source>
      <translation>Wartende Chats</translation>
    </message>
    <message>
      <source>I can see all pending chats, not only assigned to me</source>
      <translation>Ich kann alle anstehenden Chats sehen, nicht nur die mir zugewiesen sind</translation>
    </message>
    <message>
      <source>Account updated</source>
      <translation>Konto-Update</translation>
    </message>
    <message>
      <source>Delete</source>
      <translation>Löschen</translation>
    </message>
    <message>
      <source>User can see all pending chats, not only assigned to him</source>
      <translation>Ich kann alle anstehenden Chats sehen, nicht nur die mir zugewiesen sind</translation>
    </message>
    <message>
      <source>Please enter a username!</source>
      <translation>Bitte einen Benutzernamen eingeben!</translation>
    </message>
    <message>
      <source>User exists!</source>
      <translation>Benutzer existiert bereits!</translation>
    </message>
    <message>
      <source>Wrong email address</source>
      <translation>Falsche E-Mail-Adresse</translation>
    </message>
    <message>
      <source>Please enter a name</source>
      <translation>Bitte einen Namen eintragen</translation>
    </message>
    <message>
      <source>Passwords mismatch</source>
      <translation>Passwort stimmt nicht ueberein</translation>
    </message>
  </context>
  <context>
    <name>chat/operatorsbalancing</name>
    <message>
      <source>Active</source>
      <translation>Aktiv</translation>
    </message>
    <message>
      <source>Maximum number of active chats user can have at a time, 0 - unlimited</source>
      <translation>Maximale Anzahl an Chats die ein User gleichzeitig haben kann, 0=unbeschränkt</translation>
    </message>
    <message>
      <source>Automatically assign chat to another operator if operator did not accepted chat in seconds, 0 - disabled</source>
      <translation>Chat automatisch einem anderen Operator zuweisen, wenn Operator nicht in X Sekunden akzeptiert. 0=deaktiviert</translation>
    </message>
  </context>
  <context>
    <name>department/new</name>
    <message>
      <source>New department</source>
      <translation>Neue Abteilung</translation>
    </message>
    <message>
      <source>System configuration</source>
      <translation>Systemkonfiguration</translation>
    </message>
    <message>
      <source>Departments</source>
      <translation>Abteilungen</translation>
    </message>
  </context>
  <context>
    <name>faq/faqwidget</name>
    <message>
      <source>FAQ</source>
      <translation>FAQ</translation>
    </message>
    <message>
      <source>Ask a question</source>
      <translation>Stellen Sie eine Frage</translation>
    </message>
    <message>
      <source>Type your question</source>
      <translation>Frage hier eingeben</translation>
    </message>
    <message>
      <source>E-mail</source>
      <translation>E-Mail</translation>
    </message>
    <message>
      <source>Question</source>
      <translation>Frage</translation>
    </message>
    <message>
      <source>Send your question</source>
      <translation>Meine Frage absenden</translation>
    </message>
    <message>
      <source>Your question was submitted!</source>
      <translation>Ihre Frage wurde an uns uebermittelt!</translation>
    </message>
    <message>
      <source>Please enter a question!</source>
      <translation>Bitte geben Sie eine Frage ein!</translation>
    </message>
    <message>
      <source>Please enter your email address!</source>
      <translation>Bitte Ihre E-Mail-Adresse eingeben!</translation>
    </message>
  </context>
  <context>
    <name>faq/new</name>
    <message>
      <source>Question</source>
      <translation>Frage</translation>
    </message>
    <message>
      <source>Answer</source>
      <translation>Antwort</translation>
    </message>
    <message>
      <source>URL, enter * at the end for the wildcard</source>
      <translation>URL, verwende * am Ende für Wildcard</translation>
    </message>
    <message>
      <source>The URL where this question should appear, leave it empty for all</source>
      <translation>Die URL wo die Frage erscheinen soll, leer lassen für alle</translation>
    </message>
    <message>
      <source>Submitter e-mail</source>
      <translation>Sender E-Mail-Adresse</translation>
    </message>
    <message>
      <source>Identifier, can be used to filter questions by identifier</source>
      <translation>Bezeichnung, kann zum Filtern der Fragen nach Bezeichnung verwendet werden.</translation>
    </message>
    <message>
      <source>Question is active</source>
      <translation>Frage ist aktiv</translation>
    </message>
    <message>
      <source>New question</source>
      <translation>Neue Frage</translation>
    </message>
  </context>
  <context>
    <name>faq/list</name>
    <message>
      <source>FAQ</source>
      <translation>FAQ</translation>
    </message>
    <message>
      <source>Question</source>
      <translation>Fragen</translation>
    </message>
    <message>
      <source>Identifier</source>
      <translation>Bezeichnung</translation>
    </message>
    <message>
      <source>Active</source>
      <translation>Aktiv</translation>
    </message>
    <message>
      <source>Y</source>
      <translation>J</translation>
    </message>
    <message>
      <source>N</source>
      <translation>N</translation>
    </message>
    <message>
      <source>Edit</source>
      <translation>Bearbeiten</translation>
    </message>
    <message>
      <source>Delete this question</source>
      <translation>Frage loeschen</translation>
    </message>
    <message>
      <source>New question</source>
      <translation>Neue Frage</translation>
    </message>
  </context>
  <context>
    <name>faq/view</name>
    <message>
      <source>View</source>
      <translation>Ansicht</translation>
    </message>
    <message>
      <source>Please enter a manager name!</source>
      <translation>Bitte geben Sie den Namen des Bearbeiters ein!</translation>
    </message>
    <message>
      <source>Please enter a chatbox name!</source>
      <translation>Bitte einen Namen für die Chat-Box eingeben!</translation>
    </message>
    <message>
      <source>Please enter a chatbox identifier!</source>
      <translation>Bitte eine Kennzeichnung für die Chat-Box eingeben!</translation>
    </message>
    <message>
      <source>Please enter answer!</source>
      <translation>Bitte Antwort eingeben!</translation>
    </message>
    <message>
      <source>Identifier has to be shorter than 10 characters!</source>
      <translation>Bezeichnung muss kürzen als 10 Zeichen sein!</translation>
    </message>
    <message>
      <source>Please enter question!</source>
      <translation>Bitte Frage eingeben!</translation>
    </message>
    <message>
      <source>FAQ</source>
      <translation>FAQ</translation>
    </message>
    <message>
      <source>FAQ description</source>
      <translation>FAQ Beschreibung</translation>
    </message>
  </context>
  <context>
    <name>file/list</name>
    <message>
      <source>List of files</source>
      <translation>Liste der Datein</translation>
    </message>
    <message>
      <source>Upload a file</source>
      <translation>Eine Datei hochladen</translation>
    </message>
    <message>
      <source>Upload name</source>
      <translation>Upload Name</translation>
    </message>
    <message>
      <source>File size</source>
      <translation>Dateigröße</translation>
    </message>
    <message>
      <source>Embed BB code</source>
      <translation>Bette BB-Code ein</translation>
    </message>
    <message>
      <source>User</source>
      <translation>Benutzer</translation>
    </message>
    <message>
      <source>Chat</source>
      <translation>Chat</translation>
    </message>
    <message>
      <source>Extension</source>
      <translation>Erweiterung</translation>
    </message>
    <message>
      <source>Date</source>
      <translation>Datum</translation>
    </message>
    <message>
      <source>Delete the file</source>
      <translation>Lösche Datei</translation>
    </message>
  </context>
  <context>
    <name>file/configuration</name>
    <message>
      <source>File configuration</source>
      <translation>Datei Einstellungen</translation>
    </message>
    <message>
      <source>Allowed files types for operators</source>
      <translation>Erlaubte Dateitypen für Operator</translation>
    </message>
    <message>
      <source>Allowed files types for users</source>
      <translation>Erlaubte Dateitypen für Nutzer</translation>
    </message>
    <message>
      <source>Maximum file size in KB</source>
      <translation>Maximale Dateigröße in KB</translation>
    </message>
    <message>
      <source>Settings updated</source>
      <translation>Einstellungen aktualisiert</translation>
    </message>
    <message>
      <source>Please enter valid file type!</source>
      <translation>Bitte unterstütze Dateitypen verwenden!</translation>
    </message>
    <message>
      <source>Please enter valid maximum file size!</source>
      <translation>Datei übersteigt die zulässige Größe!</translation>
    </message>
  </context>
  <context>
    <name>file/new</name>
    <message>
      <source>New file</source>
      <translation>Neue Datei</translation>
    </message>
    <message>
      <source>File name</source>
      <translation>Datei Name</translation>
    </message>
    <message>
      <source>Upload</source>
      <translation>Hochladen</translation>
    </message>
    <message>
      <source>File uploaded</source>
      <translation>Datei hochgeladen</translation>
    </message>
  </context>
  <context>
    <name>form/collected</name>
    <message>
      <source>Download XLS</source>
      <translation>Download XLS</translation>
    </message>
    <message>
      <source>URL</source>
      <translation>URL</translation>
    </message>
    <message>
      <source>Name</source>
      <translation>Name</translation>
    </message>
    <message>
      <source>Intro</source>
      <translation>Intro</translation>
    </message>
    <message>
      <source>Time</source>
      <translation>Zeit</translation>
    </message>
    <message>
      <source>IP</source>
      <translation>IP</translation>
    </message>
    <message>
      <source>View</source>
      <translation>Anzeigen</translation>
    </message>
    <message>
      <source>Download</source>
      <translation>Download</translation>
    </message>
    <message>
      <source>Delete</source>
      <translation>Löschen</translation>
    </message>
  </context>
  <context>
    <name>form/fill</name>
    <message>
      <source>Return</source>
      <translation>Zurück</translation>
    </message>
    <message>
      <source>Submit</source>
      <translation>absenden</translation>
    </message>
    <message>
      <source>Information collected</source>
      <translation>gesammelten Informationen</translation>
    </message>
    <message>
      <source>is required</source>
      <translation>wird benötigt</translation>
    </message>
    <message>
      <source>invalid date format</source>
      <translation>Ungültiges Datumsformat</translation>
    </message>
  </context>
  <context>
    <name>form/index</name>
    <message>
      <source>Form</source>
      <translation>Formular</translation>
    </message>
    <message>
      <source>List of forms</source>
      <translation>Auflistung der Formulare</translation>
    </message>
    <message>
      <source>Page embed code</source>
      <translation>Einbettungscode für Seiten</translation>
    </message>
    <message>
      <source>Date</source>
      <translation>Datum</translation>
    </message>
  </context>
  <context>
    <name>form/viewcollected</name>
    <message>
      <source>collected information</source>
      <translation>Gesammelte Informationen</translation>
    </message>
    <message>
      <source>Download</source>
      <translation>Download</translation>
    </message>
    <message>
      <source>Collected information</source>
      <translation>Gesammelte Informationen</translation>
    </message>
  </context>
  <context>
    <name>kernel/nopermission</name>
    <message>
      <source>Go back</source>
      <translation>Zurück</translation>
    </message>
    <message>
      <source>You do not have permission to access the module</source>
      <translation>Keine Berechtigung vorhanden, um auf das Modul zugreifen zu dürfen</translation>
    </message>
    <message>
      <source>and use</source>
      <translation>und verwenden</translation>
    </message>
    <message>
      <source>function</source>
      <translation>Funktion</translation>
    </message>
    <message>
      <source>You do not have permission to edit selected object</source>
      <translation>Sie haben nicht das Recht auf das ausgewählte Objekt zu bearbeiten</translation>
    </message>
  </context>
  <context>
    <name>core/paginator</name>
    <message>
      <source>Page</source>
      <translation>Seite</translation>
    </message>
    <message>
      <source>of</source>
      <translation>von</translation>
    </message>
    <message>
      <source>Found</source>
      <translation>Gefunden</translation>
    </message>
    <message>
      <source>Go to page</source>
      <translation>Gehe zur Seite</translation>
    </message>
  </context>
  <context>
    <name>permission/editrole</name>
    <message>
      <source>Role edit</source>
      <translation>Rolle bearbeiten</translation>
    </message>
    <message>
      <source>Title</source>
      <translation>Name</translation>
    </message>
    <message>
      <source>Update</source>
      <translation>Aktualisieren</translation>
    </message>
    <message>
      <source>Cancel</source>
      <translation>Abbrechen</translation>
    </message>
    <message>
      <source>Assigned functions</source>
      <translation>Funktionen zuweisen</translation>
    </message>
    <message>
      <source>Module</source>
      <translation>Module</translation>
    </message>
    <message>
      <source>Function</source>
      <translation>Funktion</translation>
    </message>
    <message>
      <source>Remove selected policy</source>
      <translation>Entferne gewählte Regel</translation>
    </message>
    <message>
      <source>New policy</source>
      <translation>Neue Regel</translation>
    </message>
    <message>
      <source>Role assigned groups</source>
      <translation>Rolle zugewiesene Gruppe</translation>
    </message>
    <message>
      <source>Remove selected role</source>
      <translation>Entferne gewählte Gruppe</translation>
    </message>
    <message>
      <source>Assign a group</source>
      <translation>Gruppe zuweisen</translation>
    </message>
    <message>
      <source>All modules</source>
      <translation>Alle Module</translation>
    </message>
    <message>
      <source>All functions</source>
      <translation>Alle Funktionen</translation>
    </message>
    <message>
      <source>Please enter role name</source>
      <translation>Bitte Name für Rolle eingeben</translation>
    </message>
    <message>
      <source>Please choose module</source>
      <translation>Bitte Module wählen</translation>
    </message>
    <message>
      <source>Please choose module function</source>
      <translation>Bitte Modul-Funktion wählen</translation>
    </message>
    <message>
      <source>System configuration</source>
      <translation>System-Konfiguration</translation>
    </message>
    <message>
      <source>List of roles</source>
      <translation>Liste der Rollen</translation>
    </message>
  </context>
  <context>
    <name>permission/groupassignrole</name>
    <message>
      <source>Title</source>
      <translation>Name</translation>
    </message>
    <message>
      <source>Assign</source>
      <translation>Zuweisen</translation>
    </message>
  </context>
  <context>
    <name>permission/modulefunctions</name>
    <message>
      <source>All functions</source>
      <translation>Alle Funktionen</translation>
    </message>
  </context>
  <context>
    <name>permission/newpolicy</name>
    <message>
      <source>New policy</source>
      <translation>Neue Regel</translation>
    </message>
    <message>
      <source>Choose a module</source>
      <translation>Modul auswählen</translation>
    </message>
    <message>
      <source>All modules</source>
      <translation>Alle Module</translation>
    </message>
    <message>
      <source>Choose a module function</source>
      <translation>Modul-Funktion wählen</translation>
    </message>
    <message>
      <source>Save</source>
      <translation>Speichern</translation>
    </message>
    <message>
      <source>Cancel</source>
      <translation>Abbrechen</translation>
    </message>
    <message>
      <source>All functions</source>
      <translation>Alle Funktionen</translation>
    </message>
  </context>
  <context>
    <name>permission/newrole</name>
    <message>
      <source>New role</source>
      <translation>Neue Rolle</translation>
    </message>
    <message>
      <source>Title</source>
      <translation>Name</translation>
    </message>
    <message>
      <source>Policy list</source>
      <translation>Regel-Liste</translation>
    </message>
    <message>
      <source>Module</source>
      <translation>Module</translation>
    </message>
    <message>
      <source>Function</source>
      <translation>Funktion</translation>
    </message>
    <message>
      <source>New policy</source>
      <translation>Neue Regel</translation>
    </message>
    <message>
      <source>Save</source>
      <translation>Speichern</translation>
    </message>
    <message>
      <source>Cancel</source>
      <translation>Abbrechen</translation>
    </message>
    <message>
      <source>Please enter role name</source>
      <translation>Bitte Name für die Rolle eingeben</translation>
    </message>
    <message>
      <source>System configuration</source>
      <translation>System-Konfiguration</translation>
    </message>
    <message>
      <source>List of roles</source>
      <translation>Liste der Rollen</translation>
    </message>
  </context>
  <context>
    <name>permission/roleassigngroup</name>
    <message>
      <source>Title</source>
      <translation>Name</translation>
    </message>
    <message>
      <source>Assign</source>
      <translation>Zuweisen</translation>
    </message>
  </context>
  <context>
    <name>permission/roles</name>
    <message>
      <source>List of roles</source>
      <translation>Liste der Rollen</translation>
    </message>
    <message>
      <source>Title</source>
      <translation>Name</translation>
    </message>
    <message>
      <source>Edit a role</source>
      <translation>Rolle bearbeiten</translation>
    </message>
    <message>
      <source>Delete a role</source>
      <translation>Rolle löschen</translation>
    </message>
    <message>
      <source>New role</source>
      <translation>Neue Rolle</translation>
    </message>
    <message>
      <source>System configuration</source>
      <translation>System-Konfiguration</translation>
    </message>
  </context>
  <context>
    <name>questionary/answers</name>
    <message>
      <source>Answer</source>
      <translation>Antwort</translation>
    </message>
    <message>
      <source>Date</source>
      <translation>Datum</translation>
    </message>
    <message>
      <source>IP</source>
      <translation>IP</translation>
    </message>
    <message>
      <source>View</source>
      <translation>Anzeigen</translation>
    </message>
    <message>
      <source>Delete the answer</source>
      <translation>Antwort löschen</translation>
    </message>
    <message>
      <source>Option name</source>
      <translation>Name der Option</translation>
    </message>
    <message>
      <source>Progress</source>
      <translation>Anteil</translation>
    </message>
    <message>
      <source>Votes</source>
      <translation>Stimmen</translation>
    </message>
  </context>
  <context>
    <name>questionary/edit</name>
    <message>
      <source>Edit the question</source>
      <translation>Frage bearbeiten</translation>
    </message>
    <message>
      <source>Question</source>
      <translation>Frage</translation>
    </message>
    <message>
      <source>Save</source>
      <translation>Speichern</translation>
    </message>
    <message>
      <source>Update</source>
      <translation>Aktualisieren</translation>
    </message>
    <message>
      <source>Cancel</source>
      <translation>Abbrechen</translation>
    </message>
    <message>
      <source>Voting options</source>
      <translation>Antwort-Optionen</translation>
    </message>
    <message>
      <source>Answers</source>
      <translation>Antworten</translation>
    </message>
    <message>
      <source>Updated</source>
      <translation>Aktualisiert</translation>
    </message>
    <message>
      <source>If there are no options to choose from, the user will be shown a text field where he will be able to enter his own answer.</source>
      <translation>Wenn keine Optionen zur Auswahl stehen, wird dem Besucher ein Textfeld angezeigt, in das er seine eigene Antwort eingeben kann.</translation>
    </message>
    <message>
      <source>Option</source>
      <translation>Option</translation>
    </message>
    <message>
      <source>Enter name...</source>
      <translation>Name eintragen...</translation>
    </message>
    <message>
      <source>Option position</source>
      <translation>Position der Option</translation>
    </message>
    <message>
      <source>Position</source>
      <translation>Position</translation>
    </message>
    <message>
      <source>Edit</source>
      <translation>Bearbeiten</translation>
    </message>
    <message>
      <source>Delete</source>
      <translation>Löschen</translation>
    </message>
    <message>
      <source>Please enter a question!</source>
      <translation>Bitte eine Frage eingeben!</translation>
    </message>
    <message>
      <source>Please enter an option!</source>
      <translation>Bitte eine Option eingeben!</translation>
    </message>
    <message>
      <source>Edit a question</source>
      <translation>Eine Frage bearbeiten</translation>
    </message>
  </context>
  <context>
    <name>questionary/list</name>
    <message>
      <source>Questions</source>
      <translation>Fragen</translation>
    </message>
    <message>
      <source>Question</source>
      <translation>Frage</translation>
    </message>
    <message>
      <source>Location</source>
      <translation>Anzeige-Ort</translation>
    </message>
    <message>
      <source>Priority</source>
      <translation>Priorität</translation>
    </message>
    <message>
      <source>Active</source>
      <translation>Aktiv</translation>
    </message>
    <message>
      <source>Revote</source>
      <translation>Neubewertung</translation>
    </message>
    <message>
      <source>Y</source>
      <translation>Ja</translation>
    </message>
    <message>
      <source>N</source>
      <translation>Nein</translation>
    </message>
    <message>
      <source>Edit the question</source>
      <translation>Die Frage bearbeiten</translation>
    </message>
    <message>
      <source>Delete the question</source>
      <translation>Die Frage löschen</translation>
    </message>
    <message>
      <source>Empty...</source>
      <translation>Leer...</translation>
    </message>
    <message>
      <source>New question</source>
      <translation>Neue Frage</translation>
    </message>
    <message>
      <source>Off</source>
      <translation>Aus</translation>
    </message>
    <message>
      <source>Questionary</source>
      <translation>Umfrage</translation>
    </message>
  </context>
  <context>
    <name>questionary/newquestion</name>
    <message>
      <source>Enter a new question</source>
      <translation>Eine neue Frage eingeben</translation>
    </message>
    <message>
      <source>Save</source>
      <translation>Speichern</translation>
    </message>
    <message>
      <source>Cancel</source>
      <translation>Abbrechen</translation>
    </message>
    <message>
      <source>New question</source>
      <translation>Neue Frage</translation>
    </message>
  </context>
  <context>
    <name>questionary/previewanswer</name>
    <message>
      <source>Preview the answer</source>
      <translation>Ergebnis anzeigen</translation>
    </message>
  </context>
  <context>
    <name>questionary/form_question</name>
    <message>
      <source>Question</source>
      <translation>Frage</translation>
    </message>
    <message>
      <source>Question intro</source>
      <translation>Erklärung der Frage</translation>
    </message>
    <message>
      <source>Show questions for all the URLs containing this string E.g /shop/basket</source>
      <translation>Frage auf allen URLs, die z.B. /shop/warenkorb enthalten, anzeigen</translation>
    </message>
    <message>
      <source>Priority, if multiple questions match a location, the question with the higher priority will be shown</source>
      <translation>Priorität, wenn mehrere Fragen überschneidene URLs haben, wird nur die Frage mit der höchsten Priorität angezeigt</translation>
    </message>
    <message>
      <source>Revote time (hours), before can revote. Default 0 - never. Higher value allow revote after seconds expire since last vote</source>
      <translation>Wartezeit (Stunden) für Neubewertung. 0=deaktiviert. </translation>
    </message>
    <message>
      <source>Active</source>
      <translation>Aktivieren</translation>
    </message>
  </context>
  <context>
    <name>questionary/votingwidget</name>
    <message>
      <source>Questionary</source>
      <translation>Umfrage</translation>
    </message>
    <message>
      <source>Thank you!</source>
      <translation>Vielen Dank!</translation>
    </message>
    <message>
      <source>You have already voted, thank you!</source>
      <translation>Sie haben bereits abgestimmt. Vielen Dank!</translation>
    </message>
    <message>
      <source>Vote</source>
      <translation>Abstimmen</translation>
    </message>
    <message>
      <source>Send</source>
      <translation>Senden</translation>
    </message>
    <message>
      <source>We do not have any requests for now.</source>
      <translation>Wir haben bisher keine Anfragen erhalten.</translation>
    </message>
    <message>
      <source>Please choose one of the options!</source>
      <translation>Bitte eine Option auswählen!</translation>
    </message>
    <message>
      <source>No question was detected</source>
      <translation>Keine Fragen vorhanden</translation>
    </message>
    <message>
      <source>Please enter your feedback!</source>
      <translation>Bitte Feedback eingeben!</translation>
    </message>
    <message>
      <source>You have already send your feedback!</source>
      <translation>Sie haben uns Ihr Feedback bereits gesendet!</translation>
    </message>
  </context>
  <context>
    <name>system/languages</name>
    <message>
      <source>Languages configuration</source>
      <translation>Sprachen-Einstellungen</translation>
    </message>
    <message>
      <source>Your language</source>
      <translation>Eigene Sprache</translation>
    </message>
    <message>
      <source>Language</source>
      <translation>Sprache</translation>
    </message>
    <message>
      <source>General language settings</source>
      <translation>Allgemeine Sprach-Einstellungen</translation>
    </message>
    <message>
      <source>Current site access</source>
      <translation>Aktueller Seiten-Zugang</translation>
    </message>
    <message>
      <source>Site access</source>
      <translation>Seiten-Zugang</translation>
    </message>
    <message>
      <source>options for</source>
      <translation>Optionen für</translation>
    </message>
    <message>
      <source>Theme, separate themes by new line</source>
      <translation>Theme, mehrere Themen mit neuer Zeile trennen</translation>
    </message>
    <message>
      <source>Default module</source>
      <translation>Standard-Modul</translation>
    </message>
    <message>
      <source>Default view</source>
      <translation>Standard-Ansicht</translation>
    </message>
    <message>
      <source>Settings updated</source>
      <translation>Einstellungen aktualisiert</translation>
    </message>
    <message>
      <source>Please choose correct language</source>
      <translation>Bitte korrekte Sprache wählen</translation>
    </message>
    <message>
      <source>Please enter theme</source>
      <translation>Bitte Theme eingeben</translation>
    </message>
    <message>
      <source>Please enter module name</source>
      <translation>Bitte Modul-Namen eingeben</translation>
    </message>
    <message>
      <source>Please enter view name</source>
      <translation>Bitte Anzeige-Namen eingeben</translation>
    </message>
  </context>
  <context>
    <name>system/smtp</name>
    <message>
      <source>SMTP settings</source>
      <translation>SMTP Einstellungen</translation>
    </message>
    <message>
      <source>SMTP enabled</source>
      <translation>SMTP eingeschaltet</translation>
    </message>
    <message>
      <source>Login</source>
      <translation>Anmeldung</translation>
    </message>
    <message>
      <source>Password</source>
      <translation>Passwort</translation>
    </message>
    <message>
      <source>Host</source>
      <translation>Host</translation>
    </message>
    <message>
      <source>Port</source>
      <translation>Port</translation>
    </message>
    <message>
      <source>Settings updated</source>
      <translation>Einstellungen aktualisiert</translation>
    </message>
  </context>
  <context>
    <name>system/timezone</name>
    <message>
      <source>Time zone settings</source>
      <translation>Zeitzonen-Einstellungen</translation>
    </message>
    <message>
      <source>Set application specific time zone</source>
      <translation>Setze spezifische Zeitzone für Applikation</translation>
    </message>
    <message>
      <source>Date format E.g (Y-m-d)</source>
      <translation>Datumformat z.B. (d.m.Y)</translation>
    </message>
    <message>
      <source>Full date format E.g (Y-m-d H:i:s)</source>
      <translation>Ausführliches Datumformat z.B. (d.m.Y H:i:s)</translation>
    </message>
    <message>
      <source>Hour format E.g (H:i:s)</source>
      <translation>Zeitformat z.B. (H:i:s)</translation>
    </message>
    <message>
      <source>Live Helper Chat update</source>
      <translation>Live Helper Chat Update</translation>
    </message>
    <message>
      <source>Comparing current database structure, please wait...</source>
      <translation>Vergleiche aktuelle Datenbankstruktur, bitte warten...</translation>
    </message>
    <message>
      <source>Time zone</source>
      <translation>Zeitzone</translation>
    </message>
  </context>
  <context>
    <name>user/edit</name>
    <message>
      <source>Server default time zone</source>
      <translation>Standard Timezone des Servers</translation>
    </message>
    <message>
      <source>User edit</source>
      <translation>Benutzer bearbeiten</translation>
    </message>
    <message>
      <source>Do not enter a password unless you want to change it</source>
      <translation>Geben Sie hier nur dann ein Passwort ein, wenn Sie es aendern wollen</translation>
    </message>
    <message>
      <source>Username</source>
      <translation>Benutzername</translation>
    </message>
    <message>
      <source>Password</source>
      <translation>Passwort</translation>
    </message>
    <message>
      <source>Repeat the new password</source>
      <translation>Neues Passwort wiederholen</translation>
    </message>
    <message>
      <source>E-mail</source>
      <translation>E-Mail</translation>
    </message>
    <message>
      <source>Name</source>
      <translation>Name</translation>
    </message>
    <message>
      <source>Surname</source>
      <translation>Nachname</translation>
    </message>
    <message>
      <source>Photo</source>
      <translation>Foto</translation>
    </message>
    <message>
      <source>Save</source>
      <translation>Speichern</translation>
    </message>
    <message>
      <source>Update</source>
      <translation>Aktualisierung</translation>
    </message>
    <message>
      <source>Cancel</source>
      <translation>Abbrechen</translation>
    </message>
    <message>
      <source>Assigned departments</source>
      <translation>Zugewiesene Abteilungen</translation>
    </message>
    <message>
      <source>User time zone</source>
      <translation>Zeitzone des Nutzers</translation>
    </message>
    <message>
      <source>Application default time zone</source>
      <translation>Applikationsstandard Zeitzone</translation>
    </message>
    <message>
      <source>Wrong email address</source>
      <translation>Falsche E-Mail-Adresse</translation>
    </message>
    <message>
      <source>Invalid CSRF token!</source>
      <translation>Ungültiger CSRF-Token!</translation>
    </message>
    <message>
      <source>Please enter a name</source>
      <translation>Bitte Namen eingeben</translation>
    </message>
    <message>
      <source>Passwords mismatch</source>
      <translation>Passwort inkorrekt</translation>
    </message>
    <message>
      <source>System configuration</source>
      <translation>Systemkonfiguration</translation>
    </message>
    <message>
      <source>Users</source>
      <translation>Benutzer</translation>
    </message>
  </context>
  <context>
    <name>system/update</name>
    <message>
      <source>Your version</source>
      <translation>Installierte Version</translation>
    </message>
    <message>
      <source>Current version</source>
      <translation>Aktuelle Version</translation>
    </message>
    <message>
      <source>News</source>
      <translation>Neuigkeiten</translation>
    </message>
    <message>
      <source>Update instructions</source>
      <translation>Update Anleitung</translation>
    </message>
    <message>
      <source>Missing updates from new versions.</source>
      <translation>Fehlende Updates von neuer Versionen.</translation>
    </message>
    <message>
      <source>You are running current version. No updates required</source>
      <translation>Sie verwenden die aktuelle Version. Keine Updates erforderlich</translation>
    </message>
    <message>
      <source>Live Helper Chat update information</source>
      <translation>Live Helper Chat Update Informationen</translation>
    </message>
  </context>
  <context>
    <name>update/statusdb</name>
    <message>
      <source>Database structure check</source>
      <translation>Datenbankstruktur Check</translation>
    </message>
    <message>
      <source>Your database does not require any updates</source>
      <translation>Ihre Datenbank benötigt kein Update</translation>
    </message>
    <message>
      <source>Update database</source>
      <translation>Datenbank aktualisieren</translation>
    </message>
    <message>
      <source>Queries which will be executed on update</source>
      <translation>Abfragen die beim Update ausgeführt werden</translation>
    </message>
  </context>
  <context>
    <name>theme/index</name>
    <message>
      <source>Default theme</source>
      <translation>Standard - Theme</translation>
    </message>
    <message>
      <source>Theme</source>
      <translation>Theme</translation>
    </message>
    <message>
      <source>Widget themes</source>
      <translation>Widget themes</translation>
    </message>
    <message>
      <source>Import a new theme</source>
      <translation>Neue Themes importieren</translation>
    </message>
    <message>
      <source>Themes</source>
      <translation>Themes</translation>
    </message>
    <message>
      <source>Import theme</source>
      <translation>Neue Themes importieren</translation>
    </message>
  </context>
  <context>
    <name>theme/default</name>
    <message>
      <source>Set as default theme</source>
      <translation>Als Standard Theme festlegen</translation>
    </message>
  </context>
  <context>
    <name>theme/import</name>
    <message>
      <source>Default theme was set</source>
      <translation>Standardtheme ausgewählt</translation>
    </message>
    <message>
      <source>Import theme</source>
      <translation>Theme importieren</translation>
    </message>
    <message>
      <source>File</source>
      <translation>Datei</translation>
    </message>
    <message>
      <source>Import</source>
      <translation>Importieren</translation>
    </message>
    <message>
      <source>Theme imported</source>
      <translation>Theme importiert</translation>
    </message>
    <message>
      <source>Could not import a new theme!</source>
      <translation>Neues Theme konnte nicht importiert werden</translation>
    </message>
    <message>
      <source>Invalid file!</source>
      <translation>Ungültige Datei!</translation>
    </message>
  </context>
  <context>
    <name>user/new</name>
    <message>
      <source>Invisible mode</source>
      <translation>Unsichtbar Modus</translation>
    </message>
    <message>
      <source>User group</source>
      <translation>Benutzer-Gruppe</translation>
    </message>
    <message>
      <source>Disabled</source>
      <translation>Deaktiviert</translation>
    </message>
    <message>
      <source>Do not show user status as online</source>
      <translation>Benutzer-Status als nicht online markieren</translation>
    </message>
    <message>
      <source>All departments</source>
      <translation>Alle Abteilungen</translation>
    </message>
    <message>
      <source>New user</source>
      <translation>Neuer Benutzer</translation>
    </message>
    <message>
      <source>Username</source>
      <translation>Benutzername</translation>
    </message>
    <message>
      <source>E-mail</source>
      <translation>E-Mail</translation>
    </message>
    <message>
      <source>Password</source>
      <translation>Passwort</translation>
    </message>
    <message>
      <source>Repeat the new password</source>
      <translation>Neues Passwort wiederholen</translation>
    </message>
    <message>
      <source>Name</source>
      <translation>Name</translation>
    </message>
    <message>
      <source>Surname</source>
      <translation>Vorname</translation>
    </message>
    <message>
      <source>Photo</source>
      <translation>Foto</translation>
    </message>
    <message>
      <source>Save</source>
      <translation>Speichern</translation>
    </message>
    <message>
      <source>Departments</source>
      <translation>Abteilungen</translation>
    </message>
    <message>
      <source>Please choose a default user group</source>
      <translation>Bitte eine Benutzer-Gruppe wählen</translation>
    </message>
    <message>
      <source>Wrong email address</source>
      <translation>Falsche E-Mail-Adresse</translation>
    </message>
    <message>
      <source>Please enter a name</source>
      <translation>Bitte einen Namen eingeben</translation>
    </message>
    <message>
      <source>Please enter a username</source>
      <translation>Bitte einen Benutzernamen eingeben</translation>
    </message>
    <message>
      <source>User exists</source>
      <translation>Benutzer existiert bereits</translation>
    </message>
    <message>
      <source>Passwords mismatch</source>
      <translation>Passwort stimmt nicht ueberein</translation>
    </message>
    <message>
      <source>System configuration</source>
      <translation>Systemkonfiguration</translation>
    </message>
    <message>
      <source>Users</source>
      <translation>Benutzer</translation>
    </message>
    <message>
      <source>Please enter a group name</source>
      <translation>Bitte einen Gruppen-Namen angeben</translation>
    </message>
  </context>
  <context>
    <name>user/editgroup</name>
    <message>
      <source>Group edit</source>
      <translation>Gruppe bearbeiten</translation>
    </message>
    <message>
      <source>Title</source>
      <translation>Name</translation>
    </message>
    <message>
      <source>Update</source>
      <translation>Aktualisieren</translation>
    </message>
    <message>
      <source>Assigned users</source>
      <translation>Zugewiesene Benutzer</translation>
    </message>
    <message>
      <source>Username</source>
      <translation>Benutzername</translation>
    </message>
    <message>
      <source>Remove user from the group</source>
      <translation>Benutzer aus Gruppe entfernen</translation>
    </message>
    <message>
      <source>Assign user</source>
      <translation>Benutzer zuweisen</translation>
    </message>
    <message>
      <source>Assigned roles</source>
      <translation>Zugewiesene Rollen</translation>
    </message>
    <message>
      <source>Name</source>
      <translation>Name</translation>
    </message>
    <message>
      <source>Remove role from group</source>
      <translation>Rolle von Gruppe entfernen</translation>
    </message>
    <message>
      <source>Assign role</source>
      <translation>Rolle zuweisen</translation>
    </message>
    <message>
      <source>Please enter a group name</source>
      <translation>Bitte Gruppen-Name eingeben</translation>
    </message>
    <message>
      <source>System configuration</source>
      <translation>System-Konfiguration</translation>
    </message>
    <message>
      <source>Groups</source>
      <translation>Gruppen</translation>
    </message>
  </context>
  <context>
    <name>user/forgotpassword</name>
    <message>
      <source>Password reminder</source>
      <translation>Passwort vergessen?</translation>
    </message>
    <message>
      <source>E-mail</source>
      <translation>E-Mail</translation>
    </message>
    <message>
      <source>Restore password</source>
      <translation>Passwort wiederherstellen</translation>
    </message>
    <message>
      <source>Invalid e-mail address!</source>
      <translation>Ungültige E-Mail-Adresse!</translation>
    </message>
    <message>
      <source>Password remind</source>
      <translation>Passwort vergessen</translation>
    </message>
    <message>
      <source>Click this link and You will be sent a new password</source>
      <translation>Diesen Link anklicken um ein neues Passwort anzufordern</translation>
    </message>
  </context>
  <context>
    <name>user/forgotpasswordsent</name>
    <message>
      <source>Password reminder</source>
      <translation>Passwort Erinnerung</translation>
    </message>
    <message>
      <source>E-mail sent. Click the link in the email and You will be sent out a new password.</source>
      <translation>E-Mail gesendet. Klicken Sie auf den Link in der E-Mail, um ein neues Passwort anzufordern.</translation>
    </message>
  </context>
  <context>
    <name>user/groupassignuser</name>
    <message>
      <source>Username</source>
      <translation>Benutzername</translation>
    </message>
    <message>
      <source>E-mail</source>
      <translation>E-Mail</translation>
    </message>
    <message>
      <source>Name</source>
      <translation>Name</translation>
    </message>
    <message>
      <source>Surname</source>
      <translation>Nachname</translation>
    </message>
    <message>
      <source>Assign</source>
      <translation>Zuweisen</translation>
    </message>
    <message>
      <source>User was assigned to the group!</source>
      <translation>Benutzer wurde der Gruppe zugewiesen!</translation>
    </message>
  </context>
  <context>
    <name>user/grouplist</name>
    <message>
      <source>Groups</source>
      <translation>Gruppen</translation>
    </message>
    <message>
      <source>Name</source>
      <translation>Name</translation>
    </message>
    <message>
      <source>Edit group</source>
      <translation>Gruppe bearbeiten</translation>
    </message>
    <message>
      <source>Delete group</source>
      <translation>Gruppe löschen</translation>
    </message>
    <message>
      <source>New group</source>
      <translation>Neue Gruppe</translation>
    </message>
    <message>
      <source>System configuration</source>
      <translation>System-Konfiguration</translation>
    </message>
  </context>
  <context>
    <name>gallery/album_list_admin</name>
    <message>
      <source>Are you sure?</source>
      <translation>Sind Sie sicher?</translation>
    </message>
  </context>
  <context>
    <name>user/login</name>
    <message>
      <source>Please login</source>
      <translation>Bitte anmelden</translation>
    </message>
    <message>
      <source>Username</source>
      <translation>Benutzername</translation>
    </message>
    <message>
      <source>Password</source>
      <translation>Passwort</translation>
    </message>
    <message>
      <source>Remember me</source>
      <translation> Zugang merken</translation>
    </message>
    <message>
      <source>Login</source>
      <translation>Anmelden</translation>
    </message>
    <message>
      <source>Password reminder</source>
      <translation>Passwort vergessen?</translation>
    </message>
    <message>
      <source>Incorrect username or password</source>
      <translation>Falscher Benutzername oder Passwort</translation>
    </message>
  </context>
  <context>
    <name>user/newgroup</name>
    <message>
      <source>New group</source>
      <translation>Neue Gruppe</translation>
    </message>
    <message>
      <source>Title</source>
      <translation>Name</translation>
    </message>
    <message>
      <source>Save</source>
      <translation>Speichern</translation>
    </message>
    <message>
      <source>Save and assign the user</source>
      <translation>Speichern und Benutzer zuweisen</translation>
    </message>
    <message>
      <source>System configuration</source>
      <translation>System-Konfiguration</translation>
    </message>
    <message>
      <source>Groups</source>
      <translation>Gruppen</translation>
    </message>
  </context>
  <context>
    <name>user/remindpassword</name>
    <message>
      <source>New password</source>
      <translation>Neues Passwort</translation>
    </message>
    <message>
      <source>Hash was not found or was used already</source>
      <translation>Hash wurde nicht gefunden oder wird bereits verwendet</translation>
    </message>
    <message>
      <source>Password remind - new password</source>
      <translation>Passwort vergessen - neues Passwort</translation>
    </message>
    <message>
      <source>New password:</source>
      <translation>Neues Passwort:</translation>
    </message>
    <message>
      <source>New password has been sent to your email.</source>
      <translation>Neues Passwort wurde per Mail versendet.</translation>
    </message>
  </context>
  <context>
    <name>lhxml/userinfo</name>
    <message>
      <source>ID</source>
      <translation>ID</translation>
    </message>
    <message>
      <source>IP address</source>
      <translation>IP-Adresse</translation>
    </message>
    <message>
      <source>Current page</source>
      <translation>Aktuelle Seite</translation>
    </message>
    <message>
      <source>Last visit</source>
      <translation>Letzter Besuch</translation>
    </message>
    <message>
      <source>User agent</source>
      <translation>Benutzer-Agent</translation>
    </message>
    <message>
      <source>Country code</source>
      <translation>Länder-Code</translation>
    </message>
    <message>
      <source>Country name</source>
      <translation>Länder-Name</translation>
    </message>
    <message>
      <source>Message seen</source>
      <translation>Nachricht gesehen</translation>
    </message>
  </context>
  <context>
    <name>system/xmpp</name>
    <message>
      <source>Geo adjustments active</source>
      <translation>GEO Anpassungen aktiv</translation>
    </message>
    <message>
      <source>Settings updated</source>
      <translation>Einstellungen aktualisiert</translation>
    </message>
    <message>
      <source>XMPP settings</source>
      <translation>XMPP Einstellungen</translation>
    </message>
    <message>
      <source>XMPP active</source>
      <translation>XMPP aktiviert</translation>
    </message>
    <message>
      <source>XMPP Message content</source>
      <translation>XMPP Nachrichtsinhalt</translation>
    </message>
    <message>
      <source>XMPP Message about accepted chat</source>
      <translation>XMPP Nachricht über akzeptieren Chat</translation>
    </message>
    <message>
      <source>XMPP</source>
      <translation>XMPP</translation>
    </message>
    <message>
      <source>Use standard XMPP service</source>
      <translation>Standard XMPP-Dienst verwenden</translation>
    </message>
    <message>
      <source>Host</source>
      <translation>Host</translation>
    </message>
    <message>
      <source>Port</source>
      <translation>Port</translation>
    </message>
    <message>
      <source>Login</source>
      <translation>Anmelden</translation>
    </message>
    <message>
      <source>Password</source>
      <translation>Passwort</translation>
    </message>
    <message>
      <source>Resource</source>
      <translation>Resource</translation>
    </message>
    <message>
      <source>Server</source>
      <translation>Server</translation>
    </message>
    <message>
      <source>Recipients</source>
      <translation>Empfänger</translation>
    </message>
    <message>
      <source>Default recipients</source>
      <translation>Standard Empfänger</translation>
    </message>
    <message>
      <source>Test recipients</source>
      <translation>Test Empfänger</translation>
    </message>
    <message>
      <source>Individual recipients</source>
      <translation>Individuelle Empfänger</translation>
    </message>
    <message>
      <source>Test group recipients</source>
      <translation>Test Gruppen-Empfänger</translation>
    </message>
    <message>
      <source>Test message will be send to your account e-mail</source>
      <translation>Testnachricht an Ihre Emailadresse senden</translation>
    </message>
    <message>
      <source>GTalk</source>
      <translation>GTalk</translation>
    </message>
    <message>
      <source>Use GTalk for messaging</source>
      <translation>Nutze GTalk für Benachrichtigung</translation>
    </message>
    <message>
      <source>Information for your google app</source>
      <translation>Informationen für Google App</translation>
    </message>
    <message>
      <source>Redirect URL, this url you will have to enter in your google app configuration</source>
      <translation>Weiterleitungs-URL, diese URL muss in den Google App Einstellungen eingegeben werden</translation>
    </message>
    <message>
      <source>Enter your app information bellow</source>
      <translation>Bitte die App Informationen eingeben</translation>
    </message>
    <message>
      <source>OAuth 2.0 Client ID</source>
      <translation>OAuth 2.0 Client ID</translation>
    </message>
    <message>
      <source>Please enter your Client ID</source>
      <translation>Bitte die Client ID eingeben</translation>
    </message>
    <message>
      <source>Client secret</source>
      <translation>Client Geheimnis</translation>
    </message>
    <message>
      <source>This message will be send to your e-mail</source>
      <translation>Diese Nachricht wird an Ihre E-Mail-Adresse gesendet</translation>
    </message>
    <message>
      <source>Send test message</source>
      <translation>Test-Nachricht senden</translation>
    </message>
    <message>
      <source>Revoke access token</source>
      <translation>Lösche Zugriffstoken</translation>
    </message>
    <message>
      <source>Revoke permission to send a message</source>
      <translation>Lösche das Recht um Nachrichten zu senden</translation>
    </message>
    <message>
      <source>Authentificate and grant permission to send a message</source>
      <translation>Authentifiziert und volle Berechtigung um Nachrichten zu senden</translation>
    </message>
    <message>
      <source>Grant permission to send a message</source>
      <translation>Volle Berechtigung um Nachrichten zu senden</translation>
    </message>
    <message>
      <source>Succesfully authorised, now you can try to send a message</source>
      <translation>Erfolgreich autorisiert, nun können Sie eine Nachricht senden.</translation>
    </message>
    <message>
      <source>Token was revoked</source>
      <translation>Token wurde aufgehoben</translation>
    </message>
    <message>
      <source>XMPP message was sent succesfuly</source>
      <translation>XMPP Nachricht wurde erfolgreich versendet</translation>
    </message>
  </context>
  <context>
    <name>file/file</name>
    <message>
      <source>Download file</source>
      <translation>Download Datei</translation>
    </message>
  </context>
  <context>
    <name>chat/syncuser</name>
    <message>
      <source>Chat was automatically transferred to</source>
      <translation>Chat wurde automatisch übergeben an</translation>
    </message>
    <message>
      <source>from</source>
      <translation>von</translation>
    </message>
    <message>
      <source>Chat was automatically closed by cron</source>
      <translation>Chat wurde automatisch geschlossen</translation>
    </message>
    <message>
      <source>Support staff member has closed this chat</source>
      <translation>Support-Mitarbeiter hat den Chat geschlossen</translation>
    </message>
    <message>
      <source>You do not have permission to view this chat, or chat was deleted</source>
      <translation>Keine Berechtigung den Chat einzusehen oder der Chat wurde gelöscht</translation>
    </message>
    <message>
      <source>Support has closed the chat window, but You can leave messages, and the administrator will read them later.</source>
      <translation>Der Chat wurde geschlossen, aber Sie können eine Nachricht hinterlassen, die dann später bearbeitet wird.</translation>
    </message>
    <message>
      <source>You do not have permission to view this chat, or the chat was deleted</source>
      <translation>Keine Berechtigung den Chat einzusehen oder der Chat wurde gelöscht</translation>
    </message>
  </context>
  <context>
    <name>departament/edit</name>
    <message>
      <source>Please enter a department name</source>
      <translation>Bitte einen Namen für die Abteilung angeben</translation>
    </message>
    <message>
      <source>Minimum 5 seconds</source>
      <translation>Mindestens 5 Sekunden</translation>
    </message>
    <message>
      <source>Transfer department has to be different one than self</source>
      <translation>Neue Abteilung muss eine andere sein als die eigene</translation>
    </message>
    <message>
      <source>Please enter a valid from date range!</source>
      <translation>Bitte einen gültigen &quot;Von Datum&quot;-Wert eingeben!</translation>
    </message>
    <message>
      <source>Please enter a valid to date range!</source>
      <translation>Bitte einen gültigen &quot;Bis Datum&quot;-Wert eingeben!</translation>
    </message>
  </context>
  <context>
    <name>abstract/browserofferinvitation</name>
    <message>
      <source>Name for personal purposes</source>
      <translation>Name für persönliche Zwecke</translation>
    </message>
    <message>
      <source>Language, leave empty for all. E.g lit, rus, ger etc...</source>
      <translation>Sprache, für alle Sprachen leer lassen. z.B. lit, rus, ger, etc...</translation>
    </message>
    <message>
      <source>Time on site on single page in seconds</source>
      <translation>Verweilzeit auf der Webseite auf einer einzigen Seite in Sekunden</translation>
    </message>
    <message>
      <source>Priority, the lower the higher</source>
      <translation type="unfinished"/>
    </message>
    <message>
      <source>Popup width</source>
      <translation>Pop-up-Breite</translation>
    </message>
    <message>
      <source>Popup height</source>
      <translation>Pop-up Höhe</translation>
    </message>
    <message>
      <source>Measure units, px or percents</source>
      <translation>Maßeinheiten, Pixel oder Prozent</translation>
    </message>
    <message>
      <source>Referrer domain without www, E.g google keyword will match any of google domain</source>
      <translation>Referrer Domain ohne www. z.B. Google Suchbegriffe werden von jeder Google-Domain erkannt</translation>
    </message>
    <message>
      <source>URL, enter * at the end for the wildcard</source>
      <translation>URL, verwende für eine Wildcard ein * am Ende</translation>
    </message>
    <message>
      <source>Custom iframe URL, takes priority over default content</source>
      <translation>Benutzerdefinierte iframe Url, Vorrang vor Standardinhalt</translation>
    </message>
    <message>
      <source>Default popup content</source>
      <translation>Standardinhalt für PopUp</translation>
    </message>
    <message>
      <source>Callback content, must be valid json</source>
      <translation>Callback Inhalt muss gültiges json sein</translation>
    </message>
    <message>
      <source>Load content in lhc iframe</source>
      <translation>Lade Inhalt in lhc iframe</translation>
    </message>
    <message>
      <source>Active</source>
      <translation>Aktiv</translation>
    </message>
    <message>
      <source>Identifier, for what identifier this message should be shown, leave empty for all</source>
      <translation>Merkmal, für welches Merkmal diese Nachticht angezeigt werden soll, für alle leer lassen</translation>
    </message>
    <message>
      <source>Matched times</source>
      <translation>Anzahl der Ausführungen</translation>
    </message>
    <message>
      <source>Browser offer invitations</source>
      <translation type="unfinished"/>
    </message>
    <message>
      <source>Content</source>
      <translation>Inhalt</translation>
    </message>
    <message>
      <source>Name attributes</source>
      <translation type="unfinished"/>
    </message>
    <message>
      <source>Introduction attributes</source>
      <translation type="unfinished"/>
    </message>
    <message>
      <source>XLS Columns</source>
      <translation>XLS Spalten</translation>
    </message>
    <message>
      <source>Recipient</source>
      <translation>Empfänger</translation>
    </message>
    <message>
      <source>Post content after form is submitted</source>
      <translation type="unfinished"/>
    </message>
    <message>
      <source>Custom pagelayout</source>
      <translation>Benutzerdefiniertes Seitenlayout</translation>
    </message>
    <message>
      <source>Forms list</source>
      <translation>Auflistung der Formulare</translation>
    </message>
  </context>
  <context>
    <name>abstract/email_template</name>
    <message>
      <source>Name, for personal purposes</source>
      <translation>Name, fuer persoenliche Zwecke</translation>
    </message>
    <message>
      <source>Subject</source>
      <translation>Betreff</translation>
    </message>
    <message>
      <source>Allow user to change subject</source>
      <translation>Benutzer erlauben den Betreff zu ändern</translation>
    </message>
    <message>
      <source>From name</source>
      <translation>Sender-Name</translation>
    </message>
    <message>
      <source>Allow to change from name</source>
      <translation>Sender-Name andern erlauben</translation>
    </message>
    <message>
      <source>From e-mail, if mail was not sent for some reason, this mail will get a failed delivery message</source>
      <translation>E-mail fuer fehlerhafte E-Mail-Transaktion</translation>
    </message>
    <message>
      <source>Allow to change from e-mail</source>
      <translation>Aendern der E-Mail erlauben</translation>
    </message>
    <message>
      <source>Reply to</source>
      <translation>Antworten an</translation>
    </message>
    <message>
      <source>Allow to change reply e-mail</source>
      <translation>Erlauben, dass die Antwort-E-Mail beantwortet werden darf</translation>
    </message>
    <message>
      <source>Recipient email, this is used if the application could not determine who should receive an email.</source>
      <translation>Empfaenger-Adresse, wenn das System den Empfaenger nicht automatisch bestimmen kann.</translation>
    </message>
    <message>
      <source>BCC recipients, can be separated by comma.</source>
      <translation>BCC Empfänger durch Komma trennen</translation>
    </message>
    <message>
      <source>Content</source>
      <translation>Inhalt</translation>
    </message>
    <message>
      <source>E-mail templates</source>
      <translation>E-Mail-Template</translation>
    </message>
  </context>
  <context>
    <name>chat/accepttrasnfer</name>
    <message>
      <source>has joined the chat!</source>
      <translation>nimmt am Chat teil!</translation>
    </message>
  </context>
  <context>
    <name>chat/closechatadmin</name>
    <message>
      <source>has closed the chat!</source>
      <translation>hat den Chat geschlossen!</translation>
    </message>
    <message>
      <source>has redirected user to contact form!</source>
      <translation>Nutzer wurde auf Kontaktformular weitergeleitet!</translation>
    </message>
  </context>
  <context>
    <name>chat/deletechatadmin</name>
    <message>
      <source>You do not have rights to delete a chat</source>
      <translation>Keine Berechtigung für das Löschen eines Chats vorhanden</translation>
    </message>
  </context>
  <context>
    <name>chat/reopenchat</name>
    <message>
      <source>has reopened the chat!</source>
      <translation>hat den Chat wiedereröffnet!</translation>
    </message>
    <message>
      <source>No permission to reopen the chat!</source>
      <translation>Keine Berechtigung den Chat wiederzueröffnen!</translation>
    </message>
  </context>
  <context>
    <name>chat/single</name>
    <message>
      <source>Chat started with</source>
      <translation>Chat gestartet mit</translation>
    </message>
  </context>
  <context>
    <name>chat/transferuser</name>
    <message>
      <source>Chat was assigned to selected department</source>
      <translation>Chat wurde der ausgewählten Abteilung zugewiesen</translation>
    </message>
    <message>
      <source>Chat was assigned to selected user</source>
      <translation>Chat wurde ausgewähltem Benutzer zugewiesen</translation>
    </message>
  </context>
  <context>
    <name>chat/voteaction</name>
    <message>
      <source>Thumbs up</source>
      <translation>Daumen hoch</translation>
    </message>
    <message>
      <source>Thumbs down</source>
      <translation>Daumen runter</translation>
    </message>
    <message>
      <source>Removed thumb vote</source>
      <translation>Lösche Daumen-Bewertungen</translation>
    </message>
  </context>
  <context>
    <name>chatarchive/viewarchivedchat</name>
    <message>
      <source>View archived chat</source>
      <translation>Archivierten Chat anschauen</translation>
    </message>
  </context>
  <context>
    <name>file/configurations</name>
    <message>
      <source>Please enter valid file type!</source>
      <translation>Bitte unterstütze Dateitypen verwenden!</translation>
    </message>
  </context>
  <context>
    <name>chat/updatemsguser</name>
    <message>
      <source>User has edited his last message</source>
      <translation>Der Besucher hat seine letzte Nachricht editiert</translation>
    </message>
  </context>
  <context>
    <name>chat/geoadjustment</name>
    <message>
      <source>GEO adjustment</source>
      <translation>GEO Anpassung</translation>
    </message>
    <message>
      <source>Apply to chat widget status indicator these rules also? performance decrease is associated with this option</source>
      <translation type="unfinished"/>
    </message>
    <message>
      <source>Make chat status normal for these countries, countries can be separated by comma &quot;de,gb,us,fr&quot; means chat would be shown as usual only for these countries.</source>
      <translation type="unfinished"/>
    </message>
    <message>
      <source>For</source>
      <translation>Für</translation>
    </message>
    <message>
      <source>all</source>
      <translation>Alle</translation>
    </message>
    <message>
      <source>custom</source>
      <translation>Benutzerdefiniert</translation>
    </message>
    <message>
      <source>E.g. ar,pl</source>
      <translation type="unfinished"/>
    </message>
    <message>
      <source>Other countries, put widget/chat status to</source>
      <translation type="unfinished"/>
    </message>
    <message>
      <source>offline status</source>
      <translation>Offline Status</translation>
    </message>
    <message>
      <source>hidden/disabled, widget will not be shown</source>
      <translation>Versteckt/Deaktiviert, Widget bleibt unsichtbar</translation>
    </message>
    <message>
      <source>For unmatched countries put chat status to</source>
      <translation>Bei undefinierten Ländern den Chat Status ändern auf</translation>
    </message>
    <message>
      <source>normal status</source>
      <translation>Status normal</translation>
    </message>
  </context>
</TS><|MERGE_RESOLUTION|>--- conflicted
+++ resolved
@@ -86,10 +86,6 @@
       <translation>Höhe der Chat-Box</translation>
     </message>
     <message>
-      <source>Messages box height</source>
-      <translation type="unfinished"/>
-    </message>
-    <message>
       <source>Proactive message timeout in hours. After how many hours proactive chat mesasge should be shown again.</source>
       <translation type="unfinished"/>
     </message>
@@ -336,11 +332,7 @@
     </message>
     <message>
       <source>Text above start chat form fields</source>
-<<<<<<< HEAD
-      <translation type="unfinished"/>
-=======
       <translation>Text oberhalb des Chat-Formulars</translation>
->>>>>>> e1d8a3e5
     </message>
     <message>
       <source>Online image</source>
