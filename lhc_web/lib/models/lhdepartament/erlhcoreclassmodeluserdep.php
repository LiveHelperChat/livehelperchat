<?php
#[\AllowDynamicProperties]
class erLhcoreClassModelUserDep
{
    use erLhcoreClassDBTrait;

    public static $dbTable = 'lh_userdep';

    public static $dbTableId = 'id';

    public static $dbSessionHandler = 'erLhcoreClassDepartament::getSession';

    public static $dbSortOrder = 'ASC';

    public function getState()
    {
        return array(
            'id' => $this->id,
            'user_id' => $this->user_id,
            'dep_id' => $this->dep_id,
            'last_activity' => $this->last_activity,
            'hide_online' => $this->hide_online,
            'last_accepted' => $this->last_accepted,
            'last_accepted_mail' => $this->last_accepted_mail,
            'active_chats' => $this->active_chats,
            'pending_chats' => $this->pending_chats,
            'inactive_chats' => $this->inactive_chats,
            'active_mails' => $this->active_mails,
            'pending_mails' => $this->pending_mails,
            'hide_online_ts' => $this->hide_online_ts,
            'always_on' => $this->always_on,
            'lastd_activity' => $this->lastd_activity,
            'ro' => $this->ro,
            'type' => $this->type,
            'dep_group_id' => $this->dep_group_id,
            'exclude_autoasign' => $this->exclude_autoasign,
            'exclude_autoasign_mails' => $this->exclude_autoasign_mails,
            'exc_indv_autoasign' => $this->exc_indv_autoasign,
            'max_chats' => $this->max_chats,
            'max_mails' => $this->max_mails,
            'assign_priority' => $this->assign_priority,
            'chat_min_priority' => $this->chat_min_priority,
            'chat_max_priority' => $this->chat_max_priority,

        );
    }

    public function __get($var)
    {
        switch ($var) {
            case 'user':
                $this->user = erLhcoreClassModelUser::fetch($this->user_id);
                return $this->user;
                break;

            case 'lastactivity_ago':
                $this->lastactivity_ago = erLhcoreClassChat::getAgoFormat($this->last_activity);
                return $this->lastactivity_ago;
                break;

            case 'offline_since':
                $this->offline_since = erLhcoreClassChat::getAgoFormat($this->hide_online_ts);
                return $this->offline_since;
                break;

            case 'avatar':
                if ($this->user->has_photo) {
                    $this->avatar = $this->user->photo_path;
                } elseif ($this->user->avatar != '') {
                    $this->avatar = erLhcoreClassDesign::baseurldirect('widgetrestapi/avatar') . '/' . $this->user->avatar;
                } else {
                    $this->avatar = null;
                }

                return $this->avatar;
                break;

            case 'name_support':
                $this->name_support = $this->user->name_support;
                return $this->name_support;
                break;

            case 'name_official':
                $this->name_official = $this->user->name_official;
                return $this->name_official;
                break;

            case 'departments_names':
                $this->departments_names = array();
                $ids = $this->user->departments_ids;

                if ($ids != '') {
                    $parts = explode(',', $ids);
                    sort($parts);

                    if (!empty($this->dep_id_filter)) {
                        $parts = array_intersect($parts,$this->dep_id_filter);
                    }

                    $totalAssigned = count($parts);

                    if ($totalAssigned > 4) {
                        $this->departments_names[] = '['.$totalAssigned.' d.]';
                    }

                    $parts = array_splice($parts,0,4);

                    foreach ($parts as $depId) {
                        if ($depId == 0) {
                            $this->departments_names[] = '∞';
                        } elseif ($depId > 0) {
                            try {
                                $dep = erLhcoreClassModelDepartament::fetch($depId, true);
                                if (is_object($dep)) {
                                    $this->departments_names[] = $dep->name;
                                }
                            } catch (Exception $e) {

                            }
                        }
                    }
                }
                return $this->departments_names;
                break;

            default:
                break;
        }
    }

    public static function getOnlineOperators($currentUser, $canListOnlineUsersAll = false, $params = array(), $limit = 10, $onlineTimeout = 120)
    {
        $userData = $currentUser->getUserData(true);
        $filter = array();

        if ($userData->all_departments == 0 && $canListOnlineUsersAll == false) {
            $userDepartaments = erLhcoreClassUserDep::getUserDepartaments($currentUser->getUserID(), $userData->cache_version);

            if (count($userDepartaments) == 0) return array();

            $index = array_search(-1, $userDepartaments);
            if ($index !== false) {
                unset($userDepartaments[$index]);
            }

            if (count($userDepartaments) == 0) return array();

            $filter['customfilter'][] = '(dep_id IN (' . implode(',', $userDepartaments) . ') OR user_id = ' . $currentUser->getUserID() . ')';
        };

        $filter['customfilter'][] = '(last_activity > ' . (int)(time() - $onlineTimeout) . ' OR always_on = 1)';

        $filter['limit'] = $limit;

        if (!isset($params['sort'])) {
            $filter['sort'] = 'active_chats DESC, hide_online ASC';
        }

        $filter['group'] = 'user_id';

        $filter = array_merge_recursive($filter, $params);

        $filter['ignore_fields'] = array('chat_max_priority','chat_min_priority','assign_priority', 'max_mails','last_accepted_mail,exc_indv_autoasign','exclude_autoasign_mails','active_mails','pending_mails','exclude_autoasign','max_chats','dep_group_id','type','ro','id','dep_id','hide_online_ts','hide_online','last_activity','lastd_activity','always_on','last_accepted','active_chats','pending_chats','inactive_chats','ro');

        $filter['select_columns'] = '
        max(`id`) as `id`, 
        max(`ro`) as `ro`,
        max(`max_chats`) as `max_chats`,
        max(`max_mails`) as `max_mails`,
        max(`dep_id`) as `dep_id`,
        max(`hide_online_ts`) as `hide_online_ts`,
        max(`hide_online`) as `hide_online`,
        max(`last_activity`) as `last_activity`, 
        max(`lastd_activity`) as `lastd_activity`, 
        max(`always_on`) as `always_on`, 
        max(`last_accepted`) as `last_accepted`,
        max(`last_accepted_mail`) as `last_accepted_mail`,
        max(`active_chats`) as `active_chats`,
        max(`pending_chats`) as `pending_chats`,
        max(`inactive_chats`) as `inactive_chats`,
        max(`active_mails`) as `active_mails`,
        max(`pending_mails`) as `pending_mails`,
        min(`ro`) as `ro`';

        $list = self::getList($filter);

        if (isset($userDepartaments)) {
            $userDepartaments[] = 0;
            foreach ($list as & $listItem) {
                $listItem->dep_id_filter = $userDepartaments;
            }
        }

        return $list;
    }

    public $id = null;
    public $user_id = 0;
    public $dep_id = 0;
    public $hide_online_ts = 0;
    public $hide_online = 0;
    public $last_activity = 0;
    public $lastd_activity = 0;
    public $last_accepted = 0;
    public $last_accepted_mail = 0;
    public $active_chats = 0;
    public $pending_chats = 0;
    public $inactive_chats = 0;
    public $active_mails = 0;
    public $pending_mails = 0;
    public $always_on = 0;
    public $ro = 0;
    public $type = 0;
    public $dep_group_id = 0;
    public $exclude_autoasign = 0;
    public $exclude_autoasign_mails = 0;
    public $exc_indv_autoasign = 0;
    public $max_chats = 0;
    public $max_mails = 0;
    public $assign_priority = 0;
    public $chat_min_priority = 0;
    public $chat_max_priority = 0;

<<<<<<< HEAD
=======
    public $dep_id_filter = [];
>>>>>>> 96c1fa19
}

?><|MERGE_RESOLUTION|>--- conflicted
+++ resolved
@@ -220,11 +220,8 @@
     public $assign_priority = 0;
     public $chat_min_priority = 0;
     public $chat_max_priority = 0;
-
-<<<<<<< HEAD
-=======
     public $dep_id_filter = [];
->>>>>>> 96c1fa19
+
 }
 
 ?>