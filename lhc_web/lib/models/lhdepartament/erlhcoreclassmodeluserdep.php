<?php

class erLhcoreClassModelUserDep
{
    use erLhcoreClassDBTrait;

    public static $dbTable = 'lh_userdep';

    public static $dbTableId = 'id';

    public static $dbSessionHandler = 'erLhcoreClassDepartament::getSession';

    public static $dbSortOrder = 'ASC';

    public function getState()
    {
        return array(
            'id' => $this->id,
            'user_id' => $this->user_id,
            'dep_id' => $this->dep_id,
            'last_activity' => $this->last_activity,
            'hide_online' => $this->hide_online,
            'last_accepted' => $this->last_accepted,
            'last_accepted_mail' => $this->last_accepted_mail,
            'active_chats' => $this->active_chats,
            'pending_chats' => $this->pending_chats,
            'inactive_chats' => $this->inactive_chats,
            'active_mails' => $this->active_mails,
            'pending_mails' => $this->pending_mails,
            'hide_online_ts' => $this->hide_online_ts,
            'always_on' => $this->always_on,
            'lastd_activity' => $this->lastd_activity,
            'ro' => $this->ro,
            'type' => $this->type,
            'dep_group_id' => $this->dep_group_id,
            'exclude_autoasign' => $this->exclude_autoasign,
            'exclude_autoasign_mails' => $this->exclude_autoasign_mails,
            'exc_indv_autoasign' => $this->exc_indv_autoasign,
            'max_chats' => $this->max_chats,
<<<<<<< HEAD
            'max_mails' => $this->max_mails,
=======
            'assign_priority' => $this->assign_priority,
            'chat_min_priority' => $this->chat_min_priority,
            'chat_max_priority' => $this->chat_max_priority,
>>>>>>> bd25c957
        );
    }

    public function __get($var)
    {
        switch ($var) {
            case 'user':
                $this->user = erLhcoreClassModelUser::fetch($this->user_id);
                return $this->user;
                break;

            case 'lastactivity_ago':
                $this->lastactivity_ago = erLhcoreClassChat::getAgoFormat($this->last_activity);
                return $this->lastactivity_ago;
                break;

            case 'offline_since':
                $this->offline_since = erLhcoreClassChat::getAgoFormat($this->hide_online_ts);
                return $this->offline_since;
                break;

            case 'avatar':
                if ($this->user->has_photo) {
                    $this->avatar = $this->user->photo_path;
                } elseif ($this->user->avatar != '') {
                    $this->avatar = erLhcoreClassDesign::baseurldirect('widgetrestapi/avatar') . '/' . $this->user->avatar;
                } else {
                    $this->avatar = null;
                }

                return $this->avatar;
                break;

            case 'name_support':
                $this->name_support = $this->user->name_support;
                return $this->name_support;
                break;

            case 'name_official':
                $this->name_official = $this->user->name_official;
                return $this->name_official;
                break;

            case 'departments_names':
                $this->departments_names = array();
                $ids = $this->user->departments_ids;

                if ($ids != '') {
                    $parts = explode(',', $ids);
                    sort($parts);

                    $totalAssigned = count($parts);

                    if ($totalAssigned > 4) {
                        $this->departments_names[] = '['.$totalAssigned.' d.]';
                    }

                    $parts = array_splice($parts,0,4);

                    foreach ($parts as $depId) {
                        if ($depId == 0) {
                            $this->departments_names[] = '∞';
                        } elseif ($depId > 0) {
                            try {
                                $dep = erLhcoreClassModelDepartament::fetch($depId, true);
                                if (is_object($dep)) {
                                    $this->departments_names[] = $dep->name;
                                }
                            } catch (Exception $e) {

                            }
                        }
                    }
                }
                return $this->departments_names;
                break;

            default:
                break;
        }
    }

    public static function getOnlineOperators($currentUser, $canListOnlineUsersAll = false, $params = array(), $limit = 10, $onlineTimeout = 120)
    {
        $userData = $currentUser->getUserData(true);
        $filter = array();

        if ($userData->all_departments == 0 && $canListOnlineUsersAll == false) {
            $userDepartaments = erLhcoreClassUserDep::getUserDepartaments($currentUser->getUserID(), $userData->cache_version);

            if (count($userDepartaments) == 0) return array();

            $index = array_search(-1, $userDepartaments);
            if ($index !== false) {
                unset($userDepartaments[$index]);
            }

            if (count($userDepartaments) == 0) return array();

            $filter['customfilter'][] = '(dep_id IN (' . implode(',', $userDepartaments) . ') OR user_id = ' . $currentUser->getUserID() . ')';
        };

        $filter['customfilter'][] = '(last_activity > ' . (int)(time() - $onlineTimeout) . ' OR always_on = 1)';

        $filter['limit'] = $limit;

        if (!isset($params['sort'])) {
            $filter['sort'] = 'active_chats DESC, hide_online ASC';
        }

        $filter['group'] = 'user_id';

        $filter = array_merge_recursive($filter, $params);

<<<<<<< HEAD
        $filter['ignore_fields'] = array('max_mails','last_accepted_mail,exc_indv_autoasign','exclude_autoasign_mails','active_mails','pending_mails','exclude_autoasign','max_chats','dep_group_id','type','ro','id','dep_id','hide_online_ts','hide_online','last_activity','lastd_activity','always_on','last_accepted','active_chats','pending_chats','inactive_chats','ro');
=======
        $filter['ignore_fields'] = array('chat_max_priority','chat_min_priority','assign_priority','exc_indv_autoasign','exclude_autoasign','max_chats','dep_group_id','type','ro','id','dep_id','hide_online_ts','hide_online','last_activity','lastd_activity','always_on','last_accepted','active_chats','pending_chats','inactive_chats','ro');
>>>>>>> bd25c957

        $filter['select_columns'] = '
        max(`id`) as `id`, 
        max(`ro`) as `ro`,
        max(`max_chats`) as `max_chats`,
        max(`max_mails`) as `max_mails`,
        max(`dep_id`) as `dep_id`,
        max(`hide_online_ts`) as `hide_online_ts`,
        max(`hide_online`) as `hide_online`,
        max(`last_activity`) as `last_activity`, 
        max(`lastd_activity`) as `lastd_activity`, 
        max(`always_on`) as `always_on`, 
        max(`last_accepted`) as `last_accepted`,
        max(`last_accepted_mail`) as `last_accepted_mail`,
        max(`active_chats`) as `active_chats`,
        max(`pending_chats`) as `pending_chats`,
        max(`inactive_chats`) as `inactive_chats`,
        max(`active_mails`) as `active_mails`,
        max(`pending_mails`) as `pending_mails`,
        min(`ro`) as `ro`';

        return self::getList($filter);
    }

    public $id = null;
    public $user_id = 0;
    public $dep_id = 0;
    public $hide_online_ts = 0;
    public $hide_online = 0;
    public $last_activity = 0;
    public $lastd_activity = 0;
    public $last_accepted = 0;
    public $last_accepted_mail = 0;
    public $active_chats = 0;
    public $pending_chats = 0;
    public $inactive_chats = 0;
    public $active_mails = 0;
    public $pending_mails = 0;
    public $always_on = 0;
    public $ro = 0;
    public $type = 0;
    public $dep_group_id = 0;
    public $exclude_autoasign = 0;
    public $exclude_autoasign_mails = 0;
    public $exc_indv_autoasign = 0;
    public $max_chats = 0;
<<<<<<< HEAD
    public $max_mails = 0;
=======
    public $assign_priority = 0;
    public $chat_min_priority = 0;
    public $chat_max_priority = 0;
>>>>>>> bd25c957
}

?><|MERGE_RESOLUTION|>--- conflicted
+++ resolved
@@ -37,13 +37,11 @@
             'exclude_autoasign_mails' => $this->exclude_autoasign_mails,
             'exc_indv_autoasign' => $this->exc_indv_autoasign,
             'max_chats' => $this->max_chats,
-<<<<<<< HEAD
             'max_mails' => $this->max_mails,
-=======
             'assign_priority' => $this->assign_priority,
             'chat_min_priority' => $this->chat_min_priority,
             'chat_max_priority' => $this->chat_max_priority,
->>>>>>> bd25c957
+
         );
     }
 
@@ -158,11 +156,7 @@
 
         $filter = array_merge_recursive($filter, $params);
 
-<<<<<<< HEAD
-        $filter['ignore_fields'] = array('max_mails','last_accepted_mail,exc_indv_autoasign','exclude_autoasign_mails','active_mails','pending_mails','exclude_autoasign','max_chats','dep_group_id','type','ro','id','dep_id','hide_online_ts','hide_online','last_activity','lastd_activity','always_on','last_accepted','active_chats','pending_chats','inactive_chats','ro');
-=======
-        $filter['ignore_fields'] = array('chat_max_priority','chat_min_priority','assign_priority','exc_indv_autoasign','exclude_autoasign','max_chats','dep_group_id','type','ro','id','dep_id','hide_online_ts','hide_online','last_activity','lastd_activity','always_on','last_accepted','active_chats','pending_chats','inactive_chats','ro');
->>>>>>> bd25c957
+        $filter['ignore_fields'] = array('chat_max_priority','chat_min_priority','assign_priority', 'max_mails','last_accepted_mail,exc_indv_autoasign','exclude_autoasign_mails','active_mails','pending_mails','exclude_autoasign','max_chats','dep_group_id','type','ro','id','dep_id','hide_online_ts','hide_online','last_activity','lastd_activity','always_on','last_accepted','active_chats','pending_chats','inactive_chats','ro');
 
         $filter['select_columns'] = '
         max(`id`) as `id`, 
@@ -209,13 +203,11 @@
     public $exclude_autoasign_mails = 0;
     public $exc_indv_autoasign = 0;
     public $max_chats = 0;
-<<<<<<< HEAD
     public $max_mails = 0;
-=======
     public $assign_priority = 0;
     public $chat_min_priority = 0;
     public $chat_max_priority = 0;
->>>>>>> bd25c957
+
 }
 
 ?>