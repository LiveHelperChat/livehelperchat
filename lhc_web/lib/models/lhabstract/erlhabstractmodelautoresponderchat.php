--- conflicted
+++ resolved
@@ -2,7 +2,7 @@
 
 class erLhAbstractModelAutoResponderChat
 {
-    
+
     use erLhcoreClassDBTrait;
 
     public static $dbTable = 'lh_abstract_auto_responder_chat';
@@ -23,7 +23,7 @@
             'pending_send_status' => $this->pending_send_status,
             'active_send_status' => $this->active_send_status
         ); // Which of pending status message was send the last one
-        
+
         return $stateArray;
     }
 
@@ -35,11 +35,11 @@
     public function process()
     {
         if ($this->auto_responder !== false) {
-            
+
             if ($this->chat->status == erLhcoreClassModelChat::STATUS_PENDING_CHAT) {
-                
+
                 if ($this->auto_responder->ignore_pa_chat == 0 || ($this->auto_responder->ignore_pa_chat == 1 && $this->chat->user_id == 0)) { // Do not send messages to assigned pending chats
-                    
+
                     if ($this->wait_timeout_send <= 0 && $this->auto_responder->wait_timeout > 0 && ! empty($this->auto_responder->timeout_message) && (time() - $this->chat->time) > ($this->auto_responder->wait_timeout * ($this->auto_responder->repeat_number - (abs($this->wait_timeout_send))))) {
 
                         $errors = array();
@@ -47,18 +47,18 @@
                             'chat' => & $this->chat,
                             'errors' => & $errors
                         ));
-                        
+
                         if (empty($errors)) {
                             erLhcoreClassChatWorkflow::timeoutWorkflow($this->chat);
-                            
+
                             $this->wait_timeout_send ++;
-                            
+
                             // It was the last time this message was executed.
                             // Now we can process next one pending messages if there are any
                             if ($this->wait_timeout_send == 1) {
                                 $this->pending_send_status = 1;
                             }
-                            
+
                             $this->saveThis();
                         } else {
                             $msg = new erLhcoreClassModelmsg();
@@ -66,20 +66,20 @@
                             $msg->chat_id = $this->chat->id;
                             $msg->user_id = - 1;
                             $msg->time = time();
-                            
+
                             if ($this->chat->last_msg_id < $msg->id) {
                                 $this->chat->last_msg_id = $msg->id;
                             }
-                            
+
                             erLhcoreClassChat::getSession()->save($msg);
                         }
                     } elseif ($this->pending_send_status >= 1 && $this->pending_send_status < 5) {
                         for ($i = 5; $i >= 2; $i --) {
                             if ($this->pending_send_status < $i && $this->auto_responder->{'wait_timeout_' . $i} < (time() - $this->chat->time) && ! empty($this->auto_responder->{'timeout_message_' . $i})) {
-                                
+
                                 $this->pending_send_status = $i;
                                 $this->saveThis();
-                                
+
                                 $msg = new erLhcoreClassModelmsg();
                                 $msg->msg = trim($this->auto_responder->{'timeout_message_' . $i});
                                 $msg->chat_id = $this->chat->id;
@@ -87,15 +87,14 @@
                                 $msg->user_id = - 2;
                                 $msg->time = time();
                                 erLhcoreClassChat::getSession()->save($msg);
-                                
+
                                 $this->chat->last_msg_id = $msg->id;
                                 $this->chat->updateThis();
                             }
                         }
                     }
                 }
-                
-<<<<<<< HEAD
+
             } elseif ($this->chat->status == erLhcoreClassModelChat::STATUS_ACTIVE_CHAT) {
 
                 if ($this->chat->lsync < time() - 90 &&
@@ -127,74 +126,46 @@
                     if (($this->chat->last_op_msg_time > $this->chat->last_user_msg_time && $this->chat->last_user_msg_time > 0) ||
                         ($this->chat->last_op_msg_time > $this->chat->time && $this->chat->last_user_msg_time == 0))
                     {
-                         if ($this->chat->status_sub != erLhcoreClassModelChat::STATUS_SUB_SURVEY_SHOW && $this->auto_responder->survey_timeout > 0 && (time() - $this->chat->last_op_msg_time > $this->auto_responder->survey_timeout)) {
-=======
-            } elseif ($this->chat->status == erLhcoreClassModelChat::STATUS_ACTIVE_CHAT) {  
-                
-                if (($this->chat->last_op_msg_time > $this->chat->last_user_msg_time && $this->chat->last_user_msg_time > 0) || 
-                    ($this->chat->last_op_msg_time > $this->chat->time && $this->chat->last_user_msg_time == 0)) 
-                {
-                     if ($this->chat->status_sub != erLhcoreClassModelChat::STATUS_SUB_SURVEY_SHOW && $this->auto_responder->survey_timeout > 0 && (time() - $this->chat->last_op_msg_time > $this->auto_responder->survey_timeout)) {
-                         $msg = new erLhcoreClassModelmsg();
-                         $msg->msg = erTranslationClassLhTranslation::getInstance()->getTranslation('chat/closechatadmin', 'Visitor was redirected to survey by auto responder!');
-                         $msg->chat_id = $this->chat->id;
-                         $msg->user_id = - 1;
-                         $msg->time = time();
-                         erLhcoreClassChat::getSession()->save($msg);
-
-                         $this->chat->last_msg_id = $msg->id;
-                         $this->chat->status_sub = erLhcoreClassModelChat::STATUS_SUB_SURVEY_SHOW;
-                         $this->chat->updateThis();
-
-                         if ($this->chat->user_id > 0) {
-                             erLhcoreClassChat::updateActiveChats($this->chat->user_id);
-                         }
-
-                         erLhcoreClassChatEventDispatcher::getInstance()->dispatch('chat.redirected_to_survey_by_autoresponder',array('chat' => & $this->chat));
-                     }
-
-                     for ($i = 5; $i >= 1; $i--) {
-                         if ($this->active_send_status < $i && !empty($this->auto_responder->{'timeout_reply_message_' . $i}) && (time() - $this->chat->last_op_msg_time > $this->auto_responder->{'wait_timeout_reply_' . $i}) ) {
-                             
-                             $this->active_send_status = $i;
-                             $this->saveThis();
-                                                          
->>>>>>> 8bbbfb61
-                             $msg = new erLhcoreClassModelmsg();
-                             $msg->msg = erTranslationClassLhTranslation::getInstance()->getTranslation('chat/closechatadmin', 'Visitor was redirected to survey by auto responder!');
-                             $msg->chat_id = $this->chat->id;
-                             $msg->user_id = - 1;
-                             $msg->time = time();
-                             erLhcoreClassChat::getSession()->save($msg);
-
-                             $this->chat->last_msg_id = $msg->id;
-                             $this->chat->status_sub = erLhcoreClassModelChat::STATUS_SUB_SURVEY_SHOW;
-                             $this->chat->updateThis();
-
-                             erLhcoreClassChatEventDispatcher::getInstance()->dispatch('chat.redirected_to_survey_by_autoresponder',array('chat' => & $this->chat));
-
-                             // Survey redirected, end workflow
-                             return ;
-                         }
-
-                         for ($i = 5; $i >= 1; $i--) {
-                             if ($this->active_send_status < $i && !empty($this->auto_responder->{'timeout_reply_message_' . $i}) && (time() - $this->chat->last_op_msg_time > $this->auto_responder->{'wait_timeout_reply_' . $i}) ) {
-
-                                 $this->active_send_status = $i;
-                                 $this->saveThis();
-
-                                 $msg = new erLhcoreClassModelmsg();
-                                 $msg->msg = trim($this->auto_responder->{'timeout_reply_message_' . $i});
-                                 $msg->chat_id = $this->chat->id;
-                                 $msg->name_support = $this->chat->user !== false ? $this->chat->user->name_support : erTranslationClassLhTranslation::getInstance()->getTranslation('chat/startchat', 'Live Support');
-                                 $msg->user_id = $this->chat->user_id > 0 ? $this->chat->user_id : - 2;
-                                 $msg->time = time();
-                                 erLhcoreClassChat::getSession()->save($msg);
-
-                                 $this->chat->last_msg_id = $msg->id;
-                                 $this->chat->updateThis();
-                             }
-                         }
+                        if ($this->chat->status_sub != erLhcoreClassModelChat::STATUS_SUB_SURVEY_SHOW && $this->auto_responder->survey_timeout > 0 && (time() - $this->chat->last_op_msg_time > $this->auto_responder->survey_timeout)) {
+                            $msg = new erLhcoreClassModelmsg();
+                            $msg->msg = erTranslationClassLhTranslation::getInstance()->getTranslation('chat/closechatadmin', 'Visitor was redirected to survey by auto responder!');
+                            $msg->chat_id = $this->chat->id;
+                            $msg->user_id = - 1;
+                            $msg->time = time();
+                            erLhcoreClassChat::getSession()->save($msg);
+
+                            $this->chat->last_msg_id = $msg->id;
+                            $this->chat->status_sub = erLhcoreClassModelChat::STATUS_SUB_SURVEY_SHOW;
+                            $this->chat->updateThis();
+
+                            if ($this->chat->user_id > 0) {
+                                erLhcoreClassChat::updateActiveChats($this->chat->user_id);
+                            }
+                            
+                            erLhcoreClassChatEventDispatcher::getInstance()->dispatch('chat.redirected_to_survey_by_autoresponder',array('chat' => & $this->chat));
+
+                            // Survey redirected, end workflow
+                            return ;
+                        }
+
+                        for ($i = 5; $i >= 1; $i--) {
+                            if ($this->active_send_status < $i && !empty($this->auto_responder->{'timeout_reply_message_' . $i}) && (time() - $this->chat->last_op_msg_time > $this->auto_responder->{'wait_timeout_reply_' . $i}) ) {
+
+                                $this->active_send_status = $i;
+                                $this->saveThis();
+
+                                $msg = new erLhcoreClassModelmsg();
+                                $msg->msg = trim($this->auto_responder->{'timeout_reply_message_' . $i});
+                                $msg->chat_id = $this->chat->id;
+                                $msg->name_support = $this->chat->user !== false ? $this->chat->user->name_support : erTranslationClassLhTranslation::getInstance()->getTranslation('chat/startchat', 'Live Support');
+                                $msg->user_id = $this->chat->user_id > 0 ? $this->chat->user_id : - 2;
+                                $msg->time = time();
+                                erLhcoreClassChat::getSession()->save($msg);
+
+                                $this->chat->last_msg_id = $msg->id;
+                                $this->chat->updateThis();
+                            }
+                        }
 
                     } elseif ($this->active_send_status > 0) {
                         $this->active_send_status = 0;
@@ -232,12 +203,12 @@
                 $this->auto_responder = erLhAbstractModelAutoResponder::fetch($this->auto_responder_id);
                 return $this->auto_responder;
                 break;
-            
+
             case 'chat':
                 $this->chat = erLhcoreClassModelChat::fetch($this->chat_id);
                 return $this->chat;
                 break;
-            
+
             default:
                 ;
                 break;
@@ -253,6 +224,6 @@
     public $wait_timeout_send = 0;
 
     public $pending_send_status = 0;
-    
+
     public $active_send_status = 0;
 }