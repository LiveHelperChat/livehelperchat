--- conflicted
+++ resolved
@@ -375,13 +375,12 @@
             'no_scroll_bottom' => new ezcInputFormDefinitionElement(
 				ezcInputFormDefinitionElement::OPTIONAL, 'boolean'
 			),
-<<<<<<< HEAD
             'auto_accept_mail' => new ezcInputFormDefinitionElement(
 				ezcInputFormDefinitionElement::OPTIONAL, 'boolean'
-=======
+            ),
             'chat_text_rows' => new ezcInputFormDefinitionElement(
 				ezcInputFormDefinitionElement::OPTIONAL, 'int',array('min_range' => 2, 'max_range' => 50)
->>>>>>> 10557a39
+
 			),
             'maximumChats' => new ezcInputFormDefinitionElement(
 				ezcInputFormDefinitionElement::OPTIONAL, 'int'
