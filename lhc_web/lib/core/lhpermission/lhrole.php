<<<<<<< HEAD
<?php

class erLhcoreClassRole
{

    function __construct()
    {}

    public static function getRoleList()
    {
        $db = ezcDbInstance::get();
        
        $stmt = $db->prepare('SELECT * FROM lh_role ORDER BY id ASC');
        $stmt->execute();
        $rows = $stmt->fetchAll();
        
        return $rows;
    }

    public static function canDeleteRole($roleID)
    {
        $db = ezcDbInstance::get();
        
        $stmt = $db->prepare('SELECT count(*) FROM lh_grouprole WHERE role_id = :role_id');
        $stmt->bindValue(':role_id', $roleID, PDO::PARAM_INT);
        $stmt->execute();
        
        return $stmt->fetchColumn() == 0;
    }

    public static function getSession()
    {
        if (! isset(self::$persistentSession)) {
            self::$persistentSession = new ezcPersistentSession(ezcDbInstance::get(), new ezcPersistentCodeManager('./pos/lhpermission'));
        }
        return self::$persistentSession;
    }

    /**
     * Returns something like that
     * Array
     * (
     * [lhdepartament] => Array
     * (
     * [alldepartaments] => 1
     * )
     *
     * [*] => Array
     * (
     * [*] => 1
     * )
     *
     * )
     */
    public static function accessArrayByUserID($user_id)
    {
        $db = ezcDbInstance::get();
        
        $stmt = $db->prepare('SELECT lh_rolefunction.module,lh_rolefunction.function       
=======
<?php

class erLhcoreClassRole{
      
   function __construct()
   {
 
   }
   
   public static function getRoleList()
   {
        $db = ezcDbInstance::get();
                 
        $stmt = $db->prepare('SELECT * FROM lh_role ORDER BY id ASC');           
        $stmt->execute();
        $rows = $stmt->fetchAll();
                
        return $rows;  
   }
   
   public static function canDeleteRole($roleID) {
	   	$db = ezcDbInstance::get();
	   	 
	   	$stmt = $db->prepare('SELECT count(*) FROM lh_grouprole WHERE role_id = :role_id');
	   	$stmt->bindValue(':role_id',$roleID,PDO::PARAM_INT);
	   	$stmt->execute();
	   	   	
	   	return $stmt->fetchColumn() == 0;
   }
   
   public static function canUseByModuleAndFunction($AccessArray, $module, $functions) {
       // Global rights
       if (isset($AccessArray['*']['*']) || isset($AccessArray[$module]['*']))
       {
           return true;
       }
        
       // Provided rights have to be set
       if (is_array($functions))
       {
           foreach ($functions as $function)
           {
               // Missing one of provided right
               if (!isset($AccessArray[$module][$function])) return false;
           }
       } else {
           if (!isset($AccessArray[$module][$functions])) return false;
       }
        
       return true;
   }
   
   public static function getSession()
   {
        if ( !isset( self::$persistentSession ) )
        {            
            self::$persistentSession = new ezcPersistentSession(
                ezcDbInstance::get(),
                new ezcPersistentCodeManager( './pos/lhpermission' )
            );
        }
        return self::$persistentSession;
   }
      
   /**
    * Returns something like that
    * Array
        (
            [lhdepartament] => Array
                (
                    [alldepartaments] => 1
                )
        
            [*] => Array
                (
                    [*] => 1
                )
        
        )
    * 
    * */  
   public static function accessArrayByUserID($user_id)
   {
       $db = ezcDbInstance::get();
       
       $stmt = $db->prepare('SELECT lh_rolefunction.module,lh_rolefunction.function       
>>>>>>> f697909a
       FROM lh_rolefunction
       
       INNER JOIN lh_role ON lh_role.id = lh_rolefunction.role_id
       INNER JOIN lh_grouprole ON lh_role.id = lh_grouprole.role_id
       INNER JOIN lh_groupuser ON lh_groupuser.group_id = lh_grouprole.group_id       
       INNER JOIN lh_group ON lh_grouprole.group_id = lh_group.id
           
       WHERE lh_groupuser.user_id = :user_id AND lh_group.disabled = 0');
        
        $stmt->bindValue(':user_id', $user_id, PDO::PARAM_INT);
        
        $stmt->execute();
        $rows = $stmt->fetchAll(PDO::FETCH_ASSOC);
        
        $AccessArray = array();
        
        foreach ($rows as $Policy) {
            $AccessArray[$Policy['module']][$Policy['function']] = true;
        }
        
        return $AccessArray;
    }

    private static $persistentSession;
}

?><|MERGE_RESOLUTION|>--- conflicted
+++ resolved
@@ -1,64 +1,3 @@
-<<<<<<< HEAD
-<?php
-
-class erLhcoreClassRole
-{
-
-    function __construct()
-    {}
-
-    public static function getRoleList()
-    {
-        $db = ezcDbInstance::get();
-        
-        $stmt = $db->prepare('SELECT * FROM lh_role ORDER BY id ASC');
-        $stmt->execute();
-        $rows = $stmt->fetchAll();
-        
-        return $rows;
-    }
-
-    public static function canDeleteRole($roleID)
-    {
-        $db = ezcDbInstance::get();
-        
-        $stmt = $db->prepare('SELECT count(*) FROM lh_grouprole WHERE role_id = :role_id');
-        $stmt->bindValue(':role_id', $roleID, PDO::PARAM_INT);
-        $stmt->execute();
-        
-        return $stmt->fetchColumn() == 0;
-    }
-
-    public static function getSession()
-    {
-        if (! isset(self::$persistentSession)) {
-            self::$persistentSession = new ezcPersistentSession(ezcDbInstance::get(), new ezcPersistentCodeManager('./pos/lhpermission'));
-        }
-        return self::$persistentSession;
-    }
-
-    /**
-     * Returns something like that
-     * Array
-     * (
-     * [lhdepartament] => Array
-     * (
-     * [alldepartaments] => 1
-     * )
-     *
-     * [*] => Array
-     * (
-     * [*] => 1
-     * )
-     *
-     * )
-     */
-    public static function accessArrayByUserID($user_id)
-    {
-        $db = ezcDbInstance::get();
-        
-        $stmt = $db->prepare('SELECT lh_rolefunction.module,lh_rolefunction.function       
-=======
 <?php
 
 class erLhcoreClassRole{
@@ -145,7 +84,7 @@
        $db = ezcDbInstance::get();
        
        $stmt = $db->prepare('SELECT lh_rolefunction.module,lh_rolefunction.function       
->>>>>>> f697909a
+
        FROM lh_rolefunction
        
        INNER JOIN lh_role ON lh_role.id = lh_rolefunction.role_id
@@ -153,23 +92,23 @@
        INNER JOIN lh_groupuser ON lh_groupuser.group_id = lh_grouprole.group_id       
        INNER JOIN lh_group ON lh_grouprole.group_id = lh_group.id
            
-       WHERE lh_groupuser.user_id = :user_id AND lh_group.disabled = 0');
-        
-        $stmt->bindValue(':user_id', $user_id, PDO::PARAM_INT);
-        
-        $stmt->execute();
-        $rows = $stmt->fetchAll(PDO::FETCH_ASSOC);
-        
-        $AccessArray = array();
-        
-        foreach ($rows as $Policy) {
-            $AccessArray[$Policy['module']][$Policy['function']] = true;
-        }
-        
-        return $AccessArray;
-    }
-
-    private static $persistentSession;
-}
-
+       WHERE lh_groupuser.user_id = :user_id AND lh_group.disabled = 0');
+        
+        $stmt->bindValue(':user_id', $user_id, PDO::PARAM_INT);
+        
+        $stmt->execute();
+        $rows = $stmt->fetchAll(PDO::FETCH_ASSOC);
+        
+        $AccessArray = array();
+        
+        foreach ($rows as $Policy) {
+            $AccessArray[$Policy['module']][$Policy['function']] = true;
+        }
+        
+        return $AccessArray;
+    }
+
+    private static $persistentSession;
+}
+
 ?>