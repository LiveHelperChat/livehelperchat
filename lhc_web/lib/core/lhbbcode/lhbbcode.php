--- conflicted
+++ resolved
@@ -845,17 +845,13 @@
                                 $prepend = '<div class="position-relative">';
                                 $append = '<a class="hidden-download" target="_blank" rel="noreferrer" href="//'. (isset($_SERVER['HTTP_HOST']) ? $_SERVER['HTTP_HOST'] : '') . erLhcoreClassDesign::baseurl('file/downloadfile') . "/{$file->id}/{$hash}".'/(inline)/true"></a></div>';
                             }
-<<<<<<< HEAD
 
                             if (isset($displayType) && $displayType == 'rawimg'){
-                                return '<img id="img-file-' . $file->id . '" class="img-fluid" src="//' . $_SERVER['HTTP_HOST'] . erLhcoreClassDesign::baseurl('file/downloadfile') . "/{$file->id}/{$hash}" . '" alt="" />';
+                                return '<img id="img-file-' . $file->id . '" class="img-fluid" src="//' .(isset($_SERVER['HTTP_HOST']) ? $_SERVER['HTTP_HOST'] : '') . erLhcoreClassDesign::baseurl('file/downloadfile') . "/{$file->id}/{$hash}" . '" alt="" />';
                             } else {
-                                return $prepend . '<img id="img-file-' . $file->id . '" class="img-fluid" src="//' . $_SERVER['HTTP_HOST'] . erLhcoreClassDesign::baseurl('file/downloadfile') . "/{$file->id}/{$hash}" . '" alt="" />' . $append;
+                                return $prepend . '<img id="img-file-' . $file->id . '" class="img-fluid" src="//' . (isset($_SERVER['HTTP_HOST']) ? $_SERVER['HTTP_HOST'] : '') . erLhcoreClassDesign::baseurl('file/downloadfile') . "/{$file->id}/{$hash}" . '" alt="" />' . $append;
                             }
 
-=======
-                            return $prepend . '<img id="img-file-' . $file->id . '" class="img-fluid" src="//' . (isset($_SERVER['HTTP_HOST']) ? $_SERVER['HTTP_HOST'] : '') . erLhcoreClassDesign::baseurl('file/downloadfile') . "/{$file->id}/{$hash}" . '" alt="" />' . $append;
->>>>>>> aae865ca
                         }
 
                         $audio = '';
