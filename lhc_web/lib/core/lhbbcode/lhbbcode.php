<?php

/**
 * This code is mix of WP and phpBB :)
 * */
class erLhcoreClassBBCode
{    
   /**
    * Callback to convert URI match to HTML A element.
    *
    * This function was backported from 2.5.0 to 2.3.2. Regex callback for make_clickable().
    *
    * @since 2.3.2
    * @access private
    *
    * @param array $matches Single Regex Match.
    * @return string HTML A element with URI address.
    */
   public static function _make_url_clickable_cb( $matches ) {
       $url = $matches[2];
       if ( ')' == $matches[3] && strpos( $url, '(' ) ) {
           // If the trailing character is a closing parethesis, and the URL has an opening parenthesis in it, add the closing parenthesis to the URL.
           // Then we can let the parenthesis balancer do its thing below.
           $url .= $matches[3];
           $suffix = '';
       } else {
           $suffix = $matches[3];
       }
       // Include parentheses in the URL only if paired
       while ( substr_count( $url, '(' ) < substr_count( $url, ')' ) ) {
           $suffix = strrchr( $url, ')' ) . $suffix;
           $url = substr( $url, 0, strrpos( $url, ')' ) );
       }
       $url = self::esc_url($url);
       if ( empty($url) )
           return $matches[0];
       return $matches[1] . "<a href=\"$url\" class=\"link\" rel=\"noreferrer\" target=\"_blank\">$url</a>" . $suffix;
   }
   
   /**
    * Checks and cleans a URL.
    *
    * A number of characters are removed from the URL. If the URL is for displaying
    * (the default behaviour) ampersands are also replaced. The {@see 'clean_url'} filter
    * is applied to the returned cleaned URL.
    *
    * @since 2.8.0
    *
    * @param string $url       The URL to be cleaned.
    * @param array  $protocols Optional. An array of acceptable protocols.
    *		                    Defaults to return value of wp_allowed_protocols()
    * @param string $_context  Private. Use esc_url_raw() for database usage.
    * @return string The cleaned $url after the {@see 'clean_url'} filter is applied.
    */
   public static function esc_url( $url, $protocols = null, $_context = 'display' ) {
       $original_url = $url;
       if ( '' == $url )
           return $url;
       $url = str_replace( ' ', '%20', $url );
       $url = preg_replace('|[^a-z0-9-~+_.?#=!&;,/:%@$\|*\'()\[\]\\x80-\\xff]|i', '', $url);
       if ( '' === $url ) {
           return $url;
       }
       if ( 0 !== stripos( $url, 'mailto:' ) ) {
           $strip = array('%0d', '%0a', '%0D', '%0A');
           $url = self::_deep_replace($strip, $url);
       }
       $url = str_replace(';//', '://', $url);
       /* If the URL doesn't appear to contain a scheme, we
        * presume it needs http:// prepended (unless a relative
        * link starting with /, # or ? or a php file).
       */
       if ( strpos($url, ':') === false && ! in_array( $url[0], array( '/', '#', '?' ) ) &&
           ! preg_match('/^[a-z0-9-]+?\.php/i', $url) )
               $url = 'http://' . $url;
           // Replace ampersands and single quotes only when displaying.
           if ( 'display' == $_context ) {
               $url = self::wp_kses_normalize_entities( $url );
               $url = str_replace( '&amp;', '&#038;', $url );
               $url = str_replace( "'", '&#039;', $url );
           }
           if ( ( false !== strpos( $url, '[' ) ) || ( false !== strpos( $url, ']' ) ) ) {
               $parsed = self::wp_parse_url( $url );
               $front  = '';
               if ( isset( $parsed['scheme'] ) ) {
                   $front .= $parsed['scheme'] . '://';
               } elseif ( '/' === $url[0] ) {
                   $front .= '//';
               }
               if ( isset( $parsed['user'] ) ) {
                   $front .= $parsed['user'];
               }
               if ( isset( $parsed['pass'] ) ) {
                   $front .= ':' . $parsed['pass'];
               }
               if ( isset( $parsed['user'] ) || isset( $parsed['pass'] ) ) {
                   $front .= '@';
               }
               if ( isset( $parsed['host'] ) ) {
                   $front .= $parsed['host'];
               }
               if ( isset( $parsed['port'] ) ) {
                   $front .= ':' . $parsed['port'];
               }
               $end_dirty = str_replace( $front, '', $url );
               $end_clean = str_replace( array( '[', ']' ), array( '%5B', '%5D' ), $end_dirty );
               $url       = str_replace( $end_dirty, $end_clean, $url );
           }
           if ( '/' === $url[0] ) {
               $good_protocol_url = $url;
           } else {
               if ( ! is_array( $protocols ) )
                   $protocols = $protocols = array( 'http', 'https', 'ftp', 'ftps', 'mailto', 'news', 'irc', 'gopher', 'nntp', 'feed', 'telnet', 'mms', 'rtsp', 'svn', 'tel', 'fax', 'xmpp', 'webcal', 'urn' );
               
               $good_protocol_url = self::wp_kses_bad_protocol( $url, $protocols );
               if ( strtolower( $good_protocol_url ) != strtolower( $url ) )
                   return '';
           }

           /**
            * Filters a string cleaned and escaped for output as a URL.
            *
            * @since 2.3.0
            *
            * @param string $good_protocol_url The cleaned URL to be returned.
            * @param string $original_url      The URL prior to cleaning.
            * @param string $_context          If 'display', replace ampersands and single quotes only.
            */
           return $url;           
           //self::esc_url( $good_protocol_url, $original_url, $_context ); //apply_filters( 'erLhcoreClassBBCode::clean_url', $good_protocol_url, $original_url, $_context );
   }
   
   /**
    * A wrapper for PHP's parse_url() function that handles consistency in the return
    * values across PHP versions.
    *
    * PHP 5.4.7 expanded parse_url()'s ability to handle non-absolute url's, including
    * schemeless and relative url's with :// in the path. This function works around
    * those limitations providing a standard output on PHP 5.2~5.4+.
    *
    * Secondly, across various PHP versions, schemeless URLs starting containing a ":"
    * in the query are being handled inconsistently. This function works around those
    * differences as well.
    *
    * Error suppression is used as prior to PHP 5.3.3, an E_WARNING would be generated
    * when URL parsing failed.
    *
    * @since 4.4.0
    * @since 4.7.0 The $component parameter was added for parity with PHP's parse_url().
    *
    * @param string $url       The URL to parse.
    * @param int    $component The specific component to retrieve. Use one of the PHP
    *                          predefined constants to specify which one.
    *                          Defaults to -1 (= return all parts as an array).
    *                          @see http://php.net/manual/en/function.parse-url.php
    * @return mixed False on parse failure; Array of URL components on success;
    *               When a specific component has been requested: null if the component
    *               doesn't exist in the given URL; a string or - in the case of
    *               PHP_URL_PORT - integer when it does. See parse_url()'s return values.
    */
   public static function wp_parse_url( $url, $component = -1 ) {
       $to_unset = array();
       $url = strval( $url );
       if ( '//' === substr( $url, 0, 2 ) ) {
           $to_unset[] = 'scheme';
           $url = 'placeholder:' . $url;
       } elseif ( '/' === substr( $url, 0, 1 ) ) {
           $to_unset[] = 'scheme';
           $to_unset[] = 'host';
           $url = 'placeholder://placeholder' . $url;
       }
       $parts = @parse_url( $url );
       if ( false === $parts ) {
           // Parsing failure.
           return $parts;
       }
       // Remove the placeholder values.
       foreach ( $to_unset as $key ) {
           unset( $parts[ $key ] );
       }
       return self::_get_component_from_parsed_url_array( $parts, $component );
   }
   
   /**
    * Retrieve a specific component from a parsed URL array.
    *
    * @internal
    *
    * @since 4.7.0
    *
    * @param array|false $url_parts The parsed URL. Can be false if the URL failed to parse.
    * @param int    $component The specific component to retrieve. Use one of the PHP
    *                          predefined constants to specify which one.
    *                          Defaults to -1 (= return all parts as an array).
    *                          @see http://php.net/manual/en/function.parse-url.php
    * @return mixed False on parse failure; Array of URL components on success;
    *               When a specific component has been requested: null if the component
    *               doesn't exist in the given URL; a string or - in the case of
    *               PHP_URL_PORT - integer when it does. See parse_url()'s return values.
    */
   public static function _get_component_from_parsed_url_array( $url_parts, $component = -1 ) {
       if ( -1 === $component ) {
           return $url_parts;
       }
       $key = self::_wp_translate_php_url_constant_to_key( $component );
       if ( false !== $key && is_array( $url_parts ) && isset( $url_parts[ $key ] ) ) {
           return $url_parts[ $key ];
       } else {
           return null;
       }
   }
   
   /**
    * Translate a PHP_URL_* constant to the named array keys PHP uses.
    *
    * @internal
    *
    * @since 4.7.0
    *
    * @see   http://php.net/manual/en/url.constants.php
    *
    * @param int $constant PHP_URL_* constant.
    * @return string|bool The named key or false.
    */
   public static function _wp_translate_php_url_constant_to_key( $constant ) {
       $translation = array(
           PHP_URL_SCHEME   => 'scheme',
           PHP_URL_HOST     => 'host',
           PHP_URL_PORT     => 'port',
           PHP_URL_USER     => 'user',
           PHP_URL_PASS     => 'pass',
           PHP_URL_PATH     => 'path',
           PHP_URL_QUERY    => 'query',
           PHP_URL_FRAGMENT => 'fragment',
       );
       if ( isset( $translation[ $constant ] ) ) {
           return $translation[ $constant ];
       } else {
           return false;
       }
   }
   
   
   /**
    * Converts and fixes HTML entities.
    *
    * This function normalizes HTML entities. It will convert `AT&T` to the correct
    * `AT&amp;T`, `&#00058;` to `&#58;`, `&#XYZZY;` to `&amp;#XYZZY;` and so on.
    *
    * @since 1.0.0
    *
    * @param string $string Content to normalize entities
    * @return string Content with normalized entities
    */
   public static function wp_kses_normalize_entities($string) {
       // Disarm all entities by converting & to &amp;
       $string = str_replace('&', '&amp;', $string);
       // Change back the allowed entities in our entity whitelist
       $string = preg_replace_callback('/&amp;([A-Za-z]{2,8}[0-9]{0,2});/', 'erLhcoreClassBBCode::wp_kses_named_entities', $string);
       $string = preg_replace_callback('/&amp;#(0*[0-9]{1,7});/', 'erLhcoreClassBBCode::wp_kses_normalize_entities2', $string);
       $string = preg_replace_callback('/&amp;#[Xx](0*[0-9A-Fa-f]{1,6});/', 'erLhcoreClassBBCode::wp_kses_normalize_entities3', $string);
       return $string;
   }
   
   /**
    * Callback for wp_kses_normalize_entities() for regular expression.
    *
    * This function helps wp_kses_normalize_entities() to only accept valid Unicode
    * numeric entities in hex form.
    *
    * @since 2.7.0
    * @access private
    *
    * @param array $matches preg_replace_callback() matches array
    * @return string Correctly encoded entity
    */
   public static function wp_kses_normalize_entities3($matches) {
       if ( empty($matches[1]) )
           return '';
       $hexchars = $matches[1];
       return ( ! self::valid_unicode( hexdec( $hexchars ) ) ) ? "&amp;#x$hexchars;" : '&#x'.ltrim($hexchars,'0').';';
   }
   
   /**
    * Helper function to determine if a Unicode value is valid.
    *
    * @since 2.7.0
    *
    * @param int $i Unicode value
    * @return bool True if the value was a valid Unicode number
    */
   public static function valid_unicode($i) {
       return ( $i == 0x9 || $i == 0xa || $i == 0xd ||
           ($i >= 0x20 && $i <= 0xd7ff) ||
           ($i >= 0xe000 && $i <= 0xfffd) ||
           ($i >= 0x10000 && $i <= 0x10ffff) );
   }
   
   /**
    * Callback for wp_kses_normalize_entities() regular expression.
    *
    * This function helps wp_kses_normalize_entities() to only accept 16-bit
    * values and nothing more for `&#number;` entities.
    *
    * @access private
    * @since 1.0.0
    *
    * @param array $matches preg_replace_callback() matches array
    * @return string Correctly encoded entity
    */
   public static function wp_kses_normalize_entities2($matches) {
       if ( empty($matches[1]) )
           return '';
       $i = $matches[1];
       if (self::valid_unicode($i)) {
           $i = str_pad(ltrim($i,'0'), 3, '0', STR_PAD_LEFT);
           $i = "&#$i;";
       } else {
           $i = "&amp;#$i;";
       }
       return $i;
   }
   
   /**
    * Callback for wp_kses_normalize_entities() regular expression.
    *
    * This function only accepts valid named entity references, which are finite,
    * case-sensitive, and highly scrutinized by HTML and XML validators.
    *
    * @since 3.0.0
    *
    * @global array $allowedentitynames
    *
    * @param array $matches preg_replace_callback() matches array
    * @return string Correctly encoded entity
    */
   public static function wp_kses_named_entities($matches) {       
       $allowedentitynames = array(
           'nbsp',    'iexcl',  'cent',    'pound',  'curren', 'yen',
           'brvbar',  'sect',   'uml',     'copy',   'ordf',   'laquo',
           'not',     'shy',    'reg',     'macr',   'deg',    'plusmn',
           'acute',   'micro',  'para',    'middot', 'cedil',  'ordm',
           'raquo',   'iquest', 'Agrave',  'Aacute', 'Acirc',  'Atilde',
           'Auml',    'Aring',  'AElig',   'Ccedil', 'Egrave', 'Eacute',
           'Ecirc',   'Euml',   'Igrave',  'Iacute', 'Icirc',  'Iuml',
           'ETH',     'Ntilde', 'Ograve',  'Oacute', 'Ocirc',  'Otilde',
           'Ouml',    'times',  'Oslash',  'Ugrave', 'Uacute', 'Ucirc',
           'Uuml',    'Yacute', 'THORN',   'szlig',  'agrave', 'aacute',
           'acirc',   'atilde', 'auml',    'aring',  'aelig',  'ccedil',
           'egrave',  'eacute', 'ecirc',   'euml',   'igrave', 'iacute',
           'icirc',   'iuml',   'eth',     'ntilde', 'ograve', 'oacute',
           'ocirc',   'otilde', 'ouml',    'divide', 'oslash', 'ugrave',
           'uacute',  'ucirc',  'uuml',    'yacute', 'thorn',  'yuml',
           'quot',    'amp',    'lt',      'gt',     'apos',   'OElig',
           'oelig',   'Scaron', 'scaron',  'Yuml',   'circ',   'tilde',
           'ensp',    'emsp',   'thinsp',  'zwnj',   'zwj',    'lrm',
           'rlm',     'ndash',  'mdash',   'lsquo',  'rsquo',  'sbquo',
           'ldquo',   'rdquo',  'bdquo',   'dagger', 'Dagger', 'permil',
           'lsaquo',  'rsaquo', 'euro',    'fnof',   'Alpha',  'Beta',
           'Gamma',   'Delta',  'Epsilon', 'Zeta',   'Eta',    'Theta',
           'Iota',    'Kappa',  'Lambda',  'Mu',     'Nu',     'Xi',
           'Omicron', 'Pi',     'Rho',     'Sigma',  'Tau',    'Upsilon',
           'Phi',     'Chi',    'Psi',     'Omega',  'alpha',  'beta',
           'gamma',   'delta',  'epsilon', 'zeta',   'eta',    'theta',
           'iota',    'kappa',  'lambda',  'mu',     'nu',     'xi',
           'omicron', 'pi',     'rho',     'sigmaf', 'sigma',  'tau',
           'upsilon', 'phi',    'chi',     'psi',    'omega',  'thetasym',
           'upsih',   'piv',    'bull',    'hellip', 'prime',  'Prime',
           'oline',   'frasl',  'weierp',  'image',  'real',   'trade',
           'alefsym', 'larr',   'uarr',    'rarr',   'darr',   'harr',
           'crarr',   'lArr',   'uArr',    'rArr',   'dArr',   'hArr',
           'forall',  'part',   'exist',   'empty',  'nabla',  'isin',
           'notin',   'ni',     'prod',    'sum',    'minus',  'lowast',
           'radic',   'prop',   'infin',   'ang',    'and',    'or',
           'cap',     'cup',    'int',     'sim',    'cong',   'asymp',
           'ne',      'equiv',  'le',      'ge',     'sub',    'sup',
           'nsub',    'sube',   'supe',    'oplus',  'otimes', 'perp',
           'sdot',    'lceil',  'rceil',   'lfloor', 'rfloor', 'lang',
           'rang',    'loz',    'spades',  'clubs',  'hearts', 'diams',
           'sup1',    'sup2',   'sup3',    'frac14', 'frac12', 'frac34',
           'there4',
       );
       
       if ( empty($matches[1]) )
           return '';
       $i = $matches[1];
       return ( ! in_array( $i, $allowedentitynames ) ) ? "&amp;$i;" : "&$i;";
   }
   
   /**
    * Sanitize string from bad protocols.
    *
    * This function removes all non-allowed protocols from the beginning of
    * $string. It ignores whitespace and the case of the letters, and it does
    * understand HTML entities. It does its work in a while loop, so it won't be
    * fooled by a string like "javascript:javascript:alert(57)".
    *
    * @since 1.0.0
    *
    * @param string $string            Content to filter bad protocols from
    * @param array  $allowed_protocols Allowed protocols to keep
    * @return string Filtered content
    */
   public static function wp_kses_bad_protocol($string, $allowed_protocols) {
       $string = self::wp_kses_no_null($string);
       $iterations = 0;
       do {
           $original_string = $string;
           $string = self::wp_kses_bad_protocol_once($string, $allowed_protocols);
       } while ( $original_string != $string && ++$iterations < 6 );
       if ( $original_string != $string )
           return '';
       return $string;
   }
   
   /**
    * Removes any invalid control characters in $string.
    *
    * Also removes any instance of the '\0' string.
    *
    * @since 1.0.0
    *
    * @param string $string
    * @param array $options Set 'slash_zero' => 'keep' when '\0' is allowed. Default is 'remove'.
    * @return string
    */
   public static function wp_kses_no_null( $string, $options = null ) {
       if ( ! isset( $options['slash_zero'] ) ) {
           $options = array( 'slash_zero' => 'remove' );
       }
       $string = preg_replace( '/[\x00-\x08\x0B\x0C\x0E-\x1F]/', '', $string );
       if ( 'remove' == $options['slash_zero'] ) {
           $string = preg_replace( '/\\\\+0+/', '', $string );
       }
       return $string;
   }
   
   /**
    * Sanitizes content from bad protocols and other characters.
    *
    * This function searches for URL protocols at the beginning of $string, while
    * handling whitespace and HTML entities.
    *
    * @since 1.0.0
    *
    * @param string $string            Content to check for bad protocols
    * @param string $allowed_protocols Allowed protocols
    * @return string Sanitized content
    */
   public static function wp_kses_bad_protocol_once($string, $allowed_protocols, $count = 1 ) {
       $string2 = preg_split( '/:|&#0*58;|&#x0*3a;/i', $string, 2 );
       if ( isset($string2[1]) && ! preg_match('%/\?%', $string2[0]) ) {
           $string = trim( $string2[1] );
           $protocol = self::wp_kses_bad_protocol_once2( $string2[0], $allowed_protocols );
           if ( 'feed:' == $protocol ) {
               if ( $count > 2 )
                   return '';
               $string = self::wp_kses_bad_protocol_once( $string, $allowed_protocols, ++$count );
               if ( empty( $string ) )
                   return $string;
           }
           $string = $protocol . $string;
       }
       return $string;
   }
   
   
   /**
    * Callback for wp_kses_bad_protocol_once() regular expression.
    *
    * This function processes URL protocols, checks to see if they're in the
    * whitelist or not, and returns different data depending on the answer.
    *
    * @access private
    * @since 1.0.0
    *
    * @param string $string            URI scheme to check against the whitelist
    * @param string $allowed_protocols Allowed protocols
    * @return string Sanitized content
    */
   public static function wp_kses_bad_protocol_once2( $string, $allowed_protocols ) {
       $string2 = self::wp_kses_decode_entities($string);
       $string2 = preg_replace('/\s/', '', $string2);
       $string2 = self::wp_kses_no_null($string2);
       $string2 = strtolower($string2);
       $allowed = false;
       foreach ( (array) $allowed_protocols as $one_protocol )
           if ( strtolower($one_protocol) == $string2 ) {
               $allowed = true;
               break;
           }
       if ($allowed)
           return "$string2:";
       else
           return '';
   }
   
   /**
    * Convert all entities to their character counterparts.
    *
    * This function decodes numeric HTML entities (`&#65;` and `&#x41;`).
    * It doesn't do anything with other entities like &auml;, but we don't
    * need them in the URL protocol whitelisting system anyway.
    *
    * @since 1.0.0
    *
    * @param string $string Content to change entities
    * @return string Content after decoded entities
    */
   public static function wp_kses_decode_entities($string) {
       $string = preg_replace_callback('/&#([0-9]+);/', 'erLhcoreClassBBCode::_wp_kses_decode_entities_chr', $string);
       $string = preg_replace_callback('/&#[Xx]([0-9A-Fa-f]+);/', 'erLhcoreClassBBCode::_wp_kses_decode_entities_chr_hexdec', $string);
       return $string;
   }
   
   /**
    * Regex callback for wp_kses_decode_entities()
    *
    * @since 2.9.0
    *
    * @param array $match preg match
    * @return string
    */
   public static function _wp_kses_decode_entities_chr( $match ) {
       return chr( $match[1] );
   }
   /**
    * Regex callback for wp_kses_decode_entities()
    *
    * @since 2.9.0
    *
    * @param array $match preg match
    * @return string
    */
   public static function _wp_kses_decode_entities_chr_hexdec( $match ) {
       return chr( hexdec( $match[1] ) );
   }
   

   /**
    * Perform a deep string replace operation to ensure the values in $search are no longer present
    *
    * Repeats the replacement operation until it no longer replaces anything so as to remove "nested" values
    * e.g. $subject = '%0%0%0DDD', $search ='%0D', $result ='' rather than the '%0%0DD' that
    * str_replace would return
    *
    * @since 2.8.1
    * @access private
    *
    * @param string|array $search  The value being searched for, otherwise known as the needle.
    *                              An array may be used to designate multiple needles.
    * @param string       $subject The string being searched and replaced on, otherwise known as the haystack.
    * @return string The string with the replaced svalues.
    */
   public static function _deep_replace( $search, $subject ) {
       $subject = (string) $subject;
       $count = 1;
       while ( $count ) {
           $subject = str_replace( $search, '', $subject, $count );
       }
       return $subject;
   }

   public static $replaceEmoji = array(
       ':\)' => "\u{1F642}",
       ':D:' => "\u{1F600}",
       ':D' => "\u{1F600}",
       ':\(' => "\u{1F641}",
       ':o:' => "\u{1F62E}",
       ':o' => "\u{1F62E}",
       ':p:' => "\u{1F61B}",
       ':p' => "\u{1F61B}",
       ';\)' => "\u{1F609}",
       ';\(' => "\u{1F622}",
       ':x' => "\u{1F910}",
       ':\*' => "\u{1F617}",
       ';\*' => "\u{1F618}",
       ':\/' => "\u{1F615}"
   );

   public static function parseEmoji($text) {

       // Smileys to find...
       for ($i = 0; $i < 2; $i++) {
           $text = preg_replace_callback('/(^|\s)(' .implode("|",array_keys(self::$replaceEmoji)) . ')(\s|$)/', function($match) {
               $char = str_replace(array('/','(',')','*'),array('\/','\(','\)','\*'),$match[2]);
               return $match[1] . erLhcoreClassBBCode::$replaceEmoji[$char] . $match[3];
           },  $text);
       }

       return $text;
   }

   public static function BBCode2Html($text) {
    	$text = trim($text);

       $text = self::parseEmoji($text);

       // Smileys to find...
       $in = array(
       );

       // And replace them by...
       $out = array(
       );
    	
    	$in[] = '[/*]';
    	$in[] = '[*]';
    	$out[] = '</li>';
    	$out[] = '<li>';
    	    	
    	$text = str_replace($in, $out, $text);

    	// BBCode to find...
    	$in = array( 	 '/\[b\](.*?)\[\/b\]/ms',
    					 '/\[i\](.*?)\[\/i\]/ms',
    					 '/\[u\](.*?)\[\/u\]/ms',
    					 '/\[mark\](.*?)\[\/mark\]/ms',
    					 '/\[s\](.*?)\[\/s\]/ms',
    					 '/\[list\=([0-9]+)\](.*?)\[\/list\]/ms',
    					 '/\[list\](.*?)\[\/list\]/ms',
    					 '/\[\*\]\s?(.*?)\n/ms',
    					 '/\[fs([0-9]+)\](.*?)\[\/fs\]/ms',
    					 '/\[color\=([A-Za-z0-9]{2,6})\](.*?)\[\/color\]/ms',
    					 '/\[level\=([A-Za-z0-9\-\s]{2,60})\](.*?)\[\/level\]/ms'
    	);

    	// And replace them by...
    	$out = array(	 '<strong>\1</strong>',
    					 '<em>\1</em>',
    					 '<u>\1</u>',
    					 '<mark>\1</mark>',
    					 '<strike>\1</strike>',
    					 '<ol class="default-list" start="\1">\2</ol>',
    					 '<ul class="default-list" >\1</ul>',
    					 '<li>\1</li>',
    					 '<span style="font-size:\1pt">\2</span>',
    					 '<span style="color:#\1">\2</span>',
    					 '<span class="\1">\2</span>'
    	);

    	$text = preg_replace($in, $out, $text);

    	// Prepare quote's
    	$text = str_replace("\r\n","\n",$text);

    	// paragraphs
    	$text = str_replace("\r", "", $text);
    	$text = nl2br($text);

    	// clean some tags to remain strict
    	// not very elegant, but it works. No time to do better ;)
    	if (!function_exists('removeBr')) {
    		function removeBr($s) {
    			return str_replace("<br />", "", $s[0]);
    		}
    	}

    	$text = preg_replace_callback('/<pre>(.*?)<\/pre>/ms', "removeBr", $text);
    	$text = preg_replace('/<p><pre>(.*?)<\/pre><\/p>/ms', "<pre>\\1</pre>", $text);

    	$text = preg_replace_callback('/<ul>(.*?)<\/ul>/ms', "removeBr", $text);
    	$text = preg_replace('/<p><ul>(.*?)<\/ul><\/p>/ms', "<ul>\\1</ul>", $text);

    	return $text;
    }

    public static function _make_url_embed_image($matches) {

        $in = htmlspecialchars_decode($matches[2]);
        $in = trim($in);

        $url = self::esc_url($in);
        if ( empty($url) )
            return '[img]' . $matches[2] . '[img]';

        $prepend = '';
        $append = '';
        if (isset($matches[1]) && $matches[1] != '' && !empty(self::esc_url($matches[1]))) {
            $prepend = '<a class="link" rel="noreferrer" target="_blank" href="' . $matches[1] . '">';
            $append = '</a>';
        }

        return  "<div class=\"img_embed\">{$prepend}<img title=\"\" onclick='lhinst.zoomImage()' class='action-image img-fluid' src=\"".$url."\" alt=\"\" />{$append}</div>";
   }

   public static function _make_embed_map($matches)
   {
       $parts = explode(',',trim($matches[1]));

       if (count($parts) == 2 && is_numeric($parts[0]) && is_numeric($parts[1])) {
           $id = rand(0,1000) . time();
           return "<div id='msg-location-".$id."' style='height:300px'><script>lhinst.showMessageLocation(" . $id . "," . (float)$parts[0] . "," . (float)$parts[1] . ")</script></div>";
       }

       return ;
   }

   public static function _make_url_embed($matches){

        $in = str_replace('"','',htmlspecialchars_decode($matches[1]));
        $in = trim($in);
        
        $url = self::esc_url($in);
        if ( empty($url) )
            return '[url='.$matches[1].']' . $matches[2] . '[/url]';
				
        return '<a class="link" target="_blank" rel="noreferrer" href="'.$url.'">' . $matches[2] . '</a>';
   }
      
   /**
    * Callback to convert URL match to HTML A element.
    *
    * This function was backported from 2.5.0 to 2.3.2. Regex callback for make_clickable().
    *
    * @since 2.3.2
    * @access private
    *
    * @param array $matches Single Regex Match.
    * @return string HTML A element with URL address.
    */
   public static function _make_web_ftp_clickable_cb( $matches ) {
       $ret = '';
       $dest = $matches[2];
       $dest = 'http://' . $dest;
       // removed trailing [.,;:)] from URL
       if ( in_array( substr($dest, -1), array('.', ',', ';', ':', ')') ) === true ) {
           $ret = substr($dest, -1);
           $dest = substr($dest, 0, strlen($dest)-1);
       }
       $dest = self::esc_url($dest);
       if ( empty($dest) )
           return $matches[0];
       
       return $matches[1] . "<a href=\"$dest\" class=\"link\" rel=\"noreferrer\" target=\"_blank\">$dest</a>$ret";
   }
   
   /**
     * Callback to convert email address match to HTML A element.
     *
     * This function was backported from 2.5.0 to 2.3.2. Regex callback for make_clickable().
     *
     * @since 2.3.2
     * @access private
     *
     * @param array $matches Single Regex Match.
     * @return string HTML A element with email address.
     */
   public static function _make_email_clickable_cb( $matches ) {
    	$email = $matches[2] . '@' . $matches[3];
    	return $matches[1] . "<a rel=\"noreferrer\" class=\"link\" href=\"mailto:$email\">$email</a>";
   }

   
   public static function _make_paypal_button($matches){

         if (filter_var($matches[1],FILTER_VALIDATE_EMAIL)) {
            return '<form action="https://www.paypal.com/cgi-bin/webscr" method="post">
            <input type="hidden" name="cmd" value="_donations">
            <input type="hidden" name="business" value="'.$matches[1].'">
            <input type="hidden" name="lc" value="US">
            <input type="hidden" name="no_note" value="0">
            <input type="hidden" name="currency_code" value="USD">
            <input type="hidden" name="bn" value="PP-DonationsBF:btn_donate_SM.gif:NonHostedGuest">
            <input type="image" title="Support an artist" src="https://www.paypalobjects.com/WEBSCR-640-20110306-1/en_US/i/btn/btn_donate_SM.gif" border="0" name="submit" alt="PayPal - The safer, easier way to pay online!">
            <img alt="" border="0" src="https://www.paypalobjects.com/WEBSCR-640-20110306-1/en_US/i/scr/pixel.gif" width="1" height="1">
            </form>';
        } else {
            return $matches[0];
        }
   }

   public static function _make_button_action($matches) {
        return "<button type=\"button\" class=\"btn btn-xs text-white fs13 btn-secondary\" onclick=\"lhinst.buttonAction($(this),'" . htmlspecialchars(strip_tags($matches[1])) . "')\">" . htmlspecialchars($matches[2]) . "</button>";
   }

   public static function _make_link_trigger($matches) {
       return "<a class=\"action-image link-trigger-button\" data-id=\"{msg_id}\" data-payload=\"".htmlspecialchars(strip_tags($matches[1]))."\" onclick='lhinst.updateTriggerClicked(\"".htmlspecialchars(strip_tags($matches[1]))."\",{msg_id},$(this))'>" . htmlspecialchars($matches[2]) . "</a>";
   }

   public static function _make_youtube_block($matches) {

         $data = parse_url($matches[1]);

         if (isset($data['query'])){
             parse_str($data['query'],$query);
             if (stristr($data['host'],'youtube.com') && isset($query['v']) && ($query['v'] != '')) {
                 return '<iframe class="w-100 h-100" title="YouTube video player" width="480" height="300" src="https://www.youtube.com/embed/'.urlencode($query['v']).'" frameborder="0" allowfullscreen></iframe>';
             } else {
                 return $matches[0];
             }
         } else {
             return $matches[0];
         }
   }

   public static function getHost() {

       if (isset($_SERVER['HTTP_HOST'])) {
           $site_address = (erLhcoreClassSystem::$httpsMode == true ? 'https:' : 'http:') . '//' . $_SERVER['HTTP_HOST'] ;
       } else if (class_exists('erLhcoreClassInstance')) {
           $site_address = 'https://' . erLhcoreClassInstance::$instanceChat->address . '.' . erConfigClassLhConfig::getInstance()->getSetting( 'site', 'seller_domain');
       } else if (class_exists('erLhcoreClassExtensionLhcphpresque')) {
           $site_address = erLhcoreClassModule::getExtensionInstance('erLhcoreClassExtensionLhcphpresque')->settings['site_address'];
       } else {
           $site_address = '';
       }

       return $site_address;
   }

   public static function _make_upload_link($matches){
       $data = $matches[1];
       return '<a class="action-image alert-link" onclick="lhinst.chooseFile()">' . htmlspecialchars($data) . '</a>';
   }

   public static function _make_base_link($matches) {
       $data = htmlspecialchars($matches[1]);
       $url = self::getHost() . erLhcoreClassDesign::baseurl($data);
       return  $url;
   }

   public static function _make_url_file($matches)
   {

   		if (isset($matches[1])){
   		    $mainData = explode(' ',$matches[1]);
   		    $parts = explode('_',$mainData[0]);
   			$fileID = $parts[0];
   			$hash = $parts[1];
   			$displayType = isset($parts[2]) ? $parts[2] : null;
   			try {
   				$file = erLhcoreClassModelChatFile::fetch($fileID);

   				if (is_object($file)) {
                    // Check that user has permission to see the chat. Let say if user purposely types file bbcode
                    if ($hash == $file->security_hash) {
                        $fileExtension = strtolower($file->extension);
                        if ($fileExtension == 'jpg' || $fileExtension == 'jpeg' || $fileExtension == 'png' || $fileExtension == 'gif'){

                            // Make link if required
                            $prepend = '';
                            $append = '';
                            if (isset($mainData[1])) {
                                $subpartParts = explode('=',$mainData[1]);
                                if ($subpartParts[0] == 'link' || $subpartParts[0] == 'linkdirect') {
                                    if (!isset($subpartParts[1])) {
                                        $prepend = '<a class="link" rel="noreferrer" target="_blank" href="'. self::getHost() . erLhcoreClassDesign::baseurl('file/downloadfile') . "/{$file->id}/{$hash}/(inline)/true\">";
                                        $append = '</a>';

                                        if ($subpartParts[0] == 'linkdirect') {
                                            return"<a href=\"" . self::getHost() . erLhcoreClassDesign::baseurl('file/downloadfile') . "/{$file->id}/{$hash}\" target=\"_blank\" rel=\"noreferrer\" class=\"link\" >" . erTranslationClassLhTranslation::getInstance()->getTranslation('file/file', 'Download file') . ' - ' . htmlspecialchars($file->upload_name) . ' [' . $file->extension . ']' . "</a>";
                                        }

                                    } else {
                                        $url = self::esc_url($subpartParts[1]);
                                        if ($url != ''){
                                            $prepend = '<a class="link" rel="noreferrer" target="_blank" href="' . self::esc_url($subpartParts[1]) . '">';
                                            $append = '</a>';
                                        }
                                    }
                                }
                            } else {
                                $prepend = '<div class="position-relative">';
                                $append = '<a class="hidden-download" target="_blank" rel="noreferrer" href="'. self::getHost() . erLhcoreClassDesign::baseurl('file/downloadfile') . "/{$file->id}/{$hash}".'/(inline)/true"></a></div>';
                            }
<<<<<<< HEAD

                            if (isset($displayType) && $displayType == 'rawimg') {
                                return '<img id="img-file-' . $file->id . '" class="img-fluid" src="' . self::getHost() . erLhcoreClassDesign::baseurl('file/downloadfile') . "/{$file->id}/{$hash}" . '" alt="" />';
                            } else {
                                return $prepend . '<img id="img-file-' . $file->id . '" class="img-fluid" src="' . self::getHost() . erLhcoreClassDesign::baseurl('file/downloadfile') . "/{$file->id}/{$hash}" . '" alt="" />' . $append;
                            }

=======
                            return $prepend . '<img onclick="lhinst.zoomImage()" id="img-file-' . $file->id . '" title="'.htmlspecialchars($file->upload_name).'" class="action-image img-fluid" src="' . self::getHost() . erLhcoreClassDesign::baseurl('file/downloadfile') . "/{$file->id}/{$hash}" . '" alt="'.htmlspecialchars($file->upload_name).'" />' . $append;
>>>>>>> 54b68d73
                        }

                        $audio = '';
                        if ($fileExtension == 'mp3' || $fileExtension == 'wav' || $fileExtension == 'ogg' || $fileExtension == 'oga') {
                            return '<a rel="noreferrer" class="hidden-download audio-download" href="'. self::getHost() . erLhcoreClassDesign::baseurl('file/downloadfile') . "/{$file->id}/{$hash}".'"></a><audio preload="none" style="width: 230px" controls><source src="' . self::getHost() . erLhcoreClassDesign::baseurl('file/downloadfile') . "/{$file->id}/{$hash}" . '" type="' . $file->type . '"></audio>';
                        } elseif ($fileExtension == 'mp4' || $fileExtension == 'avi' || $fileExtension == 'mov' || $fileExtension == 'ogg' || $fileExtension == '3gpp') {
                            $audio = '<br><div class="embed-responsive embed-responsive-16by9"><video class="embed-responsive-item" controls><source src="' . self::getHost() . erLhcoreClassDesign::baseurl('file/downloadfile') . "/{$file->id}/{$hash}" . '"></video></div>';
                        } else if ($fileExtension == 'jpg' || $fileExtension == 'jpeg' || $fileExtension == 'png') {
                            $audio = ' <a rel="noreferrer" class="link" onclick="$(\'#img-file-' . $file->id . '\').toggleClass(\'hide\')"><i class="material-icons mr-0">&#xE251;</i></a><br/><img id="img-file-' . $file->id . '" title="'.htmlspecialchars($file->upload_name).'" onclick="lhinst.zoomImage()" class="action-image img-fluid hide" src="' . self::getHost() . erLhcoreClassDesign::baseurl('file/downloadfile') . "/{$file->id}/{$hash}" . '" alt="'.htmlspecialchars($file->upload_name).'" />';
                        }

                        return "<a href=\"" . self::getHost() . erLhcoreClassDesign::baseurl('file/downloadfile') . "/{$file->id}/{$hash}\" target=\"_blank\" rel=\"noreferrer\" class=\"link\" >" . erTranslationClassLhTranslation::getInstance()->getTranslation('file/file', 'Download file') . ' - ' . htmlspecialchars($file->upload_name) . ' [' . $file->extension . ']' . "</a>" . $audio;
                    }
                }

   			} catch (Exception $e) {

   			}

   			return '';
   		}
   		return '';
   }

   public static function _make_url_survey($matches)
   {
       if (isset($matches[1])){
                  
           list($surveyId, $surveyItemId) = explode('_',str_replace(array('"','&quot;'),'', $matches[1]));
           
           try {
                             
               if (is_numeric($surveyItemId) && is_numeric($surveyId)) {

                   $surveyItem = erLhAbstractModelSurveyItem::fetch($surveyItemId);

                   if ($surveyId == $surveyItem->survey_id) 
                   {
                       $survey = erLhAbstractModelSurvey::fetch($surveyId);
                       return "<a href=\"" . self::getHost()  . erLhcoreClassDesign::baseurl('survey/collected')."/{$survey->id}?show={$surveyItem->id}\" target=\"_blank\" rel=\"noreferrer\" class=\"link\" >" . erTranslationClassLhTranslation::getInstance()->getTranslation('file/file','Collected survey data') . ' - ' . htmlspecialchars($survey->name) . "</a>";
                   }
               }
               
           } catch (Exception $e) {
       
           }
       
           return '';
       }
       return '';
   }
   
   public static function _make_url_mail_file($matches){

   		if (isset($matches[1])){
   			list($fileID,$hash) = explode('_',$matches[1]);
   			try {
   				$file = erLhcoreClassModelChatFile::fetch($fileID);

   				// Check that user has permission to see the chat. Let say if user purposely types file bbcode
   				if ($hash == $file->security_hash) {
   					return self::getHost() . erLhcoreClassDesign::baseurldirect('file/downloadfile')."/{$file->id}/{$hash}";
   				}
   			} catch (Exception $e) {

   			}

   			return '';
   		}
   		return '';
   }

   public static function _split_str_by_whitespace( $string, $goal ) {
        $chunks = array();

        $string_nullspace = strtr( $string, "\r\n\t\v\f ", "\000\000\000\000\000\000" );

        while ( $goal < strlen( $string_nullspace ) ) {
            $pos = strrpos( substr( $string_nullspace, 0, $goal + 1 ), "\000" );

            if ( false === $pos ) {
                $pos = strpos( $string_nullspace, "\000", $goal + 1 );
                if ( false === $pos ) {
                    break;
                }
            }

            $chunks[] = substr( $string, 0, $pos + 1 );
            $string = substr( $string, $pos + 1 );
            $string_nullspace = substr( $string_nullspace, $pos + 1 );
        }

        if ( $string ) {
            $chunks[] = $string;
        }

        return $chunks;
    }

   // https://github.com/WordPress/WordPress/blob/6e5e29c5bf49ad2be6a2c3a3d4fb3f5af6853b5b/wp-includes/formatting.php
   public static function make_clickable_text( $text ) {
       $r = '';
       $textarr = preg_split( '/(<[^<>]+>)/', $text, -1, PREG_SPLIT_DELIM_CAPTURE ); // split out HTML tags
       $nested_code_pre = 0; // Keep track of how many levels link is nested inside <pre> or <code>
       foreach ( $textarr as $piece ) {
           if ( preg_match( '|^<code[\s>]|i', $piece ) || preg_match( '|^<pre[\s>]|i', $piece ) || preg_match( '|^<script[\s>]|i', $piece ) || preg_match( '|^<style[\s>]|i', $piece ) )
               $nested_code_pre++;
           elseif ( $nested_code_pre && ( '</code>' === strtolower( $piece ) || '</pre>' === strtolower( $piece ) || '</script>' === strtolower( $piece ) || '</style>' === strtolower( $piece ) ) )
           $nested_code_pre--;
           if ( $nested_code_pre || empty( $piece ) || ( $piece[0] === '<' && ! preg_match( '|^<\s*[\w]{1,20}+://|', $piece ) ) ) {
               $r .= $piece;
               continue;
           }
           // Long strings might contain expensive edge cases ...
           if ( 10000 < strlen( $piece ) ) {
               // ... break it up
               foreach ( self::_split_str_by_whitespace( $piece, 2100 ) as $chunk ) { // 2100: Extra room for scheme and leading and trailing paretheses
                   if ( 2101 < strlen( $chunk ) ) {
                       $r .= $chunk; // Too big, no whitespace: bail.
                   } else {
                       $r .= self::make_clickable_text( $chunk );
                   }
               }
           } else {
               $ret = " $piece "; // Pad with whitespace to simplify the regexes
               $url_clickable = '~
				([\\s(<.,;:!?])                                        # 1: Leading whitespace, or punctuation
				(                                                      # 2: URL
					[\\w]{1,20}+://                                # Scheme and hier-part prefix
					(?=\S{1,2000}\s)                               # Limit to URLs less than about 2000 characters long
					[\\w\\x80-\\xff#%\\~/@\\[\\]*(+=&$-]*+         # Non-punctuation URL character
					(?:                                            # Unroll the Loop: Only allow puctuation URL character if followed by a non-punctuation URL character
						[\'.,;:!?)]                            # Punctuation URL character
						[\\w\\x80-\\xff#%\\~/@\\[\\]*(+=&$-]++ # Non-punctuation URL character
					)*
				)
				(\)?)                                                  # 3: Trailing closing parenthesis (for parethesis balancing post processing)
			~xS'; // The regex is a non-anchored pattern and does not have a single fixed starting character.
               // Tell PCRE to spend more time optimizing since, when used on a page load, it will probably be used several times.
               $ret = preg_replace_callback( $url_clickable, 'erLhcoreClassBBCode::_make_url_clickable_cb', $ret );
               $ret = preg_replace_callback( '#([\s>])((www|ftp)\.[\w\\x80-\\xff\#$%&~/.\-;:=,?@\[\]+]+)#is', 'erLhcoreClassBBCode::_make_web_ftp_clickable_cb', $ret );
               $ret = preg_replace_callback( '#([\s>])([.0-9a-z_+-]+)@(([0-9a-z-]+\.)+[0-9a-z]{2,})#i', 'erLhcoreClassBBCode::_make_email_clickable_cb', $ret );
               $ret = substr( $ret, 1, -1 ); // Remove our whitespace padding.
               $r .= $ret;
           }
       }
       
       // Cleanup of accidental links within links
       return preg_replace( '#(<a([ \r\n\t]+[^>]+?>|>))<a [^>]+?>([^>]+?)</a></a>#i', "$1$3</a>", $r );
   }

   public static function makeQuote($matches)
   {
       if ($matches[1]) {
           return '<blockquote class="blockquote"> ' . $matches[1] . ' </blockquote>';
       } else {
           return $matches[0];
       }
   }

   public static function extractMetaByMessage(& $msg) {
       $meta = array();
       if (strpos($msg,'[html_snippet]') !== false) {
           $matches = array();
           preg_match_all('/\[html_snippet\](.*?)\[\/html_snippet\]/is',$msg,$matches);
           foreach ($matches[0] as $index => $match) {
               $msg = str_replace($match,'',$msg);
               $meta['html_snippet'][] = $matches[1][$index];
           }
       }
       return $meta;
   }

   public static function makeSubmessages($msg, $paramsMessage = array()) {

       $replacer = 'IMG_REPLACE';

       if (strpos($msg,'[quote]') !== false) {
           $replacer = '';
       }

        // Links wraps images
       $msg = preg_replace('#\[url\="?(.*?)"?\]\[file="?(.*?)_img"?\]\[\/url\]#is','[file=\2_img link=\1]',$msg);

       // pure files
       $msg = preg_replace('#\[file="?(.*?)_img"?(.*?)\]#is',$replacer.'[file=\1_img\2]'.$replacer,$msg);

       // Images within links
       $msg = preg_replace('#\[url\="?(.*?)"?\]\[img\](.*?)\[\/img\]\[\/url\]#is','[img=\1]\2[/img]',$msg);

       // Pure images
       $msg = preg_replace('#\[img(.*?)\](.*?)\[\/img\]#is',$replacer.'[img\1]\2[/img]'.$replacer,$msg);

       $msg = trim($msg);

       if (strpos($msg,'IMG_REPLACE') !== false) {
           $messages = array_filter(explode('IMG_REPLACE', $msg), function($v) {
               return $v != "";
           });
           $totalMessages = count($messages);
       } else {
           $totalMessages = 1;
           $messages = [$msg];
       }

       $messagesData = array();
       foreach ($messages as $indexMessage => $message) {
           if (trim($message) != '')
           {
               $msgRendered = erLhcoreClassBBCode::make_clickable(htmlspecialchars($message), $paramsMessage);

               $messagesDataItem['body'] = $msgRendered;
               $messagesDataItem['flags'] = [];

               $msgRenderedMedia = strip_tags($msgRendered);
               $emojiMessage = trim(preg_replace('#([\x{2B50}-\x{2B55}]|[\x{23F0}-\x{23F3}]|[\x{231A}-\x{231B}]|[\x{1F600}-\x{1F64F}]|[\x{1F910}-\x{1F9FF}]|[\x{1F300}-\x{1F5FF}]|[\x{1F680}-\x{1F6FF}]|[\x{2600}-\x{26FF}]|[\x{2700}-\x{27BF}])#u','', $msgRendered));

               if ($msgRenderedMedia == '') {
                   $messagesDataItem['flags'][] = 'img';
               }

               if ($emojiMessage == '') {
                   $messagesDataItem['flags'][] = 'emoji';
               }

                // New line at the top of message and it's not the first message
               if (substr($message,0,1) == "\n" && $indexMessage > 0) {
                   $messagesDataItem['flags'][] = 'nlt';
               }

               // New line at the end of message and it's not the last message
               if (substr($message,-1) == "\n" && $indexMessage + 1 != $totalMessages) {
                   $messagesDataItem['flags'][] = 'nl';
               }

               $messagesData[] = $messagesDataItem;
           }
       }

       return $messagesData;
   }

   // Converts bbcode and general links to hmtl code
   public static function make_clickable($ret, $paramsMessage = array()) {
        $ret = ' ' . $ret;

        $makeLinksClickable = true;
        
        erLhcoreClassChatEventDispatcher::getInstance()->dispatch('chat.before_make_clickable',array('msg' => & $ret, 'makeLinksClickable' => & $makeLinksClickable));

        // Make base URL
        $ret = preg_replace_callback('#\[baseurl\](.*?)\[/baseurl\]#is', 'erLhcoreClassBBCode::_make_base_link', $ret);

        $ret = preg_replace_callback('/\[img=?(.*?)\](.*?)\[\/img\]/ms', "erLhcoreClassBBCode::_make_url_embed_image", $ret);

        $ret = preg_replace_callback('/\[loc\](.*?)\[\/loc\]/ms', "erLhcoreClassBBCode::_make_embed_map", $ret);

        $ret = preg_replace_callback('/\[url\="?(.*?)"?\](.*?)\[\/url\]/ms', "erLhcoreClassBBCode::_make_url_embed", $ret);

        if (isset($paramsMessage['sender']) && $paramsMessage['sender'] == 0) {
            $ret = preg_replace('/\[html\](.*?)\[\/html\]/ms','',$ret);
        } else if (isset($paramsMessage['html_as_text']) && $paramsMessage['html_as_text'] == true) {
            $ret = preg_replace_callback('/\[html\](.*?)\[\/html\]/ms', function ($matches) {
                return '<code class="rounded mx170 text-white">'.trim($matches[1]).'</code>';
            }, $ret);
        }

        $ret = preg_replace_callback('/\[html\](.*?)\[\/html\]/ms', function ($matches) use ($paramsMessage) {
            $html = htmlspecialchars_decode($matches[1]);

            $html = preg_replace_callback('/"window\.parent\.(.*)"/ms',function ($matches){
                return "'lhinst.executeRemoteCommands([\"lhc_eval:" . $matches[1] . "\"])'";
            },$html);

            // Remove JS if it's not the first run
            if (!isset($paramsMessage['render_js']) || $paramsMessage['render_js'] == false) {
                $html = preg_replace("/<script.*?\/script>/s", "", $html);
            }

            return $html;

        }, $ret);


        if ($makeLinksClickable) {
            $ret = self::make_clickable_text($ret);           
        }

    	$ret = self::BBCode2Html($ret);

    	// Paypal button
    	$ret = preg_replace_callback('#\[paypal\](.*?)\[/paypal\]#is', 'erLhcoreClassBBCode::_make_paypal_button', $ret);

    	// Quote
    	$ret = preg_replace_callback('#\[quote\](.*?)\[/quote\]#is', 'erLhcoreClassBBCode::makeQuote', $ret);

    	// Youtube block
    	$ret = preg_replace_callback('#\[youtube\](.*?)\[/youtube\]#is', 'erLhcoreClassBBCode::_make_youtube_block', $ret);

    	// File upload link directly in chat message
    	$ret = preg_replace_callback('#\[fupload\](.*?)\[/fupload\]#is', 'erLhcoreClassBBCode::_make_upload_link', $ret);

    	$ret = preg_replace_callback('#\[button_action="?(.*?)"?\](.*?)\[/button_action\]#is', 'erLhcoreClassBBCode::_make_button_action', $ret);

    	$ret = preg_replace_callback('#\[link_trigger="?([0-9]+)"?\](.*?)\[/link_trigger\]#is', 'erLhcoreClassBBCode::_make_link_trigger', $ret);

    	if (strpos($ret,'[translation]') !== false) {
            // For the admin we show original and translated text
            if (isset($paramsMessage['html_as_text']) && $paramsMessage['html_as_text'] == true) {
                $ret = preg_replace('#\[translation\](.*?)\[/translation\]#is', '<span class="tr-msg">$1</span>', $ret);
            } else {
                // This is visitor translated message. We show original message for the visitor
                if (isset($paramsMessage['sender']) && $paramsMessage['sender'] > 0) {
                    // This is admin message. We show translated content only
                    $translations = array();
                    preg_match('#\[translation\](.*?)\[/translation\]#is',$ret, $translations);
                    if (isset($translations[1])) {
                        $ret = $translations[1];
                    }

                } else {
                    $ret = preg_replace('#\[translation\](.*?)\[/translation\]#is', '', $ret);
                }
            }
        }

    	// File block
    	$ret = preg_replace_callback('#\[file="?(.*?)"?\]#is', 'erLhcoreClassBBCode::_make_url_file', $ret);
    	
    	// Survey
    	$ret = preg_replace_callback('#\[survey="?(.*?)"?\]#is', 'erLhcoreClassBBCode::_make_url_survey', $ret);

    	$ret = trim($ret);

        if (isset($paramsMessage['msg_id']) && $paramsMessage['msg_id'] > 0) {
            $ret = str_replace('{msg_id}',$paramsMessage['msg_id'], $ret);
        }

        erLhcoreClassChatEventDispatcher::getInstance()->dispatch('chat.after_make_clickable',array('msg' => & $ret));
        
    	return $ret;
   }
   
   public static function parseForMail($ret){
   		// File block
   		$ret = preg_replace_callback('#\[file="?(.*?)"?\]#is', 'erLhcoreClassBBCode::_make_url_mail_file', $ret);
   		return trim($ret);
   }
   
   // Makes plain text from BB code
   public static function make_plain($ret){
        $ret = ' ' . $ret;

       // BBCode to find...
       $in = array( 	 '/\[b\](.*?)\[\/b\]/ms',
           '/\[i\](.*?)\[\/i\]/ms',
           '/\[u\](.*?)\[\/u\]/ms',
           '/\[list\=(.*?)\](.*?)\[\/list\]/ms',
           '/\[list\](.*?)\[\/list\]/ms',
           '/\[\*\]\s?(.*?)\n/ms',
           '/\[img\](.*?)\[\/img\]/ms',
           '/\[url\="?(.*?)"?\](.*?)\[\/url\]/ms',
           '/\[quote\]/ms',
           '/\[\/quote\]/ms',
           '/\[fs([0-9]+)\](.*?)\[\/fs\]/ms',
           '/\[level\=([A-Za-z0-9\-\s]{2,60})\](.*?)\[\/level\]/ms',
           '/\[button_action\=([A-Za-z0-9_\-\s]{2,60})\](.*?)\[\/button_action\]/ms',
           '/\n/ms',
       );

       // And replace them by...
       $out = array(	 '\1',
           '\1',
           '\1',
           '\2',
           '\1',
           '\1',
           '',
           '\2 \1',
           '',
           '',
           '\2',
           '\2',
           '',
           ' ',
       );

    	$ret = preg_replace($in, $out, $ret);

        $ret = trim($ret);
        return $ret;
   }

}


?><|MERGE_RESOLUTION|>--- conflicted
+++ resolved
@@ -864,17 +864,13 @@
                                 $prepend = '<div class="position-relative">';
                                 $append = '<a class="hidden-download" target="_blank" rel="noreferrer" href="'. self::getHost() . erLhcoreClassDesign::baseurl('file/downloadfile') . "/{$file->id}/{$hash}".'/(inline)/true"></a></div>';
                             }
-<<<<<<< HEAD
-
+                            
                             if (isset($displayType) && $displayType == 'rawimg') {
-                                return '<img id="img-file-' . $file->id . '" class="img-fluid" src="' . self::getHost() . erLhcoreClassDesign::baseurl('file/downloadfile') . "/{$file->id}/{$hash}" . '" alt="" />';
+                                return '<img onclick="lhinst.zoomImage()" id="img-file-' . $file->id . '" title="'.htmlspecialchars($file->upload_name).'" class="action-image img-fluid" src="' . self::getHost() . erLhcoreClassDesign::baseurl('file/downloadfile') . "/{$file->id}/{$hash}" . '" alt="'.htmlspecialchars($file->upload_name).'" />';
                             } else {
-                                return $prepend . '<img id="img-file-' . $file->id . '" class="img-fluid" src="' . self::getHost() . erLhcoreClassDesign::baseurl('file/downloadfile') . "/{$file->id}/{$hash}" . '" alt="" />' . $append;
+                                return $prepend . '<img onclick="lhinst.zoomImage()" id="img-file-' . $file->id . '" title="'.htmlspecialchars($file->upload_name).'" class="action-image img-fluid" src="' . self::getHost() . erLhcoreClassDesign::baseurl('file/downloadfile') . "/{$file->id}/{$hash}" . '" alt="'.htmlspecialchars($file->upload_name).'" />' . $append;
                             }
 
-=======
-                            return $prepend . '<img onclick="lhinst.zoomImage()" id="img-file-' . $file->id . '" title="'.htmlspecialchars($file->upload_name).'" class="action-image img-fluid" src="' . self::getHost() . erLhcoreClassDesign::baseurl('file/downloadfile') . "/{$file->id}/{$hash}" . '" alt="'.htmlspecialchars($file->upload_name).'" />' . $append;
->>>>>>> 54b68d73
                         }
 
                         $audio = '';
