<?php

/**
 * This code is mix of WP and phpBB :)
 * */
class erLhcoreClassBBCode
{    
   /**
    * Callback to convert URI match to HTML A element.
    *
    * This function was backported from 2.5.0 to 2.3.2. Regex callback for make_clickable().
    *
    * @since 2.3.2
    * @access private
    *
    * @param array $matches Single Regex Match.
    * @return string HTML A element with URI address.
    */
   public static function _make_url_clickable_cb( $matches ) {
       $url = $matches[2];
       if ( ')' == $matches[3] && strpos( $url, '(' ) ) {
           // If the trailing character is a closing parethesis, and the URL has an opening parenthesis in it, add the closing parenthesis to the URL.
           // Then we can let the parenthesis balancer do its thing below.
           $url .= $matches[3];
           $suffix = '';
       } else {
           $suffix = $matches[3];
       }
       // Include parentheses in the URL only if paired
       while ( substr_count( $url, '(' ) < substr_count( $url, ')' ) ) {
           $suffix = strrchr( $url, ')' ) . $suffix;
           $url = substr( $url, 0, strrpos( $url, ')' ) );
       }
       $url = self::esc_url($url);
       if ( empty($url) )
           return $matches[0];
       return $matches[1] . "<a href=\"$url\" class=\"link\" rel=\"noreferrer\" target=\"_blank\">$url</a>" . $suffix;
   }
   
   /**
    * Checks and cleans a URL.
    *
    * A number of characters are removed from the URL. If the URL is for displaying
    * (the default behaviour) ampersands are also replaced. The {@see 'clean_url'} filter
    * is applied to the returned cleaned URL.
    *
    * @since 2.8.0
    *
    * @param string $url       The URL to be cleaned.
    * @param array  $protocols Optional. An array of acceptable protocols.
    *		                    Defaults to return value of wp_allowed_protocols()
    * @param string $_context  Private. Use esc_url_raw() for database usage.
    * @return string The cleaned $url after the {@see 'clean_url'} filter is applied.
    */
   public static function esc_url( $url, $protocols = null, $_context = 'display' ) {
       $original_url = $url;
       if ( '' == $url )
           return $url;
       $url = str_replace( ' ', '%20', $url );
       $url = preg_replace('|[^a-z0-9-~+_.?#=!&;,/:%@$\|*\'()\[\]\\x80-\\xff]|i', '', $url);
       if ( '' === $url ) {
           return $url;
       }
       if ( 0 !== stripos( $url, 'mailto:' ) ) {
           $strip = array('%0d', '%0a', '%0D', '%0A');
           $url = self::_deep_replace($strip, $url);
       }
       $url = str_replace(';//', '://', $url);
       /* If the URL doesn't appear to contain a scheme, we
        * presume it needs http:// prepended (unless a relative
        * link starting with /, # or ? or a php file).
       */
       if ( strpos($url, ':') === false && ! in_array( $url[0], array( '/', '#', '?' ) ) &&
           ! preg_match('/^[a-z0-9-]+?\.php/i', $url) )
               $url = 'http://' . $url;
           // Replace ampersands and single quotes only when displaying.
           if ( 'display' == $_context ) {
               $url = self::wp_kses_normalize_entities( $url );
               $url = str_replace( '&amp;', '&#038;', $url );
               $url = str_replace( "'", '&#039;', $url );
           }
           if ( ( false !== strpos( $url, '[' ) ) || ( false !== strpos( $url, ']' ) ) ) {
               $parsed = self::wp_parse_url( $url );
               $front  = '';
               if ( isset( $parsed['scheme'] ) ) {
                   $front .= $parsed['scheme'] . '://';
               } elseif ( '/' === $url[0] ) {
                   $front .= '//';
               }
               if ( isset( $parsed['user'] ) ) {
                   $front .= $parsed['user'];
               }
               if ( isset( $parsed['pass'] ) ) {
                   $front .= ':' . $parsed['pass'];
               }
               if ( isset( $parsed['user'] ) || isset( $parsed['pass'] ) ) {
                   $front .= '@';
               }
               if ( isset( $parsed['host'] ) ) {
                   $front .= $parsed['host'];
               }
               if ( isset( $parsed['port'] ) ) {
                   $front .= ':' . $parsed['port'];
               }
               $end_dirty = str_replace( $front, '', $url );
               $end_clean = str_replace( array( '[', ']' ), array( '%5B', '%5D' ), $end_dirty );
               $url       = str_replace( $end_dirty, $end_clean, $url );
           }
           if ( '/' === $url[0] ) {
               $good_protocol_url = $url;
           } else {
               if ( ! is_array( $protocols ) )
                   $protocols = $protocols = array( 'http', 'https', 'ftp', 'ftps', 'mailto', 'news', 'irc', 'gopher', 'nntp', 'feed', 'telnet', 'mms', 'rtsp', 'svn', 'tel', 'fax', 'xmpp', 'webcal', 'urn' );
               
               $good_protocol_url = self::wp_kses_bad_protocol( $url, $protocols );
               if ( strtolower( $good_protocol_url ) != strtolower( $url ) )
                   return '';
           }

           /**
            * Filters a string cleaned and escaped for output as a URL.
            *
            * @since 2.3.0
            *
            * @param string $good_protocol_url The cleaned URL to be returned.
            * @param string $original_url      The URL prior to cleaning.
            * @param string $_context          If 'display', replace ampersands and single quotes only.
            */
           return $url;           
           //self::esc_url( $good_protocol_url, $original_url, $_context ); //apply_filters( 'erLhcoreClassBBCode::clean_url', $good_protocol_url, $original_url, $_context );
   }
   
   /**
    * A wrapper for PHP's parse_url() function that handles consistency in the return
    * values across PHP versions.
    *
    * PHP 5.4.7 expanded parse_url()'s ability to handle non-absolute url's, including
    * schemeless and relative url's with :// in the path. This function works around
    * those limitations providing a standard output on PHP 5.2~5.4+.
    *
    * Secondly, across various PHP versions, schemeless URLs starting containing a ":"
    * in the query are being handled inconsistently. This function works around those
    * differences as well.
    *
    * Error suppression is used as prior to PHP 5.3.3, an E_WARNING would be generated
    * when URL parsing failed.
    *
    * @since 4.4.0
    * @since 4.7.0 The $component parameter was added for parity with PHP's parse_url().
    *
    * @param string $url       The URL to parse.
    * @param int    $component The specific component to retrieve. Use one of the PHP
    *                          predefined constants to specify which one.
    *                          Defaults to -1 (= return all parts as an array).
    *                          @see http://php.net/manual/en/function.parse-url.php
    * @return mixed False on parse failure; Array of URL components on success;
    *               When a specific component has been requested: null if the component
    *               doesn't exist in the given URL; a string or - in the case of
    *               PHP_URL_PORT - integer when it does. See parse_url()'s return values.
    */
   public static function wp_parse_url( $url, $component = -1 ) {
       $to_unset = array();
       $url = strval( $url );
       if ( '//' === substr( $url, 0, 2 ) ) {
           $to_unset[] = 'scheme';
           $url = 'placeholder:' . $url;
       } elseif ( '/' === substr( $url, 0, 1 ) ) {
           $to_unset[] = 'scheme';
           $to_unset[] = 'host';
           $url = 'placeholder://placeholder' . $url;
       }
       $parts = @parse_url( $url );
       if ( false === $parts ) {
           // Parsing failure.
           return $parts;
       }
       // Remove the placeholder values.
       foreach ( $to_unset as $key ) {
           unset( $parts[ $key ] );
       }
       return self::_get_component_from_parsed_url_array( $parts, $component );
   }
   
   /**
    * Retrieve a specific component from a parsed URL array.
    *
    * @internal
    *
    * @since 4.7.0
    *
    * @param array|false $url_parts The parsed URL. Can be false if the URL failed to parse.
    * @param int    $component The specific component to retrieve. Use one of the PHP
    *                          predefined constants to specify which one.
    *                          Defaults to -1 (= return all parts as an array).
    *                          @see http://php.net/manual/en/function.parse-url.php
    * @return mixed False on parse failure; Array of URL components on success;
    *               When a specific component has been requested: null if the component
    *               doesn't exist in the given URL; a string or - in the case of
    *               PHP_URL_PORT - integer when it does. See parse_url()'s return values.
    */
   public static function _get_component_from_parsed_url_array( $url_parts, $component = -1 ) {
       if ( -1 === $component ) {
           return $url_parts;
       }
       $key = self::_wp_translate_php_url_constant_to_key( $component );
       if ( false !== $key && is_array( $url_parts ) && isset( $url_parts[ $key ] ) ) {
           return $url_parts[ $key ];
       } else {
           return null;
       }
   }
   
   /**
    * Translate a PHP_URL_* constant to the named array keys PHP uses.
    *
    * @internal
    *
    * @since 4.7.0
    *
    * @see   http://php.net/manual/en/url.constants.php
    *
    * @param int $constant PHP_URL_* constant.
    * @return string|bool The named key or false.
    */
   public static function _wp_translate_php_url_constant_to_key( $constant ) {
       $translation = array(
           PHP_URL_SCHEME   => 'scheme',
           PHP_URL_HOST     => 'host',
           PHP_URL_PORT     => 'port',
           PHP_URL_USER     => 'user',
           PHP_URL_PASS     => 'pass',
           PHP_URL_PATH     => 'path',
           PHP_URL_QUERY    => 'query',
           PHP_URL_FRAGMENT => 'fragment',
       );
       if ( isset( $translation[ $constant ] ) ) {
           return $translation[ $constant ];
       } else {
           return false;
       }
   }
   
   
   /**
    * Converts and fixes HTML entities.
    *
    * This function normalizes HTML entities. It will convert `AT&T` to the correct
    * `AT&amp;T`, `&#00058;` to `&#58;`, `&#XYZZY;` to `&amp;#XYZZY;` and so on.
    *
    * @since 1.0.0
    *
    * @param string $string Content to normalize entities
    * @return string Content with normalized entities
    */
   public static function wp_kses_normalize_entities($string) {
       // Disarm all entities by converting & to &amp;
       $string = str_replace('&', '&amp;', $string);
       // Change back the allowed entities in our entity whitelist
       $string = preg_replace_callback('/&amp;([A-Za-z]{2,8}[0-9]{0,2});/', 'erLhcoreClassBBCode::wp_kses_named_entities', $string);
       $string = preg_replace_callback('/&amp;#(0*[0-9]{1,7});/', 'erLhcoreClassBBCode::wp_kses_normalize_entities2', $string);
       $string = preg_replace_callback('/&amp;#[Xx](0*[0-9A-Fa-f]{1,6});/', 'erLhcoreClassBBCode::wp_kses_normalize_entities3', $string);
       return $string;
   }
   
   /**
    * Callback for wp_kses_normalize_entities() for regular expression.
    *
    * This function helps wp_kses_normalize_entities() to only accept valid Unicode
    * numeric entities in hex form.
    *
    * @since 2.7.0
    * @access private
    *
    * @param array $matches preg_replace_callback() matches array
    * @return string Correctly encoded entity
    */
   public static function wp_kses_normalize_entities3($matches) {
       if ( empty($matches[1]) )
           return '';
       $hexchars = $matches[1];
       return ( ! self::valid_unicode( hexdec( $hexchars ) ) ) ? "&amp;#x$hexchars;" : '&#x'.ltrim($hexchars,'0').';';
   }
   
   /**
    * Helper function to determine if a Unicode value is valid.
    *
    * @since 2.7.0
    *
    * @param int $i Unicode value
    * @return bool True if the value was a valid Unicode number
    */
   public static function valid_unicode($i) {
       return ( $i == 0x9 || $i == 0xa || $i == 0xd ||
           ($i >= 0x20 && $i <= 0xd7ff) ||
           ($i >= 0xe000 && $i <= 0xfffd) ||
           ($i >= 0x10000 && $i <= 0x10ffff) );
   }
   
   /**
    * Callback for wp_kses_normalize_entities() regular expression.
    *
    * This function helps wp_kses_normalize_entities() to only accept 16-bit
    * values and nothing more for `&#number;` entities.
    *
    * @access private
    * @since 1.0.0
    *
    * @param array $matches preg_replace_callback() matches array
    * @return string Correctly encoded entity
    */
   public static function wp_kses_normalize_entities2($matches) {
       if ( empty($matches[1]) )
           return '';
       $i = $matches[1];
       if (self::valid_unicode($i)) {
           $i = str_pad(ltrim($i,'0'), 3, '0', STR_PAD_LEFT);
           $i = "&#$i;";
       } else {
           $i = "&amp;#$i;";
       }
       return $i;
   }
   
   /**
    * Callback for wp_kses_normalize_entities() regular expression.
    *
    * This function only accepts valid named entity references, which are finite,
    * case-sensitive, and highly scrutinized by HTML and XML validators.
    *
    * @since 3.0.0
    *
    * @global array $allowedentitynames
    *
    * @param array $matches preg_replace_callback() matches array
    * @return string Correctly encoded entity
    */
   public static function wp_kses_named_entities($matches) {       
       $allowedentitynames = array(
           'nbsp',    'iexcl',  'cent',    'pound',  'curren', 'yen',
           'brvbar',  'sect',   'uml',     'copy',   'ordf',   'laquo',
           'not',     'shy',    'reg',     'macr',   'deg',    'plusmn',
           'acute',   'micro',  'para',    'middot', 'cedil',  'ordm',
           'raquo',   'iquest', 'Agrave',  'Aacute', 'Acirc',  'Atilde',
           'Auml',    'Aring',  'AElig',   'Ccedil', 'Egrave', 'Eacute',
           'Ecirc',   'Euml',   'Igrave',  'Iacute', 'Icirc',  'Iuml',
           'ETH',     'Ntilde', 'Ograve',  'Oacute', 'Ocirc',  'Otilde',
           'Ouml',    'times',  'Oslash',  'Ugrave', 'Uacute', 'Ucirc',
           'Uuml',    'Yacute', 'THORN',   'szlig',  'agrave', 'aacute',
           'acirc',   'atilde', 'auml',    'aring',  'aelig',  'ccedil',
           'egrave',  'eacute', 'ecirc',   'euml',   'igrave', 'iacute',
           'icirc',   'iuml',   'eth',     'ntilde', 'ograve', 'oacute',
           'ocirc',   'otilde', 'ouml',    'divide', 'oslash', 'ugrave',
           'uacute',  'ucirc',  'uuml',    'yacute', 'thorn',  'yuml',
           'quot',    'amp',    'lt',      'gt',     'apos',   'OElig',
           'oelig',   'Scaron', 'scaron',  'Yuml',   'circ',   'tilde',
           'ensp',    'emsp',   'thinsp',  'zwnj',   'zwj',    'lrm',
           'rlm',     'ndash',  'mdash',   'lsquo',  'rsquo',  'sbquo',
           'ldquo',   'rdquo',  'bdquo',   'dagger', 'Dagger', 'permil',
           'lsaquo',  'rsaquo', 'euro',    'fnof',   'Alpha',  'Beta',
           'Gamma',   'Delta',  'Epsilon', 'Zeta',   'Eta',    'Theta',
           'Iota',    'Kappa',  'Lambda',  'Mu',     'Nu',     'Xi',
           'Omicron', 'Pi',     'Rho',     'Sigma',  'Tau',    'Upsilon',
           'Phi',     'Chi',    'Psi',     'Omega',  'alpha',  'beta',
           'gamma',   'delta',  'epsilon', 'zeta',   'eta',    'theta',
           'iota',    'kappa',  'lambda',  'mu',     'nu',     'xi',
           'omicron', 'pi',     'rho',     'sigmaf', 'sigma',  'tau',
           'upsilon', 'phi',    'chi',     'psi',    'omega',  'thetasym',
           'upsih',   'piv',    'bull',    'hellip', 'prime',  'Prime',
           'oline',   'frasl',  'weierp',  'image',  'real',   'trade',
           'alefsym', 'larr',   'uarr',    'rarr',   'darr',   'harr',
           'crarr',   'lArr',   'uArr',    'rArr',   'dArr',   'hArr',
           'forall',  'part',   'exist',   'empty',  'nabla',  'isin',
           'notin',   'ni',     'prod',    'sum',    'minus',  'lowast',
           'radic',   'prop',   'infin',   'ang',    'and',    'or',
           'cap',     'cup',    'int',     'sim',    'cong',   'asymp',
           'ne',      'equiv',  'le',      'ge',     'sub',    'sup',
           'nsub',    'sube',   'supe',    'oplus',  'otimes', 'perp',
           'sdot',    'lceil',  'rceil',   'lfloor', 'rfloor', 'lang',
           'rang',    'loz',    'spades',  'clubs',  'hearts', 'diams',
           'sup1',    'sup2',   'sup3',    'frac14', 'frac12', 'frac34',
           'there4',
       );
       
       if ( empty($matches[1]) )
           return '';
       $i = $matches[1];
       return ( ! in_array( $i, $allowedentitynames ) ) ? "&amp;$i;" : "&$i;";
   }
   
   /**
    * Sanitize string from bad protocols.
    *
    * This function removes all non-allowed protocols from the beginning of
    * $string. It ignores whitespace and the case of the letters, and it does
    * understand HTML entities. It does its work in a while loop, so it won't be
    * fooled by a string like "javascript:javascript:alert(57)".
    *
    * @since 1.0.0
    *
    * @param string $string            Content to filter bad protocols from
    * @param array  $allowed_protocols Allowed protocols to keep
    * @return string Filtered content
    */
   public static function wp_kses_bad_protocol($string, $allowed_protocols) {
       $string = self::wp_kses_no_null($string);
       $iterations = 0;
       do {
           $original_string = $string;
           $string = self::wp_kses_bad_protocol_once($string, $allowed_protocols);
       } while ( $original_string != $string && ++$iterations < 6 );
       if ( $original_string != $string )
           return '';
       return $string;
   }
   
   /**
    * Removes any invalid control characters in $string.
    *
    * Also removes any instance of the '\0' string.
    *
    * @since 1.0.0
    *
    * @param string $string
    * @param array $options Set 'slash_zero' => 'keep' when '\0' is allowed. Default is 'remove'.
    * @return string
    */
   public static function wp_kses_no_null( $string, $options = null ) {
       if ( ! isset( $options['slash_zero'] ) ) {
           $options = array( 'slash_zero' => 'remove' );
       }
       $string = preg_replace( '/[\x00-\x08\x0B\x0C\x0E-\x1F]/', '', $string );
       if ( 'remove' == $options['slash_zero'] ) {
           $string = preg_replace( '/\\\\+0+/', '', $string );
       }
       return $string;
   }
   
   /**
    * Sanitizes content from bad protocols and other characters.
    *
    * This function searches for URL protocols at the beginning of $string, while
    * handling whitespace and HTML entities.
    *
    * @since 1.0.0
    *
    * @param string $string            Content to check for bad protocols
    * @param string $allowed_protocols Allowed protocols
    * @return string Sanitized content
    */
   public static function wp_kses_bad_protocol_once($string, $allowed_protocols, $count = 1 ) {
       $string2 = preg_split( '/:|&#0*58;|&#x0*3a;/i', $string, 2 );
       if ( isset($string2[1]) && ! preg_match('%/\?%', $string2[0]) ) {
           $string = trim( $string2[1] );
           $protocol = self::wp_kses_bad_protocol_once2( $string2[0], $allowed_protocols );
           if ( 'feed:' == $protocol ) {
               if ( $count > 2 )
                   return '';
               $string = self::wp_kses_bad_protocol_once( $string, $allowed_protocols, ++$count );
               if ( empty( $string ) )
                   return $string;
           }
           $string = $protocol . $string;
       }
       return $string;
   }
   
   
   /**
    * Callback for wp_kses_bad_protocol_once() regular expression.
    *
    * This function processes URL protocols, checks to see if they're in the
    * whitelist or not, and returns different data depending on the answer.
    *
    * @access private
    * @since 1.0.0
    *
    * @param string $string            URI scheme to check against the whitelist
    * @param string $allowed_protocols Allowed protocols
    * @return string Sanitized content
    */
   public static function wp_kses_bad_protocol_once2( $string, $allowed_protocols ) {
       $string2 = self::wp_kses_decode_entities($string);
       $string2 = preg_replace('/\s/', '', $string2);
       $string2 = self::wp_kses_no_null($string2);
       $string2 = strtolower($string2);
       $allowed = false;
       foreach ( (array) $allowed_protocols as $one_protocol )
           if ( strtolower($one_protocol) == $string2 ) {
               $allowed = true;
               break;
           }
       if ($allowed)
           return "$string2:";
       else
           return '';
   }
   
   /**
    * Convert all entities to their character counterparts.
    *
    * This function decodes numeric HTML entities (`&#65;` and `&#x41;`).
    * It doesn't do anything with other entities like &auml;, but we don't
    * need them in the URL protocol whitelisting system anyway.
    *
    * @since 1.0.0
    *
    * @param string $string Content to change entities
    * @return string Content after decoded entities
    */
   public static function wp_kses_decode_entities($string) {
       $string = preg_replace_callback('/&#([0-9]+);/', 'erLhcoreClassBBCode::_wp_kses_decode_entities_chr', $string);
       $string = preg_replace_callback('/&#[Xx]([0-9A-Fa-f]+);/', 'erLhcoreClassBBCode::_wp_kses_decode_entities_chr_hexdec', $string);
       return $string;
   }
   
   /**
    * Regex callback for wp_kses_decode_entities()
    *
    * @since 2.9.0
    *
    * @param array $match preg match
    * @return string
    */
   public static function _wp_kses_decode_entities_chr( $match ) {
       return chr( $match[1] );
   }
   /**
    * Regex callback for wp_kses_decode_entities()
    *
    * @since 2.9.0
    *
    * @param array $match preg match
    * @return string
    */
   public static function _wp_kses_decode_entities_chr_hexdec( $match ) {
       return chr( hexdec( $match[1] ) );
   }
   

   /**
    * Perform a deep string replace operation to ensure the values in $search are no longer present
    *
    * Repeats the replacement operation until it no longer replaces anything so as to remove "nested" values
    * e.g. $subject = '%0%0%0DDD', $search ='%0D', $result ='' rather than the '%0%0DD' that
    * str_replace would return
    *
    * @since 2.8.1
    * @access private
    *
    * @param string|array $search  The value being searched for, otherwise known as the needle.
    *                              An array may be used to designate multiple needles.
    * @param string       $subject The string being searched and replaced on, otherwise known as the haystack.
    * @return string The string with the replaced svalues.
    */
   public static function _deep_replace( $search, $subject ) {
       $subject = (string) $subject;
       $count = 1;
       while ( $count ) {
           $subject = str_replace( $search, '', $subject, $count );
       }
       return $subject;
   }

   public static $replaceEmoji = array(
       ':\)' => "\u{1F642}",
       ':D:' => "\u{1F600}",
       ':D' => "\u{1F600}",
       ':\(' => "\u{1F641}",
       ':o:' => "\u{1F62E}",
       ':o' => "\u{1F62E}",
       ':p:' => "\u{1F61B}",
       ':p' => "\u{1F61B}",
       ';\)' => "\u{1F609}",
       ';\(' => "\u{1F622}",
       ':x' => "\u{1F910}",
       ':\*' => "\u{1F617}",
       ';\*' => "\u{1F618}",
       ':\/' => "\u{1F615}"
   );

   public static function parseEmoji($text) {

       // Smileys to find...
       for ($i = 0; $i < 2; $i++) {
           $text = preg_replace_callback('/(^|\s)(' .implode("|",array_keys(self::$replaceEmoji)) . ')(\s|$)/', function($match) {
               $char = str_replace(array('/','(',')','*'),array('\/','\(','\)','\*'),$match[2]);
               return $match[1] . erLhcoreClassBBCode::$replaceEmoji[$char] . $match[3];
           },  $text);
       }

       return $text;
   }

   public static function BBCode2Html($text) {
    	$text = trim($text);

       $text = self::parseEmoji($text);

       // Smileys to find...
       $in = array(
       );

       // And replace them by...
       $out = array(
       );
    	
    	$in[] = '[/*]';
    	$in[] = '[*]';
    	$out[] = '</li>';
    	$out[] = '<li>';
    	    	
    	$text = str_replace($in, $out, $text);

    	// BBCode to find...
    	$in = array( 	 '/\[b\](.*?)\[\/b\]/ms',
    					 '/\[i\](.*?)\[\/i\]/ms',
    					 '/\[u\](.*?)\[\/u\]/ms',
    					 '/\[mark\](.*?)\[\/mark\]/ms',
    					 '/\[s\](.*?)\[\/s\]/ms',
    					 '/\[list\=([0-9]+)\](.*?)\[\/list\]/ms',
    					 '/\[list\](.*?)\[\/list\]/ms',
    					 '/\[\*\]\s?(.*?)\n/ms',
    					 '/\[fs([0-9]+)\](.*?)\[\/fs\]/ms',
    					 '/\[color\=([A-Za-z0-9]{2,6})\](.*?)\[\/color\]/ms',
    					 '/\[level\=([A-Za-z0-9\-\s]{2,60})\](.*?)\[\/level\]/ms'
    	);

    	// And replace them by...
    	$out = array(	 '<strong>\1</strong>',
    					 '<em>\1</em>',
    					 '<u>\1</u>',
    					 '<mark>\1</mark>',
    					 '<strike>\1</strike>',
    					 '<ol class="default-list" start="\1">\2</ol>',
    					 '<ul class="default-list" >\1</ul>',
    					 '<li>\1</li>',
    					 '<span style="font-size:\1pt">\2</span>',
    					 '<span style="color:#\1">\2</span>',
    					 '<span class="\1">\2</span>'
    	);

    	$text = preg_replace($in, $out, $text);

    	// Prepare quote's
    	$text = str_replace("\r\n","\n",$text);

    	// paragraphs
    	$text = str_replace("\r", "", $text);
    	$text = nl2br($text);

    	// clean some tags to remain strict
    	// not very elegant, but it works. No time to do better ;)
    	if (!function_exists('removeBr')) {
    		function removeBr($s) {
    			return str_replace("<br />", "", $s[0]);
    		}
    	}

    	$text = preg_replace_callback('/<pre>(.*?)<\/pre>/ms', "removeBr", $text);
    	$text = preg_replace('/<p><pre>(.*?)<\/pre><\/p>/ms', "<pre>\\1</pre>", $text);

    	$text = preg_replace_callback('/<ul>(.*?)<\/ul>/ms', "removeBr", $text);
    	$text = preg_replace('/<p><ul>(.*?)<\/ul><\/p>/ms', "<ul>\\1</ul>", $text);

    	return $text;
    }

    public static function _make_url_embed_image($matches) {

        $in = htmlspecialchars_decode($matches[2]);
        $in = trim($in);

        $url = self::esc_url($in);
        if ( empty($url) )
            return '[img]' . $matches[2] . '[img]';

        $prepend = '';
        $append = '';
        if (isset($matches[1]) && $matches[1] != '' && !empty(self::esc_url($matches[1]))) {
            $prepend = '<a class="link" rel="noreferrer" target="_blank" href="' . $matches[1] . '">';
            $append = '</a>';
        }

        return  "<div class=\"img_embed\">{$prepend}<img class='img-fluid' src=\"".$url."\" alt=\"\" />{$append}</div>";
   }

   public static function _make_embed_map($matches)
   {
       $parts = explode(',',trim($matches[1]));

       if (count($parts) == 2 && is_numeric($parts[0]) && is_numeric($parts[1])) {
           $id = rand(0,1000) . time();
           return "<div id='msg-location-".$id."' style='height:300px'><script>lhinst.showMessageLocation(" . $id . "," . (float)$parts[0] . "," . (float)$parts[1] . ")</script></div>";
       }

       return ;
   }

   public static function _make_url_embed($matches){

        $in = str_replace('"','',htmlspecialchars_decode($matches[1]));
        $in = trim($in);
        
        $url = self::esc_url($in);
        if ( empty($url) )
            return '[url='.$matches[1].']' . $matches[2] . '[/url]';
				
        return '<a class="link" target="_blank" rel="noreferrer" href="'.$url.'">' . $matches[2] . '</a>';
   }
      
   /**
    * Callback to convert URL match to HTML A element.
    *
    * This function was backported from 2.5.0 to 2.3.2. Regex callback for make_clickable().
    *
    * @since 2.3.2
    * @access private
    *
    * @param array $matches Single Regex Match.
    * @return string HTML A element with URL address.
    */
   public static function _make_web_ftp_clickable_cb( $matches ) {
       $ret = '';
       $dest = $matches[2];
       $dest = 'http://' . $dest;
       // removed trailing [.,;:)] from URL
       if ( in_array( substr($dest, -1), array('.', ',', ';', ':', ')') ) === true ) {
           $ret = substr($dest, -1);
           $dest = substr($dest, 0, strlen($dest)-1);
       }
       $dest = self::esc_url($dest);
       if ( empty($dest) )
           return $matches[0];
       
       return $matches[1] . "<a href=\"$dest\" class=\"link\" rel=\"noreferrer\" target=\"_blank\">$dest</a>$ret";
   }
   
   /**
     * Callback to convert email address match to HTML A element.
     *
     * This function was backported from 2.5.0 to 2.3.2. Regex callback for make_clickable().
     *
     * @since 2.3.2
     * @access private
     *
     * @param array $matches Single Regex Match.
     * @return string HTML A element with email address.
     */
   public static function _make_email_clickable_cb( $matches ) {
    	$email = $matches[2] . '@' . $matches[3];
    	return $matches[1] . "<a rel=\"noreferrer\" class=\"link\" href=\"mailto:$email\">$email</a>";
   }

   
   public static function _make_paypal_button($matches){

         if (filter_var($matches[1],FILTER_VALIDATE_EMAIL)) {
            return '<form action="https://www.paypal.com/cgi-bin/webscr" method="post">
            <input type="hidden" name="cmd" value="_donations">
            <input type="hidden" name="business" value="'.$matches[1].'">
            <input type="hidden" name="lc" value="US">
            <input type="hidden" name="no_note" value="0">
            <input type="hidden" name="currency_code" value="USD">
            <input type="hidden" name="bn" value="PP-DonationsBF:btn_donate_SM.gif:NonHostedGuest">
            <input type="image" title="Support an artist" src="https://www.paypalobjects.com/WEBSCR-640-20110306-1/en_US/i/btn/btn_donate_SM.gif" border="0" name="submit" alt="PayPal - The safer, easier way to pay online!">
            <img alt="" border="0" src="https://www.paypalobjects.com/WEBSCR-640-20110306-1/en_US/i/scr/pixel.gif" width="1" height="1">
            </form>';
        } else {
            return $matches[0];
        }
   }

   public static function _make_button_action($matches) {
        return "<button type=\"button\" class=\"btn btn-xs text-white fs13 btn-secondary\" onclick=\"lhinst.buttonAction($(this),'" . htmlspecialchars(strip_tags($matches[1])) . "')\">" . htmlspecialchars($matches[2]) . "</button>";
   }

   public static function _make_youtube_block($matches) {

         $data = parse_url($matches[1]);

         if (isset($data['query'])){
             parse_str($data['query'],$query);
             if (stristr($data['host'],'youtube.com') && isset($query['v']) && ($query['v'] != '')) {
                 return '<iframe class="w-100 h-100" title="YouTube video player" width="480" height="300" src="https://www.youtube.com/embed/'.urlencode($query['v']).'" frameborder="0" allowfullscreen></iframe>';
             } else {
                 return $matches[0];
             }
         } else {
             return $matches[0];
         }
   }

   public static function getHost() {

       if (isset($_SERVER['HTTP_HOST'])) {
           $site_address = (erLhcoreClassSystem::$httpsMode == true ? 'https:' : 'http:') . '//' . $_SERVER['HTTP_HOST'] ;
       } else if (class_exists('erLhcoreClassInstance')) {
           $site_address = 'https://' . erLhcoreClassInstance::$instanceChat->address . '.' . erConfigClassLhConfig::getInstance()->getSetting( 'site', 'seller_domain');
       } else if (class_exists('erLhcoreClassExtensionLhcphpresque')) {
           $site_address = erLhcoreClassModule::getExtensionInstance('erLhcoreClassExtensionLhcphpresque')->settings['site_address'];
       } else {
           $site_address = '';
       }

       return $site_address;
   }

   public static function _make_upload_link($matches){
       $data = $matches[1];
       return '<a class="action-image alert-link" onclick="lhinst.chooseFile()">' . htmlspecialchars($data) . '</a>';
   }

   public static function _make_base_link($matches) {
       $data = htmlspecialchars($matches[1]);
       $url = self::getHost() . erLhcoreClassDesign::baseurl($data);
       return  $url;
   }

   public static function _make_url_file($matches)
   {

   		if (isset($matches[1])){
   		    $mainData = explode(' ',$matches[1]);
   		    $parts = explode('_',$mainData[0]);
   			$fileID = $parts[0];
   			$hash = $parts[1];
   			$displayType = isset($parts[2]) ? $parts[2] : null;
   			try {
   				$file = erLhcoreClassModelChatFile::fetch($fileID);

   				if (is_object($file)) {
                    // Check that user has permission to see the chat. Let say if user purposely types file bbcode
                    if ($hash == $file->security_hash) {
                        $fileExtension = strtolower($file->extension);
                        if ($fileExtension == 'jpg' || $fileExtension == 'jpeg' || $fileExtension == 'png' || $fileExtension == 'gif'){

                            // Make link if required
                            $prepend = '';
                            $append = '';
                            if (isset($mainData[1])) {
                                $subpartParts = explode('=',$mainData[1]);
                                if ($subpartParts[0] == 'link' || $subpartParts[0] == 'linkdirect') {
                                    if (!isset($subpartParts[1])) {
                                        $prepend = '<a class="link" rel="noreferrer" target="_blank" href="'. self::getHost() . erLhcoreClassDesign::baseurl('file/downloadfile') . "/{$file->id}/{$hash}/(inline)/true\">";
                                        $append = '</a>';

                                        if ($subpartParts[0] == 'linkdirect') {
                                            return"<a href=\"//" . $_SERVER['HTTP_HOST'] . erLhcoreClassDesign::baseurl('file/downloadfile') . "/{$file->id}/{$hash}\" target=\"_blank\" rel=\"noreferrer\" class=\"link\" >" . erTranslationClassLhTranslation::getInstance()->getTranslation('file/file', 'Download file') . ' - ' . htmlspecialchars($file->upload_name) . ' [' . $file->extension . ']' . "</a>";
                                        }

                                    } else {
                                        $url = self::esc_url($subpartParts[1]);
                                        if ($url != ''){
                                            $prepend = '<a class="link" rel="noreferrer" target="_blank" href="' . self::esc_url($subpartParts[1]) . '">';
                                            $append = '</a>';
                                        }
                                    }
                                }
                            } else {
                                $prepend = '<div class="position-relative">';
                                $append = '<a class="hidden-download" target="_blank" rel="noreferrer" href="'. self::getHost() . erLhcoreClassDesign::baseurl('file/downloadfile') . "/{$file->id}/{$hash}".'/(inline)/true"></a></div>';
                            }
<<<<<<< HEAD

                            if (isset($displayType) && $displayType == 'rawimg'){
                                return '<img id="img-file-' . $file->id . '" class="img-fluid" src="//' .(isset($_SERVER['HTTP_HOST']) ? $_SERVER['HTTP_HOST'] : '') . erLhcoreClassDesign::baseurl('file/downloadfile') . "/{$file->id}/{$hash}" . '" alt="" />';
                            } else {
                                return $prepend . '<img id="img-file-' . $file->id . '" class="img-fluid" src="//' . (isset($_SERVER['HTTP_HOST']) ? $_SERVER['HTTP_HOST'] : '') . erLhcoreClassDesign::baseurl('file/downloadfile') . "/{$file->id}/{$hash}" . '" alt="" />' . $append;
                            }

=======
                            return $prepend . '<img id="img-file-' . $file->id . '" class="img-fluid" src="' . self::getHost() . erLhcoreClassDesign::baseurl('file/downloadfile') . "/{$file->id}/{$hash}" . '" alt="" />' . $append;
>>>>>>> 29cf72ab
                        }

                        $audio = '';
                        if ($fileExtension == 'mp3' || $fileExtension == 'wav' || $fileExtension == 'ogg' || $fileExtension == 'oga') {
                            return '<a rel="noreferrer" class="hidden-download audio-download" href="'. self::getHost() . erLhcoreClassDesign::baseurl('file/downloadfile') . "/{$file->id}/{$hash}".'"></a><audio preload="none" style="width: 230px" controls><source src="' . self::getHost() . erLhcoreClassDesign::baseurl('file/downloadfile') . "/{$file->id}/{$hash}" . '" type="' . $file->type . '"></audio>';
                        } elseif ($fileExtension == 'mp4' || $fileExtension == 'avi' || $fileExtension == 'mov' || $fileExtension == 'ogg' || $fileExtension == '3gpp') {
                            $audio = '<br><div class="embed-responsive embed-responsive-16by9"><video class="embed-responsive-item" controls><source src="' . self::getHost() . erLhcoreClassDesign::baseurl('file/downloadfile') . "/{$file->id}/{$hash}" . '"></video></div>';
                        } else if ($fileExtension == 'jpg' || $fileExtension == 'jpeg' || $fileExtension == 'png') {
                            $audio = ' <a rel="noreferrer" class="link" onclick="$(\'#img-file-' . $file->id . '\').toggleClass(\'hide\')"><i class="material-icons mr-0">&#xE251;</i></a><br/><img id="img-file-' . $file->id . '" class="img-fluid hide" src="' . self::getHost() . erLhcoreClassDesign::baseurl('file/downloadfile') . "/{$file->id}/{$hash}" . '" alt="" />';
                        }

                        return "<a href=\"" . self::getHost() . erLhcoreClassDesign::baseurl('file/downloadfile') . "/{$file->id}/{$hash}\" target=\"_blank\" rel=\"noreferrer\" class=\"link\" >" . erTranslationClassLhTranslation::getInstance()->getTranslation('file/file', 'Download file') . ' - ' . htmlspecialchars($file->upload_name) . ' [' . $file->extension . ']' . "</a>" . $audio;
                    }
                }

   			} catch (Exception $e) {

   			}

   			return '';
   		}
   		return '';
   }

   public static function _make_url_survey($matches)
   {
       if (isset($matches[1])){
                  
           list($surveyId, $surveyItemId) = explode('_',str_replace(array('"','&quot;'),'', $matches[1]));
           
           try {
                             
               if (is_numeric($surveyItemId) && is_numeric($surveyId)) {

                   $surveyItem = erLhAbstractModelSurveyItem::fetch($surveyItemId);

                   if ($surveyId == $surveyItem->survey_id) 
                   {
                       $survey = erLhAbstractModelSurvey::fetch($surveyId);
                       return "<a href=\"" . self::getHost()  . erLhcoreClassDesign::baseurl('survey/collected')."/{$survey->id}?show={$surveyItem->id}\" target=\"_blank\" rel=\"noreferrer\" class=\"link\" >" . erTranslationClassLhTranslation::getInstance()->getTranslation('file/file','Collected survey data') . ' - ' . htmlspecialchars($survey->name) . "</a>";
                   }
               }
               
           } catch (Exception $e) {
       
           }
       
           return '';
       }
       return '';
   }
   
   public static function _make_url_mail_file($matches){

   		if (isset($matches[1])){
   			list($fileID,$hash) = explode('_',$matches[1]);
   			try {
   				$file = erLhcoreClassModelChatFile::fetch($fileID);

   				// Check that user has permission to see the chat. Let say if user purposely types file bbcode
   				if ($hash == $file->security_hash) {
   					return self::getHost() . erLhcoreClassDesign::baseurldirect('file/downloadfile')."/{$file->id}/{$hash}";
   				}
   			} catch (Exception $e) {

   			}

   			return '';
   		}
   		return '';
   }

   public static function _split_str_by_whitespace( $string, $goal ) {
        $chunks = array();

        $string_nullspace = strtr( $string, "\r\n\t\v\f ", "\000\000\000\000\000\000" );

        while ( $goal < strlen( $string_nullspace ) ) {
            $pos = strrpos( substr( $string_nullspace, 0, $goal + 1 ), "\000" );

            if ( false === $pos ) {
                $pos = strpos( $string_nullspace, "\000", $goal + 1 );
                if ( false === $pos ) {
                    break;
                }
            }

            $chunks[] = substr( $string, 0, $pos + 1 );
            $string = substr( $string, $pos + 1 );
            $string_nullspace = substr( $string_nullspace, $pos + 1 );
        }

        if ( $string ) {
            $chunks[] = $string;
        }

        return $chunks;
    }

   // https://github.com/WordPress/WordPress/blob/6e5e29c5bf49ad2be6a2c3a3d4fb3f5af6853b5b/wp-includes/formatting.php
   public static function make_clickable_text( $text ) {
       $r = '';
       $textarr = preg_split( '/(<[^<>]+>)/', $text, -1, PREG_SPLIT_DELIM_CAPTURE ); // split out HTML tags
       $nested_code_pre = 0; // Keep track of how many levels link is nested inside <pre> or <code>
       foreach ( $textarr as $piece ) {
           if ( preg_match( '|^<code[\s>]|i', $piece ) || preg_match( '|^<pre[\s>]|i', $piece ) || preg_match( '|^<script[\s>]|i', $piece ) || preg_match( '|^<style[\s>]|i', $piece ) )
               $nested_code_pre++;
           elseif ( $nested_code_pre && ( '</code>' === strtolower( $piece ) || '</pre>' === strtolower( $piece ) || '</script>' === strtolower( $piece ) || '</style>' === strtolower( $piece ) ) )
           $nested_code_pre--;
           if ( $nested_code_pre || empty( $piece ) || ( $piece[0] === '<' && ! preg_match( '|^<\s*[\w]{1,20}+://|', $piece ) ) ) {
               $r .= $piece;
               continue;
           }
           // Long strings might contain expensive edge cases ...
           if ( 10000 < strlen( $piece ) ) {
               // ... break it up
               foreach ( self::_split_str_by_whitespace( $piece, 2100 ) as $chunk ) { // 2100: Extra room for scheme and leading and trailing paretheses
                   if ( 2101 < strlen( $chunk ) ) {
                       $r .= $chunk; // Too big, no whitespace: bail.
                   } else {
                       $r .= self::make_clickable_text( $chunk );
                   }
               }
           } else {
               $ret = " $piece "; // Pad with whitespace to simplify the regexes
               $url_clickable = '~
				([\\s(<.,;:!?])                                        # 1: Leading whitespace, or punctuation
				(                                                      # 2: URL
					[\\w]{1,20}+://                                # Scheme and hier-part prefix
					(?=\S{1,2000}\s)                               # Limit to URLs less than about 2000 characters long
					[\\w\\x80-\\xff#%\\~/@\\[\\]*(+=&$-]*+         # Non-punctuation URL character
					(?:                                            # Unroll the Loop: Only allow puctuation URL character if followed by a non-punctuation URL character
						[\'.,;:!?)]                            # Punctuation URL character
						[\\w\\x80-\\xff#%\\~/@\\[\\]*(+=&$-]++ # Non-punctuation URL character
					)*
				)
				(\)?)                                                  # 3: Trailing closing parenthesis (for parethesis balancing post processing)
			~xS'; // The regex is a non-anchored pattern and does not have a single fixed starting character.
               // Tell PCRE to spend more time optimizing since, when used on a page load, it will probably be used several times.
               $ret = preg_replace_callback( $url_clickable, 'erLhcoreClassBBCode::_make_url_clickable_cb', $ret );
               $ret = preg_replace_callback( '#([\s>])((www|ftp)\.[\w\\x80-\\xff\#$%&~/.\-;:=,?@\[\]+]+)#is', 'erLhcoreClassBBCode::_make_web_ftp_clickable_cb', $ret );
               $ret = preg_replace_callback( '#([\s>])([.0-9a-z_+-]+)@(([0-9a-z-]+\.)+[0-9a-z]{2,})#i', 'erLhcoreClassBBCode::_make_email_clickable_cb', $ret );
               $ret = substr( $ret, 1, -1 ); // Remove our whitespace padding.
               $r .= $ret;
           }
       }
       
       // Cleanup of accidental links within links
       return preg_replace( '#(<a([ \r\n\t]+[^>]+?>|>))<a [^>]+?>([^>]+?)</a></a>#i', "$1$3</a>", $r );
   }

   public static function makeQuote($matches)
   {
       if ($matches[1]) {
           return '<blockquote class="blockquote"> ' . $matches[1] . ' </blockquote>';
       } else {
           return $matches[0];
       }
   }

   public static function extractMetaByMessage(& $msg) {
       $meta = array();
       if (strpos($msg,'[html_snippet]') !== false) {
           $matches = array();
           preg_match_all('/\[html_snippet\](.*?)\[\/html_snippet\]/is',$msg,$matches);
           foreach ($matches[0] as $index => $match) {
               $msg = str_replace($match,'',$msg);
               $meta['html_snippet'][] = $matches[1][$index];
           }
       }
       return $meta;
   }

   public static function makeSubmessages($msg, $paramsMessage = array()) {

       $replacer = 'IMG_REPLACE';

       if (strpos($msg,'[quote]') !== false) {
           $replacer = '';
       }

        // Links wraps images
       $msg = preg_replace('#\[url\="?(.*?)"?\]\[file="?(.*?)_img"?\]\[\/url\]#is','[file=\2_img link=\1]',$msg);

       // pure files
       $msg = preg_replace('#\[file="?(.*?)_img"?(.*?)\]#is',$replacer.'[file=\1_img\2]'.$replacer,$msg);

       // Images within links
       $msg = preg_replace('#\[url\="?(.*?)"?\]\[img\](.*?)\[\/img\]\[\/url\]#is','[img=\1]\2[/img]',$msg);

       // Pure images
       $msg = preg_replace('#\[img(.*?)\](.*?)\[\/img\]#is',$replacer.'[img\1]\2[/img]'.$replacer,$msg);

       $msg = trim($msg);

       if (strpos($msg,'IMG_REPLACE') !== false) {
           $messages = array_filter(explode('IMG_REPLACE', $msg), function($v) {
               return $v != "";
           });
           $totalMessages = count($messages);
       } else {
           $totalMessages = 1;
           $messages = [$msg];
       }

       $messagesData = array();
       foreach ($messages as $indexMessage => $message) {
           if (trim($message) != '')
           {
               $msgRendered = erLhcoreClassBBCode::make_clickable(htmlspecialchars($message), $paramsMessage);

               $messagesDataItem['body'] = $msgRendered;
               $messagesDataItem['flags'] = [];

               $msgRenderedMedia = strip_tags($msgRendered);
               $emojiMessage = trim(preg_replace('#([\x{2B50}-\x{2B55}]|[\x{23F0}-\x{23F3}]|[\x{231A}-\x{231B}]|[\x{1F600}-\x{1F64F}]|[\x{1F910}-\x{1F9FF}]|[\x{1F300}-\x{1F5FF}]|[\x{1F680}-\x{1F6FF}]|[\x{2600}-\x{26FF}]|[\x{2700}-\x{27BF}])#u','', $msgRendered));

               if ($msgRenderedMedia == '') {
                   $messagesDataItem['flags'][] = 'img';
               }

               if ($emojiMessage == '') {
                   $messagesDataItem['flags'][] = 'emoji';
               }

                // New line at the top of message and it's not the first message
               if (substr($message,0,1) == "\n" && $indexMessage > 0) {
                   $messagesDataItem['flags'][] = 'nlt';
               }

               // New line at the end of message and it's not the last message
               if (substr($message,-1) == "\n" && $indexMessage + 1 != $totalMessages) {
                   $messagesDataItem['flags'][] = 'nl';
               }

               $messagesData[] = $messagesDataItem;
           }
       }

       return $messagesData;
   }

   // Converts bbcode and general links to hmtl code
   public static function make_clickable($ret, $paramsMessage = array()) {
        $ret = ' ' . $ret;

        $makeLinksClickable = true;
        
        erLhcoreClassChatEventDispatcher::getInstance()->dispatch('chat.before_make_clickable',array('msg' => & $ret, 'makeLinksClickable' => & $makeLinksClickable));

        // Make base URL
        $ret = preg_replace_callback('#\[baseurl\](.*?)\[/baseurl\]#is', 'erLhcoreClassBBCode::_make_base_link', $ret);

        $ret = preg_replace_callback('/\[img=?(.*?)\](.*?)\[\/img\]/ms', "erLhcoreClassBBCode::_make_url_embed_image", $ret);

        $ret = preg_replace_callback('/\[loc\](.*?)\[\/loc\]/ms', "erLhcoreClassBBCode::_make_embed_map", $ret);

        $ret = preg_replace_callback('/\[url\="?(.*?)"?\](.*?)\[\/url\]/ms', "erLhcoreClassBBCode::_make_url_embed", $ret);

        if (isset($paramsMessage['sender']) && $paramsMessage['sender'] == 0) {
            $ret = preg_replace('/\[html\](.*?)\[\/html\]/ms','',$ret);
        } else if (isset($paramsMessage['html_as_text']) && $paramsMessage['html_as_text'] == true) {
            $ret = preg_replace_callback('/\[html\](.*?)\[\/html\]/ms', function ($matches) {
                return '<code class="rounded mx170 text-white">'.trim($matches[1]).'</code>';
            }, $ret);
        }

        $ret = preg_replace_callback('/\[html\](.*?)\[\/html\]/ms', function ($matches) use ($paramsMessage) {
            $html = htmlspecialchars_decode($matches[1]);

            $html = preg_replace_callback('/"window\.parent\.(.*)"/ms',function ($matches){
                return "'lhinst.executeRemoteCommands([\"lhc_eval:" . $matches[1] . "\"])'";
            },$html);

            // Remove JS if it's not the first run
            if (!isset($paramsMessage['render_js']) || $paramsMessage['render_js'] == false) {
                $html = preg_replace("/<script.*?\/script>/s", "", $html);
            }

            return $html;

        }, $ret);


        if ($makeLinksClickable) {
            $ret = self::make_clickable_text($ret);           
        }

    	$ret = self::BBCode2Html($ret);

    	// Paypal button
    	$ret = preg_replace_callback('#\[paypal\](.*?)\[/paypal\]#is', 'erLhcoreClassBBCode::_make_paypal_button', $ret);

    	// Quote
    	$ret = preg_replace_callback('#\[quote\](.*?)\[/quote\]#is', 'erLhcoreClassBBCode::makeQuote', $ret);

    	// Youtube block
    	$ret = preg_replace_callback('#\[youtube\](.*?)\[/youtube\]#is', 'erLhcoreClassBBCode::_make_youtube_block', $ret);

    	// File upload link directly in chat message
    	$ret = preg_replace_callback('#\[fupload\](.*?)\[/fupload\]#is', 'erLhcoreClassBBCode::_make_upload_link', $ret);

    	$ret = preg_replace_callback('#\[button_action="?(.*?)"?\](.*?)\[/button_action\]#is', 'erLhcoreClassBBCode::_make_button_action', $ret);

    	if (strpos($ret,'[translation]') !== false) {
            // For the admin we show original and translated text
            if (isset($paramsMessage['html_as_text']) && $paramsMessage['html_as_text'] == true) {
                $ret = preg_replace('#\[translation\](.*?)\[/translation\]#is', '<span class="tr-msg">$1</span>', $ret);
            } else {
                // This is visitor translated message. We show original message for the visitor
                if (isset($paramsMessage['sender']) && $paramsMessage['sender'] > 0) {
                    // This is admin message. We show translated content only
                    $translations = array();
                    preg_match('#\[translation\](.*?)\[/translation\]#is',$ret, $translations);
                    if (isset($translations[1])) {
                        $ret = $translations[1];
                    }

                } else {
                    $ret = preg_replace('#\[translation\](.*?)\[/translation\]#is', '', $ret);
                }
            }
        }

    	// File block
    	$ret = preg_replace_callback('#\[file="?(.*?)"?\]#is', 'erLhcoreClassBBCode::_make_url_file', $ret);
    	
    	// Survey
    	$ret = preg_replace_callback('#\[survey="?(.*?)"?\]#is', 'erLhcoreClassBBCode::_make_url_survey', $ret);

    	$ret = trim($ret);

        erLhcoreClassChatEventDispatcher::getInstance()->dispatch('chat.after_make_clickable',array('msg' => & $ret));
        
    	return $ret;
   }
   
   public static function parseForMail($ret){
   		// File block
   		$ret = preg_replace_callback('#\[file="?(.*?)"?\]#is', 'erLhcoreClassBBCode::_make_url_mail_file', $ret);
   		return trim($ret);
   }
   
   // Makes plain text from BB code
   public static function make_plain($ret){
        $ret = ' ' . $ret;

       // BBCode to find...
       $in = array( 	 '/\[b\](.*?)\[\/b\]/ms',
           '/\[i\](.*?)\[\/i\]/ms',
           '/\[u\](.*?)\[\/u\]/ms',
           '/\[list\=(.*?)\](.*?)\[\/list\]/ms',
           '/\[list\](.*?)\[\/list\]/ms',
           '/\[\*\]\s?(.*?)\n/ms',
           '/\[img\](.*?)\[\/img\]/ms',
           '/\[url\="?(.*?)"?\](.*?)\[\/url\]/ms',
           '/\[quote\]/ms',
           '/\[\/quote\]/ms',
           '/\[fs([0-9]+)\](.*?)\[\/fs\]/ms',
           '/\[level\=([A-Za-z0-9\-\s]{2,60})\](.*?)\[\/level\]/ms',
           '/\[button_action\=([A-Za-z0-9_\-\s]{2,60})\](.*?)\[\/button_action\]/ms',
           '/\n/ms',
       );

       // And replace them by...
       $out = array(	 '\1',
           '\1',
           '\1',
           '\2',
           '\1',
           '\1',
           '',
           '\2 \1',
           '',
           '',
           '\2',
           '\2',
           '',
           ' ',
       );

    	$ret = preg_replace($in, $out, $ret);

        $ret = trim($ret);
        return $ret;
   }

}


?><|MERGE_RESOLUTION|>--- conflicted
+++ resolved
@@ -845,7 +845,7 @@
                                         $append = '</a>';
 
                                         if ($subpartParts[0] == 'linkdirect') {
-                                            return"<a href=\"//" . $_SERVER['HTTP_HOST'] . erLhcoreClassDesign::baseurl('file/downloadfile') . "/{$file->id}/{$hash}\" target=\"_blank\" rel=\"noreferrer\" class=\"link\" >" . erTranslationClassLhTranslation::getInstance()->getTranslation('file/file', 'Download file') . ' - ' . htmlspecialchars($file->upload_name) . ' [' . $file->extension . ']' . "</a>";
+                                            return"<a href=\"" . self::getHost() . erLhcoreClassDesign::baseurl('file/downloadfile') . "/{$file->id}/{$hash}\" target=\"_blank\" rel=\"noreferrer\" class=\"link\" >" . erTranslationClassLhTranslation::getInstance()->getTranslation('file/file', 'Download file') . ' - ' . htmlspecialchars($file->upload_name) . ' [' . $file->extension . ']' . "</a>";
                                         }
 
                                     } else {
@@ -860,17 +860,13 @@
                                 $prepend = '<div class="position-relative">';
                                 $append = '<a class="hidden-download" target="_blank" rel="noreferrer" href="'. self::getHost() . erLhcoreClassDesign::baseurl('file/downloadfile') . "/{$file->id}/{$hash}".'/(inline)/true"></a></div>';
                             }
-<<<<<<< HEAD
-
-                            if (isset($displayType) && $displayType == 'rawimg'){
-                                return '<img id="img-file-' . $file->id . '" class="img-fluid" src="//' .(isset($_SERVER['HTTP_HOST']) ? $_SERVER['HTTP_HOST'] : '') . erLhcoreClassDesign::baseurl('file/downloadfile') . "/{$file->id}/{$hash}" . '" alt="" />';
+
+                            if (isset($displayType) && $displayType == 'rawimg') {
+                                return '<img id="img-file-' . $file->id . '" class="img-fluid" src="' . self::getHost() . erLhcoreClassDesign::baseurl('file/downloadfile') . "/{$file->id}/{$hash}" . '" alt="" />';
                             } else {
-                                return $prepend . '<img id="img-file-' . $file->id . '" class="img-fluid" src="//' . (isset($_SERVER['HTTP_HOST']) ? $_SERVER['HTTP_HOST'] : '') . erLhcoreClassDesign::baseurl('file/downloadfile') . "/{$file->id}/{$hash}" . '" alt="" />' . $append;
+                                return $prepend . '<img id="img-file-' . $file->id . '" class="img-fluid" src="' . self::getHost() . erLhcoreClassDesign::baseurl('file/downloadfile') . "/{$file->id}/{$hash}" . '" alt="" />' . $append;
                             }
 
-=======
-                            return $prepend . '<img id="img-file-' . $file->id . '" class="img-fluid" src="' . self::getHost() . erLhcoreClassDesign::baseurl('file/downloadfile') . "/{$file->id}/{$hash}" . '" alt="" />' . $append;
->>>>>>> 29cf72ab
                         }
 
                         $audio = '';
