<?php

class erLhcoreClassChatbox {

    /**
     * Gets pending chats
     */
    public static function getInstance($identifier = 'default', $chathash = '')
    {
    	if ($identifier == '' || $identifier == 'default') {
	    	$identifier = 'default';
			$items = self::getList(array('filter' => array('identifier' => $identifier)));
			if (empty($items)) {
				$chatboxData = erLhcoreClassModelChatConfig::fetch('chatbox_data');
				$data = (array)$chatboxData->data;

				$chatbox = new erLhcoreClassModelChatbox();
				$chatbox->identifier = $identifier;
				$chatbox->name = $data['chatbox_default_name'];

				$chat = new erLhcoreClassModelChat();
				$chat->status = erLhcoreClassModelChat::STATUS_CHATBOX_CHAT;
				$chat->time = time();
				$chat->setIP();
				$chat->hash = erLhcoreClassChat::generateHash();
				$chat->nick = $data['chatbox_default_opname'];
				$chat->referrer = isset($_GET['URLReferer']) ? $_GET['URLReferer'] : '';

				// Assign default department
				$departments = erLhcoreClassModelDepartament::getList(array('filter' => array('disabled' => 0)));
				$ids = array_keys($departments);
				$id = array_shift($ids);
				$chat->dep_id = $id;

				// Store chat
				erLhcoreClassChat::getSession()->save($chat);

				$chatbox->chat_id = $chat->id;
				$chatbox->saveThis();

				return $chatbox;
			} else {
				return array_shift($items);
			}
    	} else {
    		$chatboxData = erLhcoreClassModelChatConfig::fetch('chatbox_data');
    		$data = (array)$chatboxData->data;
    		$canCreate = $data['chatbox_auto_enabled'] == 1 ? true : false;
    		if ($canCreate == false) {
    			if (sha1($data['chatbox_secret_hash'].sha1($data['chatbox_secret_hash'].$identifier)) == $chathash) {
    				$canCreate = true;
    			}
    		}

    		if ($canCreate == true) {
    			$items = self::getList(array('filter' => array('identifier' => $identifier)));
    			if (empty($items)) {
    				$chatbox = new erLhcoreClassModelChatbox();
    				$chatbox->identifier = $identifier;
    				$chatbox->name = $data['chatbox_default_name'];

    				$chat = new erLhcoreClassModelChat();
    				$chat->status = erLhcoreClassModelChat::STATUS_CHATBOX_CHAT;
    				$chat->time = time();
    				$chat->setIP();
    				$chat->hash = erLhcoreClassChat::generateHash();
    				$chat->nick = $data['chatbox_default_opname'];
    				$chat->referrer = isset($_GET['URLReferer']) ? $_GET['URLReferer'] : '';

    				// Assign default department
    				$departments = erLhcoreClassModelDepartament::getList();
    				$ids = array_keys($departments);
    				$id = array_shift($ids);
    				$chat->dep_id = $id;

    				// Store chat
    				erLhcoreClassChat::getSession()->save($chat);

    				$chatbox->chat_id = $chat->id;
    				$chatbox->saveThis();

    				return $chatbox;
    			} else {
					return array_shift($items);
				}
    		} else {
    			$items = self::getList(array('filter' => array('identifier' => $identifier)));
    			if (!empty($items)) {
    				return array_shift($items);
    			}
    		}

    		return false;
    	}
    }

    public static function validateChatbox(& $chatbox) {
    	$definition = array(
    			'ManagerName' => new ezcInputFormDefinitionElement(
    					ezcInputFormDefinitionElement::OPTIONAL, 'unsafe_raw'
    			),
    			'ChatboxName' => new ezcInputFormDefinitionElement(
    					ezcInputFormDefinitionElement::OPTIONAL, 'unsafe_raw'
    			),
    			'Identifier' => new ezcInputFormDefinitionElement(
    					ezcInputFormDefinitionElement::OPTIONAL, 'string'
    			),
    			'ActiveChatbox' => new ezcInputFormDefinitionElement(
    					ezcInputFormDefinitionElement::OPTIONAL, 'boolean'
    			)
    	);
    	$form = new ezcInputForm( INPUT_POST, $definition );
    	$Errors = array();

    	if ( !$form->hasValidData( 'ManagerName' ) || $form->ManagerName == '')
    	{
    		$Errors[] =  erTranslationClassLhTranslation::getInstance()->getTranslation('faq/view','Please enter a manager name!');
    	} else {
    		$chatbox->chat->nick = $form->ManagerName;
    	}

    	if ( !$form->hasValidData( 'ChatboxName' ) || $form->ChatboxName == '')
    	{
    		$Errors[] =  erTranslationClassLhTranslation::getInstance()->getTranslation('faq/view','Please enter a chatbox name!');
    	} else {
    		$chatbox->name = $form->ChatboxName;
    	}

    	if ( !$form->hasValidData( 'Identifier' ) || $form->Identifier == '')
    	{
    		$Errors[] =  erTranslationClassLhTranslation::getInstance()->getTranslation('faq/view','Please enter a chatbox identifier!');
    	} else {
    		$chatbox->identifier = $form->Identifier;
    	}

    	if ( $form->hasValidData( 'ActiveChatbox' ) && $form->ActiveChatbox == true ) {
    		$chatbox->active = 1;
    	} else {
    		$chatbox->active = 0;
    	}

    	return $Errors;
    }


    public static function getVisitorName() {
    	if (isset($_SESSION['lhc_chatbox_nick'])) {
    		return $_SESSION['lhc_chatbox_nick'];
    	} elseif (isset($_GET['nick']) && !empty($_GET['nick'])) {
    		return htmlspecialchars_decode(urldecode($_GET['nick']),ENT_QUOTES);
    	} else {
    		$_SESSION['lhc_chatbox_nick'] = erTranslationClassLhTranslation::getInstance()->getTranslation('chat/chat','Visitor').'_'.mt_rand(0, 1000);
    		return $_SESSION['lhc_chatbox_nick'];
    	}
    }

    // Cleanup chats
    public static function cleanupChatbox($chat) {

    	$chatboxData = erLhcoreClassModelChatConfig::fetch('chatbox_data');
    	$data = (array)$chatboxData->data;

    	$db = ezcDbInstance::get();
    	$stmt = $db->prepare("SELECT id FROM lh_msg WHERE chat_id = :chat_id ORDER BY id DESC LIMIT 1 OFFSET {$data['chatbox_msg_limit']}");
<<<<<<< HEAD
    	$stmt->bindValue(':chat_id',$chat->id);
=======
    	$stmt->bindValue(':chat_id',$chat->id,PDO::PARAM_INT);
>>>>>>> 2838d823
    	$stmt->execute();
    	$msg_id = $stmt->fetchColumn();

    	if ($msg_id !== false) {
			$stmt = $db->prepare('DELETE FROM lh_msg WHERE id < :id AND chat_id = :chat_id');
<<<<<<< HEAD
    		$stmt->bindValue(':chat_id',$chat->id);
    		$stmt->bindValue(':id',$msg_id);
=======
    		$stmt->bindValue(':chat_id',$chat->id,PDO::PARAM_INT);
    		$stmt->bindValue(':id',$msg_id,PDO::PARAM_INT);
>>>>>>> 2838d823
    		$stmt->execute();
    	}
    }
    
    public static function getIdentifierByChatId($chat_id){
    	
    	$db = ezcDbInstance::get();
<<<<<<< HEAD
    	$stmt = $db->prepare("SELECT identifier FROM lh_chatbox WHERE chat_id = :chat_id LIMIT 1 OFFSET 0");
    	$stmt->bindValue(':chat_id',$chat_id);
=======
    	$stmt = $db->prepare("SELECT identifier FROM `lh_chatbox` WHERE chat_id = :chat_id LIMIT 1 OFFSET 0");
    	$stmt->bindValue(':chat_id',$chat_id,PDO::PARAM_INT);
>>>>>>> 2838d823
    	$stmt->execute();
    	return $stmt->fetchColumn();
    }
    
    public static function getList($paramsSearch = array(), $class = 'erLhcoreClassModelChatbox', $tableName = 'lh_chatbox')
    {
	       $paramsDefault = array('limit' => 32, 'offset' => 0);

	       $params = array_merge($paramsDefault,$paramsSearch);

	       $session = erLhcoreClassChatbox::getSession();
	       $q = $session->createFindQuery( $class );

	       $conditions = array();

	       if (!isset($paramsSearch['smart_select'])) {
			      if (isset($params['filter']) && count($params['filter']) > 0)
			      {
			           foreach ($params['filter'] as $field => $fieldValue)
			           {
			               $conditions[] = $q->expr->eq( $field, $q->bindValue($fieldValue) );
			           }
			      }

			      if (isset($params['filterin']) && count($params['filterin']) > 0)
			      {
			           foreach ($params['filterin'] as $field => $fieldValue)
			           {
			               $conditions[] = $q->expr->in( $field, $fieldValue );
			           }
			      }

			      if (isset($params['filterlt']) && count($params['filterlt']) > 0)
			      {
			           foreach ($params['filterlt'] as $field => $fieldValue)
			           {
			               $conditions[] = $q->expr->lt( $field, $q->bindValue($fieldValue) );
			           }
			      }

			      if (isset($params['filtergt']) && count($params['filtergt']) > 0)
			      {
			           foreach ($params['filtergt'] as $field => $fieldValue)
			           {
			               $conditions[] = $q->expr->gt( $field,$q->bindValue( $fieldValue ));
			           }
			      }

			      if (isset($params['customfilter']) && count($params['customfilter']) > 0)
			      {
				      	foreach ($params['customfilter'] as $fieldValue)
				      	{
				      		$conditions[] = $fieldValue;
				      	}
			      }

			      if (count($conditions) > 0)
			      {
			          $q->where(
			                     $conditions
			          );
			      }

				 $q->limit($params['limit'],$params['offset']);

			      $q->orderBy(isset($params['sort']) ? $params['sort'] : 'id DESC' );
	      } else {

		      	$q2 = $q->subSelect();
		      	$q2->select( 'id' )->from( $tableName );

		      	if (isset($params['filter']) && count($params['filter']) > 0)
		      	{
		      		foreach ($params['filter'] as $field => $fieldValue)
		      		{
		      			$conditions[] = $q2->expr->eq( $field, $q->bindValue($fieldValue) );
		      		}
		      	}

		      	if (isset($params['filterin']) && count($params['filterin']) > 0)
		      	{
		      		foreach ($params['filterin'] as $field => $fieldValue)
		      		{
		      			$conditions[] = $q2->expr->in( $field, $fieldValue );
		      		}
		      	}

		      	if (isset($params['filterlt']) && count($params['filterlt']) > 0)
		      	{
		      		foreach ($params['filterlt'] as $field => $fieldValue)
		      		{
		      			$conditions[] = $q2->expr->lt( $field, $q->bindValue($fieldValue) );
		      		}
		      	}

		      	if (isset($params['filterlte']) && count($params['filterlte']) > 0)
		      	{
		      		foreach ($params['filterlte'] as $field => $fieldValue)
		      		{
		      			$conditions[] = $q2->expr->lte( $field, $q->bindValue($fieldValue) );
		      		}
		      	}

		      	if (isset($params['filtergt']) && count($params['filtergt']) > 0)
		      	{
		      		foreach ($params['filtergt'] as $field => $fieldValue)
		      		{
		      			$conditions[] = $q2->expr->gt( $field,$q->bindValue( $fieldValue) );
		      		}
		      	}

		      	if (isset($params['filtergte']) && count($params['filtergte']) > 0)
		      	{
		      		foreach ($params['filtergte'] as $field => $fieldValue)
		      		{
		      			$conditions[] = $q2->expr->gte( $field,$q->bindValue( $fieldValue) );
		      		}
		      	}

		      	if (isset($params['customfilter']) && count($params['customfilter']) > 0)
		      	{
		      		foreach ($params['customfilter'] as $fieldValue)
		      		{
		      			$conditions[] = $fieldValue;
		      		}
		      	}


		      	if (count($conditions) > 0)
		      	{
		      		$q2->where(
		      				$conditions
		      		);
		      	}		      	

		      	$q2->limit($params['limit'],$params['offset']);
		      	$q2->orderBy(isset($params['sort']) ? $params['sort'] : 'id DESC');

		      	$q->innerJoin( $q->alias( $q2, 'items' ), $tableName . '.id', 'items.id' );
		      	$q->orderBy(isset($params['sort']) ? $params['sort'] : 'id DESC' );
	      }

	      $objects = $session->find( $q );

	      return $objects;
    }



    public static function getCount($params = array(), $table = 'lh_chatbox', $operation = 'COUNT(id)')
    {
    	$session = erLhcoreClassChatbox::getSession();
    	$q = $session->database->createSelectQuery();
    	$q->select( $operation )->from( $table );
    	$conditions = array();

    	if (isset($params['filter']) && count($params['filter']) > 0)
    	{
    		foreach ($params['filter'] as $field => $fieldValue)
    		{
    			$conditions[] = $q->expr->eq( $field, $q->bindValue($fieldValue) );
    		}
    	}

    	if (isset($params['filterin']) && count($params['filterin']) > 0)
    	{
    		foreach ($params['filterin'] as $field => $fieldValue)
    		{
    			$conditions[] = $q->expr->in( $field, $fieldValue );
    		}
    	}

    	if (isset($params['filterlt']) && count($params['filterlt']) > 0)
    	{
    		foreach ($params['filterlt'] as $field => $fieldValue)
    		{
    			$conditions[] = $q->expr->lt( $field, $q->bindValue($fieldValue) );
    		}
    	}

    	if (isset($params['filtergt']) && count($params['filtergt']) > 0)
    	{
    		foreach ($params['filtergt'] as $field => $fieldValue)
    		{
    			$conditions[] = $q->expr->gt( $field,$q->bindValue( $fieldValue ));
    		}
    	}

    	if (isset($params['customfilter']) && count($params['customfilter']) > 0)
    	{
    		foreach ($params['customfilter'] as $fieldValue)
    		{
    			$conditions[] = $fieldValue;
    		}
    	}

    	if ( count($conditions) > 0 )
    	{
	    	$q->where( $conditions );
    	}
    	
    	$stmt = $q->prepare();
    	$stmt->execute();
    	$result = $stmt->fetchColumn();

    	return $result;
    }

   public static function generateHash()
   {
       return sha1(mt_rand().time());
   }

   public static function getSession()
   {
        if ( !isset( self::$persistentSession ) )
        {
            self::$persistentSession = new ezcPersistentSession(
                ezcDbInstance::get(),
                new ezcPersistentCodeManager( './pos/lhchatbox' )
            );
        }
        return self::$persistentSession;
   }

   private static $persistentSession;
}

?><|MERGE_RESOLUTION|>--- conflicted
+++ resolved
@@ -162,23 +162,14 @@
 
     	$db = ezcDbInstance::get();
     	$stmt = $db->prepare("SELECT id FROM lh_msg WHERE chat_id = :chat_id ORDER BY id DESC LIMIT 1 OFFSET {$data['chatbox_msg_limit']}");
-<<<<<<< HEAD
-    	$stmt->bindValue(':chat_id',$chat->id);
-=======
     	$stmt->bindValue(':chat_id',$chat->id,PDO::PARAM_INT);
->>>>>>> 2838d823
     	$stmt->execute();
     	$msg_id = $stmt->fetchColumn();
 
     	if ($msg_id !== false) {
 			$stmt = $db->prepare('DELETE FROM lh_msg WHERE id < :id AND chat_id = :chat_id');
-<<<<<<< HEAD
-    		$stmt->bindValue(':chat_id',$chat->id);
-    		$stmt->bindValue(':id',$msg_id);
-=======
     		$stmt->bindValue(':chat_id',$chat->id,PDO::PARAM_INT);
     		$stmt->bindValue(':id',$msg_id,PDO::PARAM_INT);
->>>>>>> 2838d823
     		$stmt->execute();
     	}
     }
@@ -186,13 +177,9 @@
     public static function getIdentifierByChatId($chat_id){
     	
     	$db = ezcDbInstance::get();
-<<<<<<< HEAD
     	$stmt = $db->prepare("SELECT identifier FROM lh_chatbox WHERE chat_id = :chat_id LIMIT 1 OFFSET 0");
-    	$stmt->bindValue(':chat_id',$chat_id);
-=======
-    	$stmt = $db->prepare("SELECT identifier FROM `lh_chatbox` WHERE chat_id = :chat_id LIMIT 1 OFFSET 0");
     	$stmt->bindValue(':chat_id',$chat_id,PDO::PARAM_INT);
->>>>>>> 2838d823
+
     	$stmt->execute();
     	return $stmt->fetchColumn();
     }
