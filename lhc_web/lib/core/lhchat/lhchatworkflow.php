<?php

class erLhcoreClassChatWorkflow {
        
    /**
     * Message for timeout
     */
    public static function timeoutWorkflow(erLhcoreClassModelChat & $chat)
    {
    	$msg = new erLhcoreClassModelmsg();
    	$msg->msg = trim($chat->auto_responder->auto_responder->timeout_message);
    	$msg->chat_id = $chat->id;
    	$msg->name_support = erTranslationClassLhTranslation::getInstance()->getTranslation('chat/startchat','Live Support');
    	$msg->user_id = -2;
    	$msg->time = time();
    	erLhcoreClassChat::getSession()->save($msg);

    	if ($chat->last_msg_id < $msg->id) {
    		$chat->last_msg_id = $msg->id;
    	}
    	   	    	
    	$chat->updateThis();
    }

    /**
     * Transfer workflow between departments
     * */
    public static function transferWorkflow(erLhcoreClassModelChat & $chat)
    {
    	$chat->transfer_if_na = 0;
    	$chat->transfer_timeout_ts = time();

    	if ($chat->department !== false && ($departmentTransfer = $chat->department->department_transfer) !== false) {
    		$chat->dep_id = $departmentTransfer->id;

    		$msg = new erLhcoreClassModelmsg();
    		$msg->msg = erTranslationClassLhTranslation::getInstance()->getTranslation('chat/syncuser','Chat was automatically transferred to').' "'.$departmentTransfer.'" '.erTranslationClassLhTranslation::getInstance()->getTranslation('chat/syncuser','from').' "'.$chat->department.'"';
    		$msg->chat_id = $chat->id;
    		$msg->user_id = -1;

    		$chat->last_user_msg_time = $msg->time = time();

    		erLhcoreClassChat::getSession()->save($msg);

    		if ($chat->last_msg_id < $msg->id) {
    			$chat->last_msg_id = $msg->id;
    		}

    		if ($departmentTransfer->inform_unread == 1) {
    			$chat->reinform_timeout = $departmentTransfer->inform_unread_delay;
    			$chat->unread_messages_informed = 0;
    		}
    		
    		// Our new department also has a transfer rule
    		if ($departmentTransfer->department_transfer !== false) {
    			$chat->transfer_if_na = 1;
    			$chat->transfer_timeout_ac = $departmentTransfer->transfer_timeout;
    		}
    		
    		if ($chat->department->nc_cb_execute == 1) {
    			$chat->nc_cb_executed = 0;
    		}
    		
    		if ($chat->department->na_cb_execute == 1) {
    			$chat->na_cb_executed = 0;
    		}   

    		erLhcoreClassChatEventDispatcher::getInstance()->dispatch('chat.data_changed_assigned_department',array('chat' => & $chat));
    	}
       	
    	$chat->updateThis();
    }

    public static function mainUnansweredChatWorkflow() {    
    	$output = '';
	    if ( erLhcoreClassModelChatConfig::fetch('run_unaswered_chat_workflow')->current_value > 0) {
	    
	    	$output .= "Starting unaswered chats workflow\n";
	    
	    	$delay = time()-(erLhcoreClassModelChatConfig::fetch('run_unaswered_chat_workflow')->current_valu*60);
	    
	    	foreach (erLhcoreClassChat::getList(array('limit' => 500, 'filterlt' => array('time' => $delay), 'filter' => array('status' => erLhcoreClassModelChat::STATUS_PENDING_CHAT, 'na_cb_executed' => 0))) as $chat) {
	    		erLhcoreClassChatWorkflow::unansweredChatWorkflow($chat);
	    		$output .= "executing unanswered callback for chat - ".$chat->id."\n";
	    	}
	    
	    	$output .= "Ended unaswered chats workflow\n";
	    }
	    
	    return $output;
    }
    /*
     * Chat was unanswered for n minits, execute callback.
     * */
    public static function unansweredChatWorkflow(erLhcoreClassModelChat & $chat){

    	$chat->na_cb_executed = 1;
    	$chat->updateThis();

    	// Execute callback if it exists
    	$extensions = erConfigClassLhConfig::getInstance()->getOverrideValue( 'site', 'extensions' );
    	$instance = erLhcoreClassSystem::instance();

    	erLhcoreClassChatEventDispatcher::getInstance()->dispatch('chat.unread_chat_workflow',array('chat' => & $chat));
    	
    	foreach ($extensions as $ext) {
    		$callbackFile = $instance->SiteDir . '/extension/' . $ext . '/callbacks/unanswered_chat.php';
    		if (file_exists($callbackFile)) {
    			include $callbackFile;
    		}
    	}
    }

    public static function unreadInformWorkflow($options = array(), & $chat) {
    	 
    	$chat->unread_messages_informed = 1;
    	$chat->updateThis();

    	if (in_array('mail', $options['options'])) {
    		erLhcoreClassChatMail::sendMailUnacceptedChat($chat,7);
    	}

    	if (in_array('xmp', $options['options'])) {
    	    $errors = array();
            erLhcoreClassChatEventDispatcher::getInstance()->dispatch('xml.before_send_xmp_message', array('chat' => & $chat, 'errors' => & $errors));

            if (empty($errors)) {
                erLhcoreClassXMP::sendXMPMessage($chat);
            }
    	}
    	
    	erLhcoreClassChatEventDispatcher::getInstance()->dispatch('chat.chat_unread_message',array('chat' => & $chat));
    	
    	// Execute callback if it exists
    	$extensions = erConfigClassLhConfig::getInstance()->getOverrideValue( 'site', 'extensions' );
    	$instance = erLhcoreClassSystem::instance();
    	 
    	foreach ($extensions as $ext) {
    		$callbackFile = $instance->SiteDir . '/extension/' . $ext . '/callbacks/unread_message_chat.php';
    		if (file_exists($callbackFile)) {
    			include $callbackFile;
    		}
    	}
    	 
    }
    
    public static function chatAcceptedWorkflow($options = array(), & $chat) {    	
    	if (in_array('mail_accepted', $options['options'])) {
    		erLhcoreClassChatMail::sendMailUnacceptedChat($chat,9);
    	}
    	
    	if (in_array('xmp_accepted', $options['options'])) {
            $errors = array();
            erLhcoreClassChatEventDispatcher::getInstance()->dispatch('xml.before_send_xmp_message', array('chat' => & $chat, 'errors' => & $errors));

            if (empty($errors)) {
                erLhcoreClassXMP::sendXMPMessage($chat, array('template' => 'xmp_accepted_message', 'recipients_setting' => 'xmp_users_accepted'));
            }
    	}
    	
    	erLhcoreClassChatEventDispatcher::getInstance()->dispatch('chat.chat_accepted',array('chat' => & $chat));
    }

    
    public static function newChatInformWorkflow($options = array(), & $chat) {
    	
    	$chat->nc_cb_executed = 1;
    	$chat->updateThis();
    	
    	if (in_array('mail', $options['options'])) {    	
    		erLhcoreClassChatMail::sendMailUnacceptedChat($chat);
    	}

    	if (in_array('xmp', $options['options'])) {
            $errors = array();
            erLhcoreClassChatEventDispatcher::getInstance()->dispatch('xml.before_send_xmp_message', array('chat' => & $chat, 'errors' => & $errors));

            if (empty($errors)) {
                erLhcoreClassXMP::sendXMPMessage($chat);
            }
    	}
    	
    	erLhcoreClassChatEventDispatcher::getInstance()->dispatch('chat.new_chat',array('chat' => & $chat));
    	
    	// Execute callback if it exists
    	$extensions = erConfigClassLhConfig::getInstance()->getOverrideValue( 'site', 'extensions' );
    	$instance = erLhcoreClassSystem::instance();
    	
    	foreach ($extensions as $ext) {
    		$callbackFile = $instance->SiteDir . '/extension/' . $ext . '/callbacks/new_chat.php';
    		if (file_exists($callbackFile)) {
    			include $callbackFile;
    		}
    	}
    }
    
    public static function automaticChatClosing() {
    	
    	$closedChatsNumber = 0;
    	$timeout = (int)erLhcoreClassModelChatConfig::fetch('autoclose_timeout')->current_value;    	
    	if ($timeout > 0) {
    	    
    	    // Close normal chats
    		$delay = time()-($timeout*60);
    		foreach (erLhcoreClassChat::getList(array('limit' => 500,'filtergt' => array('last_user_msg_time' => 0), 'filterlt' => array('last_user_msg_time' => $delay), 'filter' => array('status' => erLhcoreClassModelChat::STATUS_ACTIVE_CHAT))) as $chat) {
    			$chat->status = erLhcoreClassModelChat::STATUS_CLOSED_CHAT;
    			
    			$msg = new erLhcoreClassModelmsg();
    			$msg->msg = erTranslationClassLhTranslation::getInstance()->getTranslation('chat/syncuser','Chat was automatically closed by cron');
    			$msg->chat_id = $chat->id;
    			$msg->user_id = -1;
    			
    			$chat->last_user_msg_time = $msg->time = time();
    			
    			erLhcoreClassChat::getSession()->save($msg);
    			
    			if ($chat->last_msg_id < $msg->id) {
    				$chat->last_msg_id = $msg->id;
    			}
    			
    			$chat->chat_duration = erLhcoreClassChat::getChatDurationToUpdateChatID($chat->id);
    			$chat->has_unread_messages = 0;
    			
    		    if ($chat->wait_time == 0) {
    	            $chat->wait_time = time() - $chat->time;
    	        }
    			
    			$chat->updateThis();

                erLhcoreClassChat::closeChatCallback($chat, $chat->user);
                                
    			erLhcoreClassChat::updateActiveChats($chat->user_id);
    			
    			$closedChatsNumber++;
	    	}
	    		    	
	    	// Close pending chats where the only message is user initial message
	    	foreach (erLhcoreClassChat::getList(array('limit' => 500,'filterlt' => array('time' => $delay), 'filterin' => array('status' => array(erLhcoreClassModelChat::STATUS_PENDING_CHAT, erLhcoreClassModelChat::STATUS_ACTIVE_CHAT)),'filter' => array('last_user_msg_time' => 0))) as $chat) {
	    	    $chat->status = erLhcoreClassModelChat::STATUS_CLOSED_CHAT;
	    	     
	    	    $msg = new erLhcoreClassModelmsg();
	    	    $msg->msg = erTranslationClassLhTranslation::getInstance()->getTranslation('chat/syncuser','Chat was automatically closed by cron');
	    	    $msg->chat_id = $chat->id;
	    	    $msg->user_id = -1;
	    	     
	    	    $chat->last_user_msg_time = $msg->time = time();
	    	     
	    	    erLhcoreClassChat::getSession()->save($msg);
	    	     
	    	    if ($chat->last_msg_id < $msg->id) {
	    	        $chat->last_msg_id = $msg->id;
	    	    }
	    	    
	    	    if ($chat->wait_time == 0) {
	    	        $chat->wait_time = time() - $chat->time;
	    	    }
	    	    
	    	    $chat->has_unread_messages = 0;
	    	    $chat->updateThis();

                erLhcoreClassChat::closeChatCallback($chat, $chat->user);

	    	    erLhcoreClassChat::updateActiveChats($chat->user_id);

	    	    $closedChatsNumber++;
	    	}	    	
    	}

    	return $closedChatsNumber;
    }

    public static function automaticChatPurge() {

    	$purgedChatsNumber = 0;
    	
    	$timeout = (int)erLhcoreClassModelChatConfig::fetch('autopurge_timeout')->current_value;    	
    	if ($timeout > 0) {
    		$delay = time()-($timeout*60);
    		foreach (erLhcoreClassChat::getList(array('limit' => 500,'filtergt' => array('last_user_msg_time' => 0), 'filterlt' => array('last_user_msg_time' => $delay), 'filter' => array('status' => erLhcoreClassModelChat::STATUS_CLOSED_CHAT))) as $chat) {
    			$chat->removeThis(); 
    			erLhcoreClassChat::updateActiveChats($chat->user_id);
    			
    			if ($chat->department !== false) {
    			    erLhcoreClassChat::updateDepartmentStats($chat->department);
    			}

                erLhcoreClassChatEventDispatcher::getInstance()->dispatch('chat.delete', array(
                    'chat' => & $chat
                ));

    			$purgedChatsNumber++;
	    	}	
    	}    	
    	
    	return $purgedChatsNumber;
    }
    
    public static function autoAssign(& $chat, $department, $params = array()) {    	
        
    	if ( $department->active_balancing == 1 && ($department->max_ac_dep_chats == 0 || $department->active_chats_counter < $department->max_ac_dep_chats) && ($chat->user_id == 0 || ($department->max_timeout_seconds > 0 && $chat->tslasign < time()-$department->max_timeout_seconds)) ){
	    	$isOnlineUser = (int)erLhcoreClassModelChatConfig::fetch('sync_sound_settings')->data['online_timeout'];
	    	
	    	$db = ezcDbInstance::get();
	    	
	    	try {
	    	    $db->beginTransaction();
	    	    
	    	    // Lock chat record for update untill we finish this procedure
	    	    erLhcoreClassChat::lockDepartment($department->id, $db);

	    	    $chat->syncAndLock();
	    	    
	    	    if ($chat->user_id == 0 && $chat->tslasign < time()-$department->max_timeout_seconds) {
	    	    
        	    	$statusWorkflow = erLhcoreClassChatEventDispatcher::getInstance()->dispatch('chat.workflow.autoassign', array(
        	    	    'department' => & $department,
        	    	    'chat' => & $chat,
        	    	    'is_online' => & $isOnlineUser,
        	    	    'params' => $params,
        	    	));
        	    		    	
        	    	// There was no callbacks or file not found etc, we try to download from standard location
        	    	if ($statusWorkflow === false) {

        	    	    $condition = '(active_chats + pending_chats)';
                        if ($department->exclude_inactive_chats == 1) {
                            $condition = '((pending_chats + active_chats) - inactive_chats)';
                        }

        	    	    if ($department->max_active_chats > 0) {
        	    	        $appendSQL = " AND ((max_chats = 0 AND {$condition} < :max_active_chats) OR (max_chats > 0 AND {$condition} < max_chats))";
        	    	    } else {
                            $appendSQL = " AND ((max_chats > 0 AND {$condition} < max_chats) OR (max_chats = 0))";
                        }

        	    	    $sql = "SELECT user_id FROM lh_userdep WHERE hide_online = 0 AND dep_id = :dep_id AND last_activity > :last_activity AND user_id != :user_id {$appendSQL} ORDER BY last_accepted ASC LIMIT 1";
        
        	    	    $db = ezcDbInstance::get();
        	    	    $stmt = $db->prepare($sql);
        	    	    $stmt->bindValue(':dep_id',$department->id,PDO::PARAM_INT);
        	    	    $stmt->bindValue(':last_activity',(time()-$isOnlineUser),PDO::PARAM_INT);
        	    	    $stmt->bindValue(':user_id',$chat->user_id,PDO::PARAM_INT);
        
        	    	    if ($department->max_active_chats > 0) {
        	    	        $stmt->bindValue(':max_active_chats',$department->max_active_chats,PDO::PARAM_INT);
        	    	    }
        
        	    	    $stmt->execute();
        
        	    	    $user_id = $stmt->fetchColumn();
        
        	    	} else {
        	    	    $db = ezcDbInstance::get();
        	    	    $user_id = $statusWorkflow['user_id'];
        	    	}
        	    	
        	    	if ($user_id > 0) {

        	    	    // Update previously assigned operator statistic
        	    	    if ($chat->user_id > 0) {
                            erLhcoreClassChat::updateActiveChats($chat->user_id);
                        }

        	    		$chat->tslasign = time();
        	    		$chat->user_id = $user_id;
        	    		$chat->updateThis();

<<<<<<< HEAD
                        erLhcoreClassUserDep::updateLastAcceptedByUser($user_id, time());
=======
        	    		// Update fresh user statistic
        	    		erLhcoreClassChat::updateActiveChats($chat->user_id);

                        $stmt = $db->prepare('UPDATE lh_userdep SET last_accepted = :last_accepted WHERE user_id = :user_id');
        	    		$stmt->bindValue(':last_accepted',time(),PDO::PARAM_INT);
        	    		$stmt->bindValue(':user_id',$user_id,PDO::PARAM_INT);
        	    		$stmt->execute();
>>>>>>> 8bbbfb61
        	    	}
	    	    }
	    	    
	    	    if (isset($user_id) && $user_id > 0) {
	    	        erLhcoreClassChatEventDispatcher::getInstance()->dispatch('chat.data_changed_auto_assign',array('chat' => & $chat));
	    	    }
	    	    
    	    	$db->commit();
    	    	
	    	} catch (Exception $e) {
	    	    $db->rollback();
	    	    throw $e;
	    	}
    	}
    }
    
    public static function presendCannedMsg($chat) {
     	  
        $statusWorkflow = erLhcoreClassChatEventDispatcher::getInstance()->dispatch('chat.workflow.presend_canned_msg', array(
            'chat' => & $chat,            
        ));
        
        if ($statusWorkflow === false) {
         	$session = erLhcoreClassChat::getSession();
         	$q = $session->createFindQuery( 'erLhcoreClassModelCannedMsg' );
         	$q->where(
         			$q->expr->lOr(
         					$q->expr->eq( 'department_id', $q->bindValue($chat->dep_id) ),
         					$q->expr->lAnd($q->expr->eq( 'department_id', $q->bindValue( 0 ) ),$q->expr->eq( 'user_id', $q->bindValue( 0 ) )),
         					$q->expr->eq( 'user_id', $q->bindValue($chat->user_id) )
         			),
         			$q->expr->eq( 'auto_send', $q->bindValue(1) )
         	);
         		
         	$q->limit(1, 0);
         	$q->orderBy('user_id DESC, position ASC, id ASC' ); // Questions with matched URL has higher priority
         	$items = $session->find( $q );
        } else {
            $items = $statusWorkflow['items'];
        }
     	
     	if (!empty($items)){
     		$cannedMsg = array_shift($items);
     		
     		$replaceArray = array(
     		    '{nick}' => $chat->nick, 
     		    '{email}' => $chat->email,
     		    '{phone}' => $chat->phone,
     		    '{operator}' => (string)$chat->user->name_support     		    
     		);
     		
     		$additionalData = $chat->additional_data_array;
     		
     		if (is_array($additionalData)) {
         		foreach ($additionalData as $row) {
         		    if (isset($row->identifier) && $row->identifier != ''){
         		        $replaceArray['{'.$row->identifier.'}'] = $row->value;
         		    }
         		}
     		}
     		
     		erLhcoreClassChatEventDispatcher::getInstance()->dispatch('chat.workflow.canned_message_replace',array('user' => $chat->user, 'chat' => $chat, 'replace_array' => & $replaceArray));
     		
     		$cannedMsg->setReplaceData($replaceArray);
     		
     		$msg = new erLhcoreClassModelmsg();
     		$msg->msg = $cannedMsg->msg_to_user;
     		$msg->chat_id = $chat->id;
     		$msg->user_id = $chat->user_id;
     		$msg->name_support = $chat->user->name_support;
     		     		
     		$chat->last_op_msg_time = $chat->last_user_msg_time = $msg->time = time();
     		$chat->has_unread_op_messages = 1;
     		$chat->unread_op_messages_informed = 0;
     		
     		erLhcoreClassChatEventDispatcher::getInstance()->dispatch('chat.workflow.canned_message_before_save',array('msg' => & $msg, 'chat' => & $chat));
     		
     		erLhcoreClassChat::getSession()->save($msg);
     		 
     		if ($chat->last_msg_id < $msg->id) {
     			$chat->last_msg_id = $msg->id;
     		}
     		 
     		$chat->updateThis();     		     		
     	}     	
     }

     public static function autoInformVisitor($minutesTimeout)
     {
     	if ($minutesTimeout > 0) {
     		$items = erLhcoreClassChat::getList(array('limit' => 10, 'filterlt' => array('last_op_msg_time' => (time() - (1*60))), 'filter' => array('has_unread_op_messages' => 1, 'unread_op_messages_informed' => 0)));

     		// Update chats instantly
     		foreach ($items as $item) {
     			$item->has_unread_op_messages = 0;
     			$item->unread_op_messages_informed = 1;
     			$item->updateThis();
     		}

     		// Now inform visitors
     		foreach ($items as $item) {
     			erLhcoreClassChatMail::informVisitorUnreadMessage($item);
     		}
     	}
     }
}

?><|MERGE_RESOLUTION|>--- conflicted
+++ resolved
@@ -1,486 +1,490 @@
-<?php
-
-class erLhcoreClassChatWorkflow {
-        
-    /**
-     * Message for timeout
-     */
-    public static function timeoutWorkflow(erLhcoreClassModelChat & $chat)
-    {
-    	$msg = new erLhcoreClassModelmsg();
-    	$msg->msg = trim($chat->auto_responder->auto_responder->timeout_message);
-    	$msg->chat_id = $chat->id;
-    	$msg->name_support = erTranslationClassLhTranslation::getInstance()->getTranslation('chat/startchat','Live Support');
-    	$msg->user_id = -2;
-    	$msg->time = time();
-    	erLhcoreClassChat::getSession()->save($msg);
-
-    	if ($chat->last_msg_id < $msg->id) {
-    		$chat->last_msg_id = $msg->id;
-    	}
-    	   	    	
-    	$chat->updateThis();
-    }
-
-    /**
-     * Transfer workflow between departments
-     * */
-    public static function transferWorkflow(erLhcoreClassModelChat & $chat)
-    {
-    	$chat->transfer_if_na = 0;
-    	$chat->transfer_timeout_ts = time();
-
-    	if ($chat->department !== false && ($departmentTransfer = $chat->department->department_transfer) !== false) {
-    		$chat->dep_id = $departmentTransfer->id;
-
-    		$msg = new erLhcoreClassModelmsg();
-    		$msg->msg = erTranslationClassLhTranslation::getInstance()->getTranslation('chat/syncuser','Chat was automatically transferred to').' "'.$departmentTransfer.'" '.erTranslationClassLhTranslation::getInstance()->getTranslation('chat/syncuser','from').' "'.$chat->department.'"';
-    		$msg->chat_id = $chat->id;
-    		$msg->user_id = -1;
-
-    		$chat->last_user_msg_time = $msg->time = time();
-
-    		erLhcoreClassChat::getSession()->save($msg);
-
-    		if ($chat->last_msg_id < $msg->id) {
-    			$chat->last_msg_id = $msg->id;
-    		}
-
-    		if ($departmentTransfer->inform_unread == 1) {
-    			$chat->reinform_timeout = $departmentTransfer->inform_unread_delay;
-    			$chat->unread_messages_informed = 0;
-    		}
-    		
-    		// Our new department also has a transfer rule
-    		if ($departmentTransfer->department_transfer !== false) {
-    			$chat->transfer_if_na = 1;
-    			$chat->transfer_timeout_ac = $departmentTransfer->transfer_timeout;
-    		}
-    		
-    		if ($chat->department->nc_cb_execute == 1) {
-    			$chat->nc_cb_executed = 0;
-    		}
-    		
-    		if ($chat->department->na_cb_execute == 1) {
-    			$chat->na_cb_executed = 0;
-    		}   
-
-    		erLhcoreClassChatEventDispatcher::getInstance()->dispatch('chat.data_changed_assigned_department',array('chat' => & $chat));
-    	}
-       	
-    	$chat->updateThis();
-    }
-
-    public static function mainUnansweredChatWorkflow() {    
-    	$output = '';
-	    if ( erLhcoreClassModelChatConfig::fetch('run_unaswered_chat_workflow')->current_value > 0) {
-	    
-	    	$output .= "Starting unaswered chats workflow\n";
-	    
-	    	$delay = time()-(erLhcoreClassModelChatConfig::fetch('run_unaswered_chat_workflow')->current_valu*60);
-	    
-	    	foreach (erLhcoreClassChat::getList(array('limit' => 500, 'filterlt' => array('time' => $delay), 'filter' => array('status' => erLhcoreClassModelChat::STATUS_PENDING_CHAT, 'na_cb_executed' => 0))) as $chat) {
-	    		erLhcoreClassChatWorkflow::unansweredChatWorkflow($chat);
-	    		$output .= "executing unanswered callback for chat - ".$chat->id."\n";
-	    	}
-	    
-	    	$output .= "Ended unaswered chats workflow\n";
-	    }
-	    
-	    return $output;
-    }
-    /*
-     * Chat was unanswered for n minits, execute callback.
-     * */
-    public static function unansweredChatWorkflow(erLhcoreClassModelChat & $chat){
-
-    	$chat->na_cb_executed = 1;
-    	$chat->updateThis();
-
-    	// Execute callback if it exists
-    	$extensions = erConfigClassLhConfig::getInstance()->getOverrideValue( 'site', 'extensions' );
-    	$instance = erLhcoreClassSystem::instance();
-
-    	erLhcoreClassChatEventDispatcher::getInstance()->dispatch('chat.unread_chat_workflow',array('chat' => & $chat));
-    	
-    	foreach ($extensions as $ext) {
-    		$callbackFile = $instance->SiteDir . '/extension/' . $ext . '/callbacks/unanswered_chat.php';
-    		if (file_exists($callbackFile)) {
-    			include $callbackFile;
-    		}
-    	}
-    }
-
-    public static function unreadInformWorkflow($options = array(), & $chat) {
-    	 
-    	$chat->unread_messages_informed = 1;
-    	$chat->updateThis();
-
-    	if (in_array('mail', $options['options'])) {
-    		erLhcoreClassChatMail::sendMailUnacceptedChat($chat,7);
-    	}
-
-    	if (in_array('xmp', $options['options'])) {
-    	    $errors = array();
-            erLhcoreClassChatEventDispatcher::getInstance()->dispatch('xml.before_send_xmp_message', array('chat' => & $chat, 'errors' => & $errors));
-
-            if (empty($errors)) {
-                erLhcoreClassXMP::sendXMPMessage($chat);
-            }
-    	}
-    	
-    	erLhcoreClassChatEventDispatcher::getInstance()->dispatch('chat.chat_unread_message',array('chat' => & $chat));
-    	
-    	// Execute callback if it exists
-    	$extensions = erConfigClassLhConfig::getInstance()->getOverrideValue( 'site', 'extensions' );
-    	$instance = erLhcoreClassSystem::instance();
-    	 
-    	foreach ($extensions as $ext) {
-    		$callbackFile = $instance->SiteDir . '/extension/' . $ext . '/callbacks/unread_message_chat.php';
-    		if (file_exists($callbackFile)) {
-    			include $callbackFile;
-    		}
-    	}
-    	 
-    }
-    
-    public static function chatAcceptedWorkflow($options = array(), & $chat) {    	
-    	if (in_array('mail_accepted', $options['options'])) {
-    		erLhcoreClassChatMail::sendMailUnacceptedChat($chat,9);
-    	}
-    	
-    	if (in_array('xmp_accepted', $options['options'])) {
-            $errors = array();
-            erLhcoreClassChatEventDispatcher::getInstance()->dispatch('xml.before_send_xmp_message', array('chat' => & $chat, 'errors' => & $errors));
-
-            if (empty($errors)) {
-                erLhcoreClassXMP::sendXMPMessage($chat, array('template' => 'xmp_accepted_message', 'recipients_setting' => 'xmp_users_accepted'));
-            }
-    	}
-    	
-    	erLhcoreClassChatEventDispatcher::getInstance()->dispatch('chat.chat_accepted',array('chat' => & $chat));
-    }
-
-    
-    public static function newChatInformWorkflow($options = array(), & $chat) {
-    	
-    	$chat->nc_cb_executed = 1;
-    	$chat->updateThis();
-    	
-    	if (in_array('mail', $options['options'])) {    	
-    		erLhcoreClassChatMail::sendMailUnacceptedChat($chat);
-    	}
-
-    	if (in_array('xmp', $options['options'])) {
-            $errors = array();
-            erLhcoreClassChatEventDispatcher::getInstance()->dispatch('xml.before_send_xmp_message', array('chat' => & $chat, 'errors' => & $errors));
-
-            if (empty($errors)) {
-                erLhcoreClassXMP::sendXMPMessage($chat);
-            }
-    	}
-    	
-    	erLhcoreClassChatEventDispatcher::getInstance()->dispatch('chat.new_chat',array('chat' => & $chat));
-    	
-    	// Execute callback if it exists
-    	$extensions = erConfigClassLhConfig::getInstance()->getOverrideValue( 'site', 'extensions' );
-    	$instance = erLhcoreClassSystem::instance();
-    	
-    	foreach ($extensions as $ext) {
-    		$callbackFile = $instance->SiteDir . '/extension/' . $ext . '/callbacks/new_chat.php';
-    		if (file_exists($callbackFile)) {
-    			include $callbackFile;
-    		}
-    	}
-    }
-    
-    public static function automaticChatClosing() {
-    	
-    	$closedChatsNumber = 0;
-    	$timeout = (int)erLhcoreClassModelChatConfig::fetch('autoclose_timeout')->current_value;    	
-    	if ($timeout > 0) {
-    	    
-    	    // Close normal chats
-    		$delay = time()-($timeout*60);
-    		foreach (erLhcoreClassChat::getList(array('limit' => 500,'filtergt' => array('last_user_msg_time' => 0), 'filterlt' => array('last_user_msg_time' => $delay), 'filter' => array('status' => erLhcoreClassModelChat::STATUS_ACTIVE_CHAT))) as $chat) {
-    			$chat->status = erLhcoreClassModelChat::STATUS_CLOSED_CHAT;
-    			
-    			$msg = new erLhcoreClassModelmsg();
-    			$msg->msg = erTranslationClassLhTranslation::getInstance()->getTranslation('chat/syncuser','Chat was automatically closed by cron');
-    			$msg->chat_id = $chat->id;
-    			$msg->user_id = -1;
-    			
-    			$chat->last_user_msg_time = $msg->time = time();
-    			
-    			erLhcoreClassChat::getSession()->save($msg);
-    			
-    			if ($chat->last_msg_id < $msg->id) {
-    				$chat->last_msg_id = $msg->id;
-    			}
-    			
-    			$chat->chat_duration = erLhcoreClassChat::getChatDurationToUpdateChatID($chat->id);
-    			$chat->has_unread_messages = 0;
-    			
-    		    if ($chat->wait_time == 0) {
-    	            $chat->wait_time = time() - $chat->time;
-    	        }
-    			
-    			$chat->updateThis();
-
-                erLhcoreClassChat::closeChatCallback($chat, $chat->user);
-                                
-    			erLhcoreClassChat::updateActiveChats($chat->user_id);
-    			
-    			$closedChatsNumber++;
-	    	}
-	    		    	
-	    	// Close pending chats where the only message is user initial message
-	    	foreach (erLhcoreClassChat::getList(array('limit' => 500,'filterlt' => array('time' => $delay), 'filterin' => array('status' => array(erLhcoreClassModelChat::STATUS_PENDING_CHAT, erLhcoreClassModelChat::STATUS_ACTIVE_CHAT)),'filter' => array('last_user_msg_time' => 0))) as $chat) {
-	    	    $chat->status = erLhcoreClassModelChat::STATUS_CLOSED_CHAT;
-	    	     
-	    	    $msg = new erLhcoreClassModelmsg();
-	    	    $msg->msg = erTranslationClassLhTranslation::getInstance()->getTranslation('chat/syncuser','Chat was automatically closed by cron');
-	    	    $msg->chat_id = $chat->id;
-	    	    $msg->user_id = -1;
-	    	     
-	    	    $chat->last_user_msg_time = $msg->time = time();
-	    	     
-	    	    erLhcoreClassChat::getSession()->save($msg);
-	    	     
-	    	    if ($chat->last_msg_id < $msg->id) {
-	    	        $chat->last_msg_id = $msg->id;
-	    	    }
-	    	    
-	    	    if ($chat->wait_time == 0) {
-	    	        $chat->wait_time = time() - $chat->time;
-	    	    }
-	    	    
-	    	    $chat->has_unread_messages = 0;
-	    	    $chat->updateThis();
-
-                erLhcoreClassChat::closeChatCallback($chat, $chat->user);
-
-	    	    erLhcoreClassChat::updateActiveChats($chat->user_id);
-
-	    	    $closedChatsNumber++;
-	    	}	    	
-    	}
-
-    	return $closedChatsNumber;
-    }
-
-    public static function automaticChatPurge() {
-
-    	$purgedChatsNumber = 0;
-    	
-    	$timeout = (int)erLhcoreClassModelChatConfig::fetch('autopurge_timeout')->current_value;    	
-    	if ($timeout > 0) {
-    		$delay = time()-($timeout*60);
-    		foreach (erLhcoreClassChat::getList(array('limit' => 500,'filtergt' => array('last_user_msg_time' => 0), 'filterlt' => array('last_user_msg_time' => $delay), 'filter' => array('status' => erLhcoreClassModelChat::STATUS_CLOSED_CHAT))) as $chat) {
-    			$chat->removeThis(); 
-    			erLhcoreClassChat::updateActiveChats($chat->user_id);
-    			
-    			if ($chat->department !== false) {
-    			    erLhcoreClassChat::updateDepartmentStats($chat->department);
-    			}
-
-                erLhcoreClassChatEventDispatcher::getInstance()->dispatch('chat.delete', array(
-                    'chat' => & $chat
-                ));
-
-    			$purgedChatsNumber++;
-	    	}	
-    	}    	
-    	
-    	return $purgedChatsNumber;
-    }
-    
-    public static function autoAssign(& $chat, $department, $params = array()) {    	
-        
-    	if ( $department->active_balancing == 1 && ($department->max_ac_dep_chats == 0 || $department->active_chats_counter < $department->max_ac_dep_chats) && ($chat->user_id == 0 || ($department->max_timeout_seconds > 0 && $chat->tslasign < time()-$department->max_timeout_seconds)) ){
-	    	$isOnlineUser = (int)erLhcoreClassModelChatConfig::fetch('sync_sound_settings')->data['online_timeout'];
-	    	
-	    	$db = ezcDbInstance::get();
-	    	
-	    	try {
-	    	    $db->beginTransaction();
-	    	    
-	    	    // Lock chat record for update untill we finish this procedure
-	    	    erLhcoreClassChat::lockDepartment($department->id, $db);
-
-	    	    $chat->syncAndLock();
-	    	    
-	    	    if ($chat->user_id == 0 && $chat->tslasign < time()-$department->max_timeout_seconds) {
-	    	    
-        	    	$statusWorkflow = erLhcoreClassChatEventDispatcher::getInstance()->dispatch('chat.workflow.autoassign', array(
-        	    	    'department' => & $department,
-        	    	    'chat' => & $chat,
-        	    	    'is_online' => & $isOnlineUser,
-        	    	    'params' => $params,
-        	    	));
-        	    		    	
-        	    	// There was no callbacks or file not found etc, we try to download from standard location
-        	    	if ($statusWorkflow === false) {
-
-        	    	    $condition = '(active_chats + pending_chats)';
-                        if ($department->exclude_inactive_chats == 1) {
-                            $condition = '((pending_chats + active_chats) - inactive_chats)';
-                        }
-
-        	    	    if ($department->max_active_chats > 0) {
-        	    	        $appendSQL = " AND ((max_chats = 0 AND {$condition} < :max_active_chats) OR (max_chats > 0 AND {$condition} < max_chats))";
-        	    	    } else {
-                            $appendSQL = " AND ((max_chats > 0 AND {$condition} < max_chats) OR (max_chats = 0))";
-                        }
-
-        	    	    $sql = "SELECT user_id FROM lh_userdep WHERE hide_online = 0 AND dep_id = :dep_id AND last_activity > :last_activity AND user_id != :user_id {$appendSQL} ORDER BY last_accepted ASC LIMIT 1";
-        
-        	    	    $db = ezcDbInstance::get();
-        	    	    $stmt = $db->prepare($sql);
-        	    	    $stmt->bindValue(':dep_id',$department->id,PDO::PARAM_INT);
-        	    	    $stmt->bindValue(':last_activity',(time()-$isOnlineUser),PDO::PARAM_INT);
-        	    	    $stmt->bindValue(':user_id',$chat->user_id,PDO::PARAM_INT);
-        
-        	    	    if ($department->max_active_chats > 0) {
-        	    	        $stmt->bindValue(':max_active_chats',$department->max_active_chats,PDO::PARAM_INT);
-        	    	    }
-        
-        	    	    $stmt->execute();
-        
-        	    	    $user_id = $stmt->fetchColumn();
-        
-        	    	} else {
-        	    	    $db = ezcDbInstance::get();
-        	    	    $user_id = $statusWorkflow['user_id'];
-        	    	}
-        	    	
-        	    	if ($user_id > 0) {
-
-        	    	    // Update previously assigned operator statistic
-        	    	    if ($chat->user_id > 0) {
-                            erLhcoreClassChat::updateActiveChats($chat->user_id);
-                        }
-
-        	    		$chat->tslasign = time();
-        	    		$chat->user_id = $user_id;
-        	    		$chat->updateThis();
-
-<<<<<<< HEAD
-                        erLhcoreClassUserDep::updateLastAcceptedByUser($user_id, time());
-=======
-        	    		// Update fresh user statistic
-        	    		erLhcoreClassChat::updateActiveChats($chat->user_id);
-
-                        $stmt = $db->prepare('UPDATE lh_userdep SET last_accepted = :last_accepted WHERE user_id = :user_id');
-        	    		$stmt->bindValue(':last_accepted',time(),PDO::PARAM_INT);
-        	    		$stmt->bindValue(':user_id',$user_id,PDO::PARAM_INT);
-        	    		$stmt->execute();
->>>>>>> 8bbbfb61
-        	    	}
-	    	    }
-	    	    
-	    	    if (isset($user_id) && $user_id > 0) {
-	    	        erLhcoreClassChatEventDispatcher::getInstance()->dispatch('chat.data_changed_auto_assign',array('chat' => & $chat));
-	    	    }
-	    	    
-    	    	$db->commit();
-    	    	
-	    	} catch (Exception $e) {
-	    	    $db->rollback();
-	    	    throw $e;
-	    	}
-    	}
-    }
-    
-    public static function presendCannedMsg($chat) {
-     	  
-        $statusWorkflow = erLhcoreClassChatEventDispatcher::getInstance()->dispatch('chat.workflow.presend_canned_msg', array(
-            'chat' => & $chat,            
-        ));
-        
-        if ($statusWorkflow === false) {
-         	$session = erLhcoreClassChat::getSession();
-         	$q = $session->createFindQuery( 'erLhcoreClassModelCannedMsg' );
-         	$q->where(
-         			$q->expr->lOr(
-         					$q->expr->eq( 'department_id', $q->bindValue($chat->dep_id) ),
-         					$q->expr->lAnd($q->expr->eq( 'department_id', $q->bindValue( 0 ) ),$q->expr->eq( 'user_id', $q->bindValue( 0 ) )),
-         					$q->expr->eq( 'user_id', $q->bindValue($chat->user_id) )
-         			),
-         			$q->expr->eq( 'auto_send', $q->bindValue(1) )
-         	);
-         		
-         	$q->limit(1, 0);
-         	$q->orderBy('user_id DESC, position ASC, id ASC' ); // Questions with matched URL has higher priority
-         	$items = $session->find( $q );
-        } else {
-            $items = $statusWorkflow['items'];
-        }
-     	
-     	if (!empty($items)){
-     		$cannedMsg = array_shift($items);
-     		
-     		$replaceArray = array(
-     		    '{nick}' => $chat->nick, 
-     		    '{email}' => $chat->email,
-     		    '{phone}' => $chat->phone,
-     		    '{operator}' => (string)$chat->user->name_support     		    
-     		);
-     		
-     		$additionalData = $chat->additional_data_array;
-     		
-     		if (is_array($additionalData)) {
-         		foreach ($additionalData as $row) {
-         		    if (isset($row->identifier) && $row->identifier != ''){
-         		        $replaceArray['{'.$row->identifier.'}'] = $row->value;
-         		    }
-         		}
-     		}
-     		
-     		erLhcoreClassChatEventDispatcher::getInstance()->dispatch('chat.workflow.canned_message_replace',array('user' => $chat->user, 'chat' => $chat, 'replace_array' => & $replaceArray));
-     		
-     		$cannedMsg->setReplaceData($replaceArray);
-     		
-     		$msg = new erLhcoreClassModelmsg();
-     		$msg->msg = $cannedMsg->msg_to_user;
-     		$msg->chat_id = $chat->id;
-     		$msg->user_id = $chat->user_id;
-     		$msg->name_support = $chat->user->name_support;
-     		     		
-     		$chat->last_op_msg_time = $chat->last_user_msg_time = $msg->time = time();
-     		$chat->has_unread_op_messages = 1;
-     		$chat->unread_op_messages_informed = 0;
-     		
-     		erLhcoreClassChatEventDispatcher::getInstance()->dispatch('chat.workflow.canned_message_before_save',array('msg' => & $msg, 'chat' => & $chat));
-     		
-     		erLhcoreClassChat::getSession()->save($msg);
-     		 
-     		if ($chat->last_msg_id < $msg->id) {
-     			$chat->last_msg_id = $msg->id;
-     		}
-     		 
-     		$chat->updateThis();     		     		
-     	}     	
-     }
-
-     public static function autoInformVisitor($minutesTimeout)
-     {
-     	if ($minutesTimeout > 0) {
-     		$items = erLhcoreClassChat::getList(array('limit' => 10, 'filterlt' => array('last_op_msg_time' => (time() - (1*60))), 'filter' => array('has_unread_op_messages' => 1, 'unread_op_messages_informed' => 0)));
-
-     		// Update chats instantly
-     		foreach ($items as $item) {
-     			$item->has_unread_op_messages = 0;
-     			$item->unread_op_messages_informed = 1;
-     			$item->updateThis();
-     		}
-
-     		// Now inform visitors
-     		foreach ($items as $item) {
-     			erLhcoreClassChatMail::informVisitorUnreadMessage($item);
-     		}
-     	}
-     }
-}
-
+<?php
+
+class erLhcoreClassChatWorkflow {
+        
+    /**
+     * Message for timeout
+     */
+    public static function timeoutWorkflow(erLhcoreClassModelChat & $chat)
+    {
+    	$msg = new erLhcoreClassModelmsg();
+    	$msg->msg = trim($chat->auto_responder->auto_responder->timeout_message);
+    	$msg->chat_id = $chat->id;
+    	$msg->name_support = erTranslationClassLhTranslation::getInstance()->getTranslation('chat/startchat','Live Support');
+    	$msg->user_id = -2;
+    	$msg->time = time();
+    	erLhcoreClassChat::getSession()->save($msg);
+
+    	if ($chat->last_msg_id < $msg->id) {
+    		$chat->last_msg_id = $msg->id;
+    	}
+    	   	    	
+    	$chat->updateThis();
+    }
+
+    /**
+     * Transfer workflow between departments
+     * */
+    public static function transferWorkflow(erLhcoreClassModelChat & $chat)
+    {
+    	$chat->transfer_if_na = 0;
+    	$chat->transfer_timeout_ts = time();
+
+    	if ($chat->department !== false && ($departmentTransfer = $chat->department->department_transfer) !== false) {
+    		$chat->dep_id = $departmentTransfer->id;
+
+    		$msg = new erLhcoreClassModelmsg();
+    		$msg->msg = erTranslationClassLhTranslation::getInstance()->getTranslation('chat/syncuser','Chat was automatically transferred to').' "'.$departmentTransfer.'" '.erTranslationClassLhTranslation::getInstance()->getTranslation('chat/syncuser','from').' "'.$chat->department.'"';
+    		$msg->chat_id = $chat->id;
+    		$msg->user_id = -1;
+
+    		$chat->last_user_msg_time = $msg->time = time();
+
+    		erLhcoreClassChat::getSession()->save($msg);
+
+    		if ($chat->last_msg_id < $msg->id) {
+    			$chat->last_msg_id = $msg->id;
+    		}
+
+    		if ($departmentTransfer->inform_unread == 1) {
+    			$chat->reinform_timeout = $departmentTransfer->inform_unread_delay;
+    			$chat->unread_messages_informed = 0;
+    		}
+    		
+    		// Our new department also has a transfer rule
+    		if ($departmentTransfer->department_transfer !== false) {
+    			$chat->transfer_if_na = 1;
+    			$chat->transfer_timeout_ac = $departmentTransfer->transfer_timeout;
+    		}
+    		
+    		if ($chat->department->nc_cb_execute == 1) {
+    			$chat->nc_cb_executed = 0;
+    		}
+    		
+    		if ($chat->department->na_cb_execute == 1) {
+    			$chat->na_cb_executed = 0;
+    		}   
+
+    		erLhcoreClassChatEventDispatcher::getInstance()->dispatch('chat.data_changed_assigned_department',array('chat' => & $chat));
+    	}
+       	
+    	$chat->updateThis();
+    }
+
+    public static function mainUnansweredChatWorkflow() {    
+    	$output = '';
+	    if ( erLhcoreClassModelChatConfig::fetch('run_unaswered_chat_workflow')->current_value > 0) {
+	    
+	    	$output .= "Starting unaswered chats workflow\n";
+	    
+	    	$delay = time()-(erLhcoreClassModelChatConfig::fetch('run_unaswered_chat_workflow')->current_valu*60);
+	    
+	    	foreach (erLhcoreClassChat::getList(array('limit' => 500, 'filterlt' => array('time' => $delay), 'filter' => array('status' => erLhcoreClassModelChat::STATUS_PENDING_CHAT, 'na_cb_executed' => 0))) as $chat) {
+	    		erLhcoreClassChatWorkflow::unansweredChatWorkflow($chat);
+	    		$output .= "executing unanswered callback for chat - ".$chat->id."\n";
+	    	}
+	    
+	    	$output .= "Ended unaswered chats workflow\n";
+	    }
+	    
+	    return $output;
+    }
+    /*
+     * Chat was unanswered for n minits, execute callback.
+     * */
+    public static function unansweredChatWorkflow(erLhcoreClassModelChat & $chat){
+
+    	$chat->na_cb_executed = 1;
+    	$chat->updateThis();
+
+    	// Execute callback if it exists
+    	$extensions = erConfigClassLhConfig::getInstance()->getOverrideValue( 'site', 'extensions' );
+    	$instance = erLhcoreClassSystem::instance();
+
+    	erLhcoreClassChatEventDispatcher::getInstance()->dispatch('chat.unread_chat_workflow',array('chat' => & $chat));
+    	
+    	foreach ($extensions as $ext) {
+    		$callbackFile = $instance->SiteDir . '/extension/' . $ext . '/callbacks/unanswered_chat.php';
+    		if (file_exists($callbackFile)) {
+    			include $callbackFile;
+    		}
+    	}
+    }
+
+    public static function unreadInformWorkflow($options = array(), & $chat) {
+    	 
+    	$chat->unread_messages_informed = 1;
+    	$chat->updateThis();
+
+    	if (in_array('mail', $options['options'])) {
+    		erLhcoreClassChatMail::sendMailUnacceptedChat($chat,7);
+    	}
+
+    	if (in_array('xmp', $options['options'])) {
+    	    $errors = array();
+            erLhcoreClassChatEventDispatcher::getInstance()->dispatch('xml.before_send_xmp_message', array('chat' => & $chat, 'errors' => & $errors));
+
+            if (empty($errors)) {
+                erLhcoreClassXMP::sendXMPMessage($chat);
+            }
+    	}
+    	
+    	erLhcoreClassChatEventDispatcher::getInstance()->dispatch('chat.chat_unread_message',array('chat' => & $chat));
+    	
+    	// Execute callback if it exists
+    	$extensions = erConfigClassLhConfig::getInstance()->getOverrideValue( 'site', 'extensions' );
+    	$instance = erLhcoreClassSystem::instance();
+    	 
+    	foreach ($extensions as $ext) {
+    		$callbackFile = $instance->SiteDir . '/extension/' . $ext . '/callbacks/unread_message_chat.php';
+    		if (file_exists($callbackFile)) {
+    			include $callbackFile;
+    		}
+    	}
+    	 
+    }
+    
+    public static function chatAcceptedWorkflow($options = array(), & $chat) {    	
+    	if (in_array('mail_accepted', $options['options'])) {
+    		erLhcoreClassChatMail::sendMailUnacceptedChat($chat,9);
+    	}
+    	
+    	if (in_array('xmp_accepted', $options['options'])) {
+            $errors = array();
+            erLhcoreClassChatEventDispatcher::getInstance()->dispatch('xml.before_send_xmp_message', array('chat' => & $chat, 'errors' => & $errors));
+
+            if (empty($errors)) {
+                erLhcoreClassXMP::sendXMPMessage($chat, array('template' => 'xmp_accepted_message', 'recipients_setting' => 'xmp_users_accepted'));
+            }
+    	}
+    	
+    	erLhcoreClassChatEventDispatcher::getInstance()->dispatch('chat.chat_accepted',array('chat' => & $chat));
+    }
+
+    
+    public static function newChatInformWorkflow($options = array(), & $chat) {
+    	
+    	$chat->nc_cb_executed = 1;
+    	$chat->updateThis();
+    	
+    	if (in_array('mail', $options['options'])) {    	
+    		erLhcoreClassChatMail::sendMailUnacceptedChat($chat);
+    	}
+
+    	if (in_array('xmp', $options['options'])) {
+            $errors = array();
+            erLhcoreClassChatEventDispatcher::getInstance()->dispatch('xml.before_send_xmp_message', array('chat' => & $chat, 'errors' => & $errors));
+
+            if (empty($errors)) {
+                erLhcoreClassXMP::sendXMPMessage($chat);
+            }
+    	}
+    	
+    	erLhcoreClassChatEventDispatcher::getInstance()->dispatch('chat.new_chat',array('chat' => & $chat));
+    	
+    	// Execute callback if it exists
+    	$extensions = erConfigClassLhConfig::getInstance()->getOverrideValue( 'site', 'extensions' );
+    	$instance = erLhcoreClassSystem::instance();
+    	
+    	foreach ($extensions as $ext) {
+    		$callbackFile = $instance->SiteDir . '/extension/' . $ext . '/callbacks/new_chat.php';
+    		if (file_exists($callbackFile)) {
+    			include $callbackFile;
+    		}
+    	}
+    }
+    
+    public static function automaticChatClosing() {
+    	
+    	$closedChatsNumber = 0;
+    	$timeout = (int)erLhcoreClassModelChatConfig::fetch('autoclose_timeout')->current_value;    	
+    	if ($timeout > 0) {
+    	    
+    	    // Close normal chats
+    		$delay = time()-($timeout*60);
+    		foreach (erLhcoreClassChat::getList(array('limit' => 500,'filtergt' => array('last_user_msg_time' => 0), 'filterlt' => array('last_user_msg_time' => $delay), 'filter' => array('status' => erLhcoreClassModelChat::STATUS_ACTIVE_CHAT))) as $chat) {
+    			$chat->status = erLhcoreClassModelChat::STATUS_CLOSED_CHAT;
+    			
+    			$msg = new erLhcoreClassModelmsg();
+    			$msg->msg = erTranslationClassLhTranslation::getInstance()->getTranslation('chat/syncuser','Chat was automatically closed by cron');
+    			$msg->chat_id = $chat->id;
+    			$msg->user_id = -1;
+    			
+    			$chat->last_user_msg_time = $msg->time = time();
+    			
+    			erLhcoreClassChat::getSession()->save($msg);
+    			
+    			if ($chat->last_msg_id < $msg->id) {
+    				$chat->last_msg_id = $msg->id;
+    			}
+    			
+    			$chat->chat_duration = erLhcoreClassChat::getChatDurationToUpdateChatID($chat->id);
+    			$chat->has_unread_messages = 0;
+    			
+    		    if ($chat->wait_time == 0) {
+    	            $chat->wait_time = time() - $chat->time;
+    	        }
+    			
+    			$chat->updateThis();
+
+                erLhcoreClassChat::closeChatCallback($chat, $chat->user);
+                                
+    			erLhcoreClassChat::updateActiveChats($chat->user_id);
+    			
+    			$closedChatsNumber++;
+	    	}
+	    		    	
+	    	// Close pending chats where the only message is user initial message
+	    	foreach (erLhcoreClassChat::getList(array('limit' => 500,'filterlt' => array('time' => $delay), 'filterin' => array('status' => array(erLhcoreClassModelChat::STATUS_PENDING_CHAT, erLhcoreClassModelChat::STATUS_ACTIVE_CHAT)),'filter' => array('last_user_msg_time' => 0))) as $chat) {
+	    	    $chat->status = erLhcoreClassModelChat::STATUS_CLOSED_CHAT;
+	    	     
+	    	    $msg = new erLhcoreClassModelmsg();
+	    	    $msg->msg = erTranslationClassLhTranslation::getInstance()->getTranslation('chat/syncuser','Chat was automatically closed by cron');
+	    	    $msg->chat_id = $chat->id;
+	    	    $msg->user_id = -1;
+	    	     
+	    	    $chat->last_user_msg_time = $msg->time = time();
+	    	     
+	    	    erLhcoreClassChat::getSession()->save($msg);
+	    	     
+	    	    if ($chat->last_msg_id < $msg->id) {
+	    	        $chat->last_msg_id = $msg->id;
+	    	    }
+	    	    
+	    	    if ($chat->wait_time == 0) {
+	    	        $chat->wait_time = time() - $chat->time;
+	    	    }
+	    	    
+	    	    $chat->has_unread_messages = 0;
+	    	    $chat->updateThis();
+
+                erLhcoreClassChat::closeChatCallback($chat, $chat->user);
+
+	    	    erLhcoreClassChat::updateActiveChats($chat->user_id);
+
+	    	    $closedChatsNumber++;
+	    	}	    	
+    	}
+
+    	return $closedChatsNumber;
+    }
+
+    public static function automaticChatPurge() {
+
+    	$purgedChatsNumber = 0;
+    	
+    	$timeout = (int)erLhcoreClassModelChatConfig::fetch('autopurge_timeout')->current_value;    	
+    	if ($timeout > 0) {
+    		$delay = time()-($timeout*60);
+    		foreach (erLhcoreClassChat::getList(array('limit' => 500,'filtergt' => array('last_user_msg_time' => 0), 'filterlt' => array('last_user_msg_time' => $delay), 'filter' => array('status' => erLhcoreClassModelChat::STATUS_CLOSED_CHAT))) as $chat) {
+    			$chat->removeThis(); 
+    			erLhcoreClassChat::updateActiveChats($chat->user_id);
+    			
+    			if ($chat->department !== false) {
+    			    erLhcoreClassChat::updateDepartmentStats($chat->department);
+    			}
+
+                erLhcoreClassChatEventDispatcher::getInstance()->dispatch('chat.delete', array(
+                    'chat' => & $chat
+                ));
+
+    			$purgedChatsNumber++;
+	    	}	
+    	}    	
+    	
+    	return $purgedChatsNumber;
+    }
+    
+    public static function autoAssign(& $chat, $department, $params = array()) {    	
+        
+    	if ( $department->active_balancing == 1 && ($department->max_ac_dep_chats == 0 || $department->active_chats_counter < $department->max_ac_dep_chats) && ($chat->user_id == 0 || ($department->max_timeout_seconds > 0 && $chat->tslasign < time()-$department->max_timeout_seconds)) ){
+	    	$isOnlineUser = (int)erLhcoreClassModelChatConfig::fetch('sync_sound_settings')->data['online_timeout'];
+	    	
+	    	$db = ezcDbInstance::get();
+	    	
+	    	try {
+	    	    $db->beginTransaction();
+	    	    
+	    	    // Lock chat record for update untill we finish this procedure
+	    	    erLhcoreClassChat::lockDepartment($department->id, $db);
+
+	    	    $chat->syncAndLock();
+	    	    
+	    	    if ($chat->user_id == 0 && $chat->tslasign < time()-$department->max_timeout_seconds) {
+	    	    
+        	    	$statusWorkflow = erLhcoreClassChatEventDispatcher::getInstance()->dispatch('chat.workflow.autoassign', array(
+        	    	    'department' => & $department,
+        	    	    'chat' => & $chat,
+        	    	    'is_online' => & $isOnlineUser,
+        	    	    'params' => & $params,
+        	    	));
+        	    		    	
+        	    	// There was no callbacks or file not found etc, we try to download from standard location
+        	    	if ($statusWorkflow === false) {
+
+        	    	    $condition = '(active_chats + pending_chats)';
+                        if ($department->exclude_inactive_chats == 1) {
+                            $condition = '((pending_chats + active_chats) - inactive_chats)';
+                        }
+
+        	    	    if ($department->max_active_chats > 0) {
+        	    	        $appendSQL = " AND ((max_chats = 0 AND {$condition} < :max_active_chats) OR (max_chats > 0 AND {$condition} < max_chats))";
+        	    	    } else {
+                            $appendSQL = " AND ((max_chats > 0 AND {$condition} < max_chats) OR (max_chats = 0))";
+                        }
+
+                        if (!isset($params['include_ignored_users']) || $params['include_ignored_users'] == false) {
+                            $appendSQL .= " AND exclude_autoasign = 0";
+                        }
+
+        	    	    $sql = "SELECT user_id FROM lh_userdep WHERE last_accepted < :last_accepted AND hide_online = 0 AND dep_id = :dep_id AND last_activity > :last_activity AND user_id != :user_id {$appendSQL} ORDER BY last_accepted ASC LIMIT 1";
+        
+        	    	    $db = ezcDbInstance::get();
+        	    	    $stmt = $db->prepare($sql);
+        	    	    $stmt->bindValue(':dep_id',$department->id,PDO::PARAM_INT);
+        	    	    $stmt->bindValue(':last_activity',(time()-$isOnlineUser),PDO::PARAM_INT);
+        	    	    $stmt->bindValue(':user_id',$chat->user_id,PDO::PARAM_INT);
+        	    	    $stmt->bindValue(':last_accepted',(time() - $department->delay_before_assign),PDO::PARAM_INT);
+
+        	    	    if ($department->max_active_chats > 0) {
+        	    	        $stmt->bindValue(':max_active_chats',$department->max_active_chats,PDO::PARAM_INT);
+        	    	    }
+        
+        	    	    $stmt->execute();
+        
+        	    	    $user_id = $stmt->fetchColumn();
+        
+        	    	} else {
+        	    	    $db = ezcDbInstance::get();
+        	    	    $user_id = $statusWorkflow['user_id'];
+        	    	}
+        	    	
+        	    	if ($user_id > 0) {
+
+        	    	    // Update previously assigned operator statistic
+        	    	    if ($chat->user_id > 0) {
+                            erLhcoreClassChat::updateActiveChats($chat->user_id);
+                        }
+
+        	    		$chat->tslasign = time();
+        	    		$chat->user_id = $user_id;
+        	    		$chat->updateThis();
+
+
+                        erLhcoreClassUserDep::updateLastAcceptedByUser($user_id, time());
+
+        	    		// Update fresh user statistic
+        	    		erLhcoreClassChat::updateActiveChats($chat->user_id);
+
+                        $stmt = $db->prepare('UPDATE lh_userdep SET last_accepted = :last_accepted WHERE user_id = :user_id');
+        	    		$stmt->bindValue(':last_accepted',time(),PDO::PARAM_INT);
+        	    		$stmt->bindValue(':user_id',$user_id,PDO::PARAM_INT);
+        	    		$stmt->execute();
+        	    	}
+	    	    }
+	    	    
+	    	    if (isset($user_id) && $user_id > 0) {
+	    	        erLhcoreClassChatEventDispatcher::getInstance()->dispatch('chat.data_changed_auto_assign',array('chat' => & $chat));
+	    	    }
+	    	    
+    	    	$db->commit();
+    	    	
+	    	} catch (Exception $e) {
+	    	    $db->rollback();
+	    	    throw $e;
+	    	}
+    	}
+    }
+    
+    public static function presendCannedMsg($chat) {
+     	  
+        $statusWorkflow = erLhcoreClassChatEventDispatcher::getInstance()->dispatch('chat.workflow.presend_canned_msg', array(
+            'chat' => & $chat,            
+        ));
+        
+        if ($statusWorkflow === false) {
+         	$session = erLhcoreClassChat::getSession();
+         	$q = $session->createFindQuery( 'erLhcoreClassModelCannedMsg' );
+         	$q->where(
+         			$q->expr->lOr(
+         					$q->expr->eq( 'department_id', $q->bindValue($chat->dep_id) ),
+         					$q->expr->lAnd($q->expr->eq( 'department_id', $q->bindValue( 0 ) ),$q->expr->eq( 'user_id', $q->bindValue( 0 ) )),
+         					$q->expr->eq( 'user_id', $q->bindValue($chat->user_id) )
+         			),
+         			$q->expr->eq( 'auto_send', $q->bindValue(1) )
+         	);
+         		
+         	$q->limit(1, 0);
+         	$q->orderBy('user_id DESC, position ASC, id ASC' ); // Questions with matched URL has higher priority
+         	$items = $session->find( $q );
+        } else {
+            $items = $statusWorkflow['items'];
+        }
+     	
+     	if (!empty($items)){
+     		$cannedMsg = array_shift($items);
+     		
+     		$replaceArray = array(
+     		    '{nick}' => $chat->nick, 
+     		    '{email}' => $chat->email,
+     		    '{phone}' => $chat->phone,
+     		    '{operator}' => (string)$chat->user->name_support     		    
+     		);
+     		
+     		$additionalData = $chat->additional_data_array;
+     		
+     		if (is_array($additionalData)) {
+         		foreach ($additionalData as $row) {
+         		    if (isset($row->identifier) && $row->identifier != ''){
+         		        $replaceArray['{'.$row->identifier.'}'] = $row->value;
+         		    }
+         		}
+     		}
+     		
+     		erLhcoreClassChatEventDispatcher::getInstance()->dispatch('chat.workflow.canned_message_replace',array('user' => $chat->user, 'chat' => $chat, 'replace_array' => & $replaceArray));
+     		
+     		$cannedMsg->setReplaceData($replaceArray);
+     		
+     		$msg = new erLhcoreClassModelmsg();
+     		$msg->msg = $cannedMsg->msg_to_user;
+     		$msg->chat_id = $chat->id;
+     		$msg->user_id = $chat->user_id;
+     		$msg->name_support = $chat->user->name_support;
+     		     		
+     		$chat->last_op_msg_time = $chat->last_user_msg_time = $msg->time = time();
+     		$chat->has_unread_op_messages = 1;
+     		$chat->unread_op_messages_informed = 0;
+     		
+     		erLhcoreClassChatEventDispatcher::getInstance()->dispatch('chat.workflow.canned_message_before_save',array('msg' => & $msg, 'chat' => & $chat));
+     		
+     		erLhcoreClassChat::getSession()->save($msg);
+     		 
+     		if ($chat->last_msg_id < $msg->id) {
+     			$chat->last_msg_id = $msg->id;
+     		}
+     		 
+     		$chat->updateThis();     		     		
+     	}     	
+     }
+
+     public static function autoInformVisitor($minutesTimeout)
+     {
+     	if ($minutesTimeout > 0) {
+     		$items = erLhcoreClassChat::getList(array('limit' => 10, 'filterlt' => array('last_op_msg_time' => (time() - (1*60))), 'filter' => array('has_unread_op_messages' => 1, 'unread_op_messages_informed' => 0)));
+
+     		// Update chats instantly
+     		foreach ($items as $item) {
+     			$item->has_unread_op_messages = 0;
+     			$item->unread_op_messages_informed = 1;
+     			$item->updateThis();
+     		}
+
+     		// Now inform visitors
+     		foreach ($items as $item) {
+     			erLhcoreClassChatMail::informVisitorUnreadMessage($item);
+     		}
+     	}
+     }
+}
+
 ?>