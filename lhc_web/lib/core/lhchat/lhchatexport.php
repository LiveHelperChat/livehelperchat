<?php

class erLhcoreClassChatExport {

	public static function chatExportXML(erLhcoreClassModelChat $chat) {
		$tpl = new erLhcoreClassTemplate('lhexport/xml.tpl.php');
		$tpl->set('chat', $chat);
		return $tpl->fetch();
	}

	public static function chatExportJSON(erLhcoreClassModelChat $chat) {
		$tpl = new erLhcoreClassTemplate('lhexport/json.tpl.php');
		$tpl->set('chat', $chat);
		return $tpl->fetch();
	}

	public static function exportCannedMessages($messages) {
        $filename = "canned-messages-".date('Y-m-d').".csv";
        $fp = fopen('php://output', 'w');

        header('Content-type: application/csv');
        header('Content-Disposition: attachment; filename='.$filename);

        $counter = 0;
        foreach ($messages as $message) {
            $values = $message->getState();
            $values['tags_plain'] = $message->tags_plain;
            $values['department_ids_front'] = implode(',',$message->department_ids_front);
            if ($counter == 0) {
                fputcsv($fp, array_keys($values));
            }
            fputcsv($fp, $values);
            $counter++;
        }
        exit;
    }

	public static function exportDepartmentStats($departments) {
	    include 'lib/core/lhform/PHPExcel.php';
			$cacheMethod = PHPExcel_CachedObjectStorageFactory::cache_to_phpTemp;
			$cacheSettings = array( 'memoryCacheSize ' => '64MB');
			PHPExcel_Settings::setCacheStorageMethod($cacheMethod, $cacheSettings);

	    $objPHPExcel = new PHPExcel();
	    $objPHPExcel->setActiveSheetIndex(0);
	    $objPHPExcel->getActiveSheet()->getStyle('A1:AW1')->getFont()->setBold(true);
	    $objPHPExcel->getActiveSheet()->setTitle('Report');
	    
	    $objPHPExcel->getActiveSheet()->setCellValueByColumnAndRow(0, 1, "ID");
	    $objPHPExcel->getActiveSheet()->setCellValueByColumnAndRow(1, 1, erTranslationClassLhTranslation::getInstance()->getTranslation('chat/chatexport','Department name'));
	    $objPHPExcel->getActiveSheet()->setCellValueByColumnAndRow(2, 1, erTranslationClassLhTranslation::getInstance()->getTranslation('chat/chatexport','Pending chats number'));
	    $objPHPExcel->getActiveSheet()->setCellValueByColumnAndRow(3, 1, erTranslationClassLhTranslation::getInstance()->getTranslation('chat/chatexport','Active chats number'));
	    
	    $attributes = array(
	        'id',
	        'name',
	        'pending_chats_counter',
	        'active_chats_counter',
	    );
	    
	    $i = 2;
	    foreach ($departments as $item) {
	        foreach ($attributes as $key => $attr) {
	            $objPHPExcel->getActiveSheet()->setCellValueByColumnAndRow($key, $i, (string)$item->{$attr});
	        }
	        $i++;
	    }
	    
	    $objWriter = PHPExcel_IOFactory::createWriter($objPHPExcel, 'Excel2007');
	    
	    // We'll be outputting an excel file
	    header('Content-type: application/vnd.ms-excel');
	    
	    // It will be called file.xls
	    header('Content-Disposition: attachment; filename="report.xlsx"');
	    
	    // Write file to the browser
	    $objWriter->save('php://output');
	}
	
	public static function chatListExportXLS($chats, $params = array()) {

		include 'lib/core/lhform/PHPExcel.php';
		$cacheMethod = PHPExcel_CachedObjectStorageFactory::cache_to_phpTemp;
		$cacheSettings = array( 'memoryCacheSize ' => '64MB');
		PHPExcel_Settings::setCacheStorageMethod($cacheMethod, $cacheSettings);
		
		$chatArray = array();
		
		$id = "ID";
		$name = erTranslationClassLhTranslation::getInstance()->getTranslation('chat/chatexport','Visitor Name');
		$email = erTranslationClassLhTranslation::getInstance()->getTranslation('chat/chatexport','E-mail');
		$phone = erTranslationClassLhTranslation::getInstance()->getTranslation('chat/chatexport','Phone');
		$wait = erTranslationClassLhTranslation::getInstance()->getTranslation('chat/chatexport','Wait time');
		$country = erTranslationClassLhTranslation::getInstance()->getTranslation('chat/chatexport','Country');
		$countryCode = erTranslationClassLhTranslation::getInstance()->getTranslation('chat/chatexport','Country Code');
		$city = erTranslationClassLhTranslation::getInstance()->getTranslation('chat/chatexport','City');
		$ip = erTranslationClassLhTranslation::getInstance()->getTranslation('chat/chatexport','IP');
		$operator = erTranslationClassLhTranslation::getInstance()->getTranslation('chat/chatexport','Operator');
		$operatorName = erTranslationClassLhTranslation::getInstance()->getTranslation('chat/chatexport','Operator Name');
		$dept = erTranslationClassLhTranslation::getInstance()->getTranslation('chat/chatexport','Department');
		$date = erTranslationClassLhTranslation::getInstance()->getTranslation('chat/chatexport','Date');
		$minutes = erTranslationClassLhTranslation::getInstance()->getTranslation('chat/chatexport','Minutes');
		$vote = erTranslationClassLhTranslation::getInstance()->getTranslation('chat/chatexport','Vote status');
		$subjects = erTranslationClassLhTranslation::getInstance()->getTranslation('chat/chatexport','Subjects');
		$mail = erTranslationClassLhTranslation::getInstance()->getTranslation('chat/chatexport','Mail send');
		$page = erTranslationClassLhTranslation::getInstance()->getTranslation('chat/chatexport','Page');
		$from = erTranslationClassLhTranslation::getInstance()->getTranslation('chat/chatexport','Came from');
		$link = erTranslationClassLhTranslation::getInstance()->getTranslation('chat/chatexport','Link');
		$remarks = erTranslationClassLhTranslation::getInstance()->getTranslation('chat/chatexport','Remarks');
		$device = erTranslationClassLhTranslation::getInstance()->getTranslation('chat/chatexport','Device');
		$visitorID = erTranslationClassLhTranslation::getInstance()->getTranslation('chat/chatexport','Visitor ID');
		$duration = erTranslationClassLhTranslation::getInstance()->getTranslation('chat/chatexport','Duration');
		$chat_initiator = erTranslationClassLhTranslation::getInstance()->getTranslation('chat/chatexport','Started by');
		$browser = erTranslationClassLhTranslation::getInstance()->getTranslation('chat/chatexport','Browser');
        $user_id_op = erTranslationClassLhTranslation::getInstance()->getTranslation('chat/chatexport','User ID');
        $referrer = erTranslationClassLhTranslation::getInstance()->getTranslation('chat/chatexport','Chat start page');      // Page visitor started a chat
        $session_referrer = erTranslationClassLhTranslation::getInstance()->getTranslation('chat/chatexport','Referer page'); // Page from which visitor come to website
        $chat_start_time = erTranslationClassLhTranslation::getInstance()->getTranslation('chat/chatexport','Chat start time');
        $chat_end_time = erTranslationClassLhTranslation::getInstance()->getTranslation('chat/chatexport','Chat end time');
        $is_unread = erTranslationClassLhTranslation::getInstance()->getTranslation('chat/chatexport','Is unread by operator');
        $is_unread_visitor = erTranslationClassLhTranslation::getInstance()->getTranslation('chat/chatexport','Is unread by visitor');
        $is_abandoned = erTranslationClassLhTranslation::getInstance()->getTranslation('chat/chatexport','Is abandoned');
        $bot = erTranslationClassLhTranslation::getInstance()->getTranslation('chat/chatexport','Bot');

		$additionalDataPlain = array();
		for ($i = 1; $i <= 20; $i++) {
            $additionalDataPlain[] = erTranslationClassLhTranslation::getInstance()->getTranslation('chat/chatexport','Additional data').' - '.$i;
        }

		$additionalData = erTranslationClassLhTranslation::getInstance()->getTranslation('chat/chatexport','Additional data');

        $survey = array();
        for ($i = 1; $i <= 20; $i++) {
            $survey[] = erTranslationClassLhTranslation::getInstance()->getTranslation('chat/chatexport','Survey data').' - '.$i;
        }

        $surveyData = array();

		$mainColumns = array($id, $name, $email, $phone, $wait, $country, $countryCode, $city, $ip, $operator, $operatorName, $user_id_op, $dept, $date, $minutes, $vote, $mail, $page, $from, $link, $remarks, $subjects, $is_unread, $is_unread_visitor, $is_abandoned, $bot, $device, $visitorID, $duration, $chat_initiator, $browser, $referrer, $session_referrer, $chat_start_time, $chat_end_time);

		if (isset($params['type']) && in_array(2,$params['type'])) {
            $mainColumns[] = erTranslationClassLhTranslation::getInstance()->getTranslation('chat/chatexport','Chat content');
        }

        if (isset($params['type']) && in_array(4,$params['type'])) {
            $mainColumns[] = erTranslationClassLhTranslation::getInstance()->getTranslation('chat/chatexport','Messages');
            $mainColumns[] = erTranslationClassLhTranslation::getInstance()->getTranslation('chat/chatexport','Visitor messages');
            $mainColumns[] = erTranslationClassLhTranslation::getInstance()->getTranslation('chat/chatexport','Bot messages');
            $mainColumns[] = erTranslationClassLhTranslation::getInstance()->getTranslation('chat/chatexport','Operator messages');
            $mainColumns[] = erTranslationClassLhTranslation::getInstance()->getTranslation('chat/chatexport','System messages');
            $mainColumns[] = erTranslationClassLhTranslation::getInstance()->getTranslation('chat/chatexport','Visitor messages to bot');
            $mainColumns[] = erTranslationClassLhTranslation::getInstance()->getTranslation('chat/chatexport','Visitor messages to operator');
        }

        if (isset($params['type']) && in_array(5,$params['type'])) {
            $mainColumns[] = erTranslationClassLhTranslation::getInstance()->getTranslation('chat/chatexport','Subject');
        }

        if (isset($params['type']) && in_array(6, $params['type'])) {
            $chatVariables = erLhAbstractModelChatVariable::getList();
            foreach ($chatVariables as $chatVariable){
                $mainColumns[] = $chatVariable->var_name;
            }
        }

		if (isset($params['type']) && in_array(3,$params['type'])) {
            $mainColumns = array_merge($mainColumns,$survey);
            $surveyData = erLhAbstractModelSurveyItem::getList(array_merge(array('filterin' => array('chat_id' => array_keys($chats)), 'offset' => 0, 'limit' => 100000)));
        }

        $chatArray[] = array_merge($mainColumns, $additionalDataPlain, array($additionalData));

        $exportChatData = array();
        foreach ($surveyData as $surveyItem)
        {
            $survey = erLhAbstractModelSurvey::fetch($surveyItem->survey_id);
            $exported = erLhcoreClassSurveyExporter::exportRAW(array($surveyItem),$survey);

            $pairs = array_fill(0,20,'');

            $i = 0;
            foreach ($exported['value'] as $chatId => $valueItems) {
                foreach ($exported['title'] as $indexColumn => $columnName) {
                    $pairs[$i] = $columnName . ' - ' . $valueItems[$indexColumn];
                    $i++;
                }
            }

            $exportChatData[$surveyItem->chat_id] = $pairs;
        }

        foreach ($chats as $item) {
                $id = (string)$item->{'id'};
                $nick = (string)$item->{'nick'};
                $email = (string)$item->{'email'};
                $phone = (string)$item->{'phone'};
                $wait = (string)$item->{'wait_time'};
                $country = (string)$item->{'country_name'};
                $countryCode = (string)$item->{'country_code'};
                $city = (string)$item->{'city'};
                $ip = (string)$item->{'ip'};
                $user = (string)$item->{'user'};
                $operatorName = (string)$item->{'n_off_full'};
                $user_id_op = (string)$item->{'user_id'};
                $dept = (string)$item->{'department'};
                $remarks = (string)$item->{'remarks'};
                $device = (string)$item->{'device_type'} == 0 ? erTranslationClassLhTranslation::getInstance()->getTranslation('chat/adminchat','Computer') : ((string)$item->{'device_type'} == 1 ? erTranslationClassLhTranslation::getInstance()->getTranslation('chat/adminchat','Mobile') : erTranslationClassLhTranslation::getInstance()->getTranslation('chat/adminchat','Tablet'));
                $visitorID = (string)$item->online_user_id;
                $duration = (string)$item->chat_duration;
                $chat_initiator = $item->chat_initiator == erLhcoreClassModelChat::CHAT_INITIATOR_DEFAULT ? 'visitor' : 'proactive';
                $browser = (string)$item->uagent;
                $referrer = (string)$item->referrer;
                $session_referrer = (string)$item->session_referrer;
                $chat_start_time = date('Y-m-d H:i:s',$item->time);
<<<<<<< HEAD
                $chat_end_time = date('Y-m-d H:i:s',$item->cls_time);
=======
                $chat_end_time = $item->cls_time > 0 ? date('Y-m-d H:i:s',$item->cls_time) : '';
>>>>>>> 8a6dc9d6

                $subjects = implode(',',erLhAbstractModelSubjectChat::getList(array('filter' => array('chat_id' => $item->id))));
                $is_unread = (int)$item->has_unread_messages;
                $is_unread_visitor = (int)$item->has_unread_op_messages;
                $is_abandoned = (int)(($item->user_id == 0 && in_array($item->status_sub,[ erLhcoreClassModelChat::STATUS_SUB_USER_CLOSED_CHAT , erLhcoreClassModelChat::STATUS_SUB_SURVEY_COMPLETED])) || ($item->lsync < ($item->pnd_time + $item->wait_time)));
                $bot = (string)$item->bot;

                $date = date(erLhcoreClassModule::$dateFormat,$item->time);
                $minutes = date('H:i:s',$item->time);
                $vote = ($item->fbst == 1 ? 'UP' : ($item->fbst == 2 ? 'DOWN' : 'NONE'));
                $mail = $item->mail_send == 1 ? 'Yes' : 'No';
                $page = $item->referrer;
                $additionalDataContent = $item->additional_data;

                // Create empty array of 20 to make sure all are filled
                $urlData = array();
                $pairsRegular = array();
                if (!empty($additionalDataContent)) {
                    foreach (json_decode($additionalDataContent,true) as $index => $additionalItem) {
                        if (isset($additionalItem['url']) && $additionalItem['url'] == true) {
                            $urlData[] = $additionalItem['key'] . ' - ' . $additionalItem['value'];
                        } else {
                            $pairsRegular[] = (isset($additionalItem['key']) ? $additionalItem['key'] : '') . ' - ' . (isset($additionalItem['value']) ? $additionalItem['value'] : '');
                        }

                    }
                }
                       
                // Put URL arguments always first
                $additionalPairs = array_merge($urlData,$pairsRegular);
                $additionalPairs = array_merge($additionalPairs,array_fill(count($additionalPairs),20-count($additionalPairs),''));

                if ($item->session_referrer != '') {
                        $referer = parse_url($item->session_referrer);                    
                        if (isset($referer['host'])) {
                            $from = $referer['host'];
                        } else {
                        	$from = null;
                        }
                } else {
                	$from = null;
                }

                $url = erLhcoreClassXMP::getBaseHost() . $_SERVER['HTTP_HOST'] . erLhcoreClassDesign::baseurl('user/login').'/(r)/'.rawurlencode(base64_encode('chat/single/'.$item->id));

                $itemData = array($id, $nick, $email, $phone, $wait, $country, $countryCode, $city, $ip, $user, $operatorName, $user_id_op, $dept, $date, $minutes, $vote, $mail, $page, $from, $url, $remarks, $subjects, $is_unread, $is_unread_visitor, $is_abandoned, $bot, $device, $visitorID, $duration, $chat_initiator, $browser, $referrer, $session_referrer, $chat_start_time, $chat_end_time);

                // Print chat content to last column
                if (isset($params['type']) && in_array(2,$params['type'])) {

                    $messages = erLhcoreClassModelmsg::getList(array('limit' => 10000,'sort' => 'id ASC','filter' => array('chat_id' => $item->id)));                       
                    $messagesContent = '';

                    foreach ($messages as $msg ) {
                        if ($msg->user_id == -1) {
                                $messagesContent .= date(erLhcoreClassModule::$dateDateHourFormat,$msg->time).' '. erTranslationClassLhTranslation::getInstance()->getTranslation('chat/syncadmin','System assistant').': '.htmlspecialchars($msg->msg)."\n";
                        } else {
                                $messagesContent .= date(erLhcoreClassModule::$dateDateHourFormat,$msg->time).' '. ($msg->user_id == 0 ? htmlspecialchars($item->nick) : htmlspecialchars($msg->name_support)).': '.htmlspecialchars($msg->msg)."\n";
                        }
                    }
                    $itemData[] = trim($messagesContent);
                }

                if (isset($chatVariables)) {
                    foreach ($chatVariables as $chatVariable) {
                        if ($chatVariable->inv == true) {
                            $chatVariablesPassed = $item->chat_variables_array;
                        } else {
                            foreach ($item->additional_data_array as $chatVariablePassed) {
                                $chatVariablesPassed[$chatVariablePassed['identifier']] = $chatVariablePassed['value'];
                            }
                        }

                        $valueVariable = '';

                        if (isset($chatVariablesPassed[$chatVariable->var_identifier])){
                            $valueVariable = $chatVariablesPassed[$chatVariable->var_identifier];
                        }

                        $itemData[] = $valueVariable;
                    }
                }

                if (isset($params['type']) && in_array(4,$params['type'])) {
                    $itemData[] = erLhcoreClassModelmsg::getCount(array('limit' => false,'filter' => array('chat_id' => $item->id))); // Total messages
                    $visitorMessagesCount = erLhcoreClassModelmsg::getCount(array('limit' => false,'filter' => array('user_id' => 0, 'chat_id' => $item->id)));
                    $itemData[] =  $visitorMessagesCount; // Visitor messages
                    $itemData[] = erLhcoreClassModelmsg::getCount(array('limit' => false,'filter' => array('user_id' => -2, 'chat_id' => $item->id))); // Bot messages
                    $itemData[] = erLhcoreClassModelmsg::getCount(array('limit' => false,'filtergt' => array('user_id' => 0),'filter' => array('chat_id' => $item->id))); // Operator messages
                    $itemData[] = erLhcoreClassModelmsg::getCount(array('limit' => false,'filter' => array('user_id' => -1,'chat_id' => $item->id))); // System messages
                    // We have a bot assigned
                    // Chat does not have an operator OR it has operator and message time is less than chat become pending
                    $visitorMessagesBotCount = 0;
                    if ($item->gbot_id > 0) {
                        // All visitor messages were interactions with bot
                        if ($item->user_id == 0) {
                            $visitorMessagesBotCount = $visitorMessagesCount;
                            $itemData[] = $visitorMessagesBotCount;
                        } else {
                            $visitorMessagesBotCount = erLhcoreClassModelmsg::getCount(array('limit' => false, 'filterlte' => array('time' => $item->pnd_time),'filter' => array('user_id' => 0, 'chat_id' => $item->id)));
                            $itemData[] = $visitorMessagesBotCount;
                        }
                    } else { // There was no bot assigned
                        $itemData[] = 0;
                    }

                    $itemData[] = $visitorMessagesCount - $visitorMessagesBotCount;
                }

                if (isset($params['type']) && in_array(5,$params['type'])) {
                    $subjects = erLhAbstractModelSubjectChat::getList(array('filter' => array('chat_id' => $item->id)));
                    $subjectValue = [];
                    foreach ($subjects as $subject) {
                        $subjectValue[] = (string)$subject->subject;
                    }
                    $itemData[] = implode("\n",$subjectValue);
                }

                if (isset($params['type']) && in_array(3,$params['type'])) {
                    $itemData = array_merge($itemData, isset($exportChatData[$item->id]) ? $exportChatData[$item->id] : array_fill(0,20,''));
                }

                $itemData = array_merge($itemData, $additionalPairs, array($additionalDataContent));

                $chatArray[] = $itemData;
        }

        if ($params['csv'] && $params['csv'] == true) {

            $now = gmdate("D, d M Y H:i:s");
            header("Expires: Tue, 03 Jul 2001 06:00:00 GMT");
            header("Cache-Control: max-age=0, no-cache, must-revalidate, proxy-revalidate");
            header("Last-Modified: {$now} GMT");

            // force download
            header("Content-Type: application/force-download");
            header("Content-Type: application/octet-stream");
            header("Content-Type: application/download");

            // disposition / encoding on response body
            header("Content-Disposition: attachment;filename=report.csv");
            header("Content-Transfer-Encoding: binary");

            $df = fopen("php://output", 'w');
            /*fputcsv($df, array_keys(reset($array)));*/
            foreach ($chatArray as $row) {
                fputcsv($df, $row);
            }
            fclose($df);

        } else {
            // Create new PHPExcel object
            $objPHPExcel = new PHPExcel();
            $objPHPExcel->setActiveSheetIndex(0);

            // Set the starting point and array of data
            $objPHPExcel->getActiveSheet()->fromArray($chatArray, null, 'A1');

            // Set style for top row
            $objPHPExcel->getActiveSheet()->getStyle('A1:AW1')->getFont()->setBold(true);

            // Set file type and name of file
            header('Content-Type: application/vnd.ms-excel');
            header('Content-Disposition: attachment;filename="report.xlsx"');
            header('Cache-Control: max-age=0');

            $writer = PHPExcel_IOFactory::createWriter($objPHPExcel, 'Excel2007');

            $writer->save('php://output');
        }
	}
}

?>
<|MERGE_RESOLUTION|>--- conflicted
+++ resolved
@@ -1,394 +1,390 @@
-<?php
-
-class erLhcoreClassChatExport {
-
-	public static function chatExportXML(erLhcoreClassModelChat $chat) {
-		$tpl = new erLhcoreClassTemplate('lhexport/xml.tpl.php');
-		$tpl->set('chat', $chat);
-		return $tpl->fetch();
-	}
-
-	public static function chatExportJSON(erLhcoreClassModelChat $chat) {
-		$tpl = new erLhcoreClassTemplate('lhexport/json.tpl.php');
-		$tpl->set('chat', $chat);
-		return $tpl->fetch();
-	}
-
-	public static function exportCannedMessages($messages) {
-        $filename = "canned-messages-".date('Y-m-d').".csv";
-        $fp = fopen('php://output', 'w');
-
-        header('Content-type: application/csv');
-        header('Content-Disposition: attachment; filename='.$filename);
-
-        $counter = 0;
-        foreach ($messages as $message) {
-            $values = $message->getState();
-            $values['tags_plain'] = $message->tags_plain;
-            $values['department_ids_front'] = implode(',',$message->department_ids_front);
-            if ($counter == 0) {
-                fputcsv($fp, array_keys($values));
-            }
-            fputcsv($fp, $values);
-            $counter++;
-        }
-        exit;
-    }
-
-	public static function exportDepartmentStats($departments) {
-	    include 'lib/core/lhform/PHPExcel.php';
-			$cacheMethod = PHPExcel_CachedObjectStorageFactory::cache_to_phpTemp;
-			$cacheSettings = array( 'memoryCacheSize ' => '64MB');
-			PHPExcel_Settings::setCacheStorageMethod($cacheMethod, $cacheSettings);
-
-	    $objPHPExcel = new PHPExcel();
-	    $objPHPExcel->setActiveSheetIndex(0);
-	    $objPHPExcel->getActiveSheet()->getStyle('A1:AW1')->getFont()->setBold(true);
-	    $objPHPExcel->getActiveSheet()->setTitle('Report');
-	    
-	    $objPHPExcel->getActiveSheet()->setCellValueByColumnAndRow(0, 1, "ID");
-	    $objPHPExcel->getActiveSheet()->setCellValueByColumnAndRow(1, 1, erTranslationClassLhTranslation::getInstance()->getTranslation('chat/chatexport','Department name'));
-	    $objPHPExcel->getActiveSheet()->setCellValueByColumnAndRow(2, 1, erTranslationClassLhTranslation::getInstance()->getTranslation('chat/chatexport','Pending chats number'));
-	    $objPHPExcel->getActiveSheet()->setCellValueByColumnAndRow(3, 1, erTranslationClassLhTranslation::getInstance()->getTranslation('chat/chatexport','Active chats number'));
-	    
-	    $attributes = array(
-	        'id',
-	        'name',
-	        'pending_chats_counter',
-	        'active_chats_counter',
-	    );
-	    
-	    $i = 2;
-	    foreach ($departments as $item) {
-	        foreach ($attributes as $key => $attr) {
-	            $objPHPExcel->getActiveSheet()->setCellValueByColumnAndRow($key, $i, (string)$item->{$attr});
-	        }
-	        $i++;
-	    }
-	    
-	    $objWriter = PHPExcel_IOFactory::createWriter($objPHPExcel, 'Excel2007');
-	    
-	    // We'll be outputting an excel file
-	    header('Content-type: application/vnd.ms-excel');
-	    
-	    // It will be called file.xls
-	    header('Content-Disposition: attachment; filename="report.xlsx"');
-	    
-	    // Write file to the browser
-	    $objWriter->save('php://output');
-	}
-	
-	public static function chatListExportXLS($chats, $params = array()) {
-
-		include 'lib/core/lhform/PHPExcel.php';
-		$cacheMethod = PHPExcel_CachedObjectStorageFactory::cache_to_phpTemp;
-		$cacheSettings = array( 'memoryCacheSize ' => '64MB');
-		PHPExcel_Settings::setCacheStorageMethod($cacheMethod, $cacheSettings);
-		
-		$chatArray = array();
-		
-		$id = "ID";
-		$name = erTranslationClassLhTranslation::getInstance()->getTranslation('chat/chatexport','Visitor Name');
-		$email = erTranslationClassLhTranslation::getInstance()->getTranslation('chat/chatexport','E-mail');
-		$phone = erTranslationClassLhTranslation::getInstance()->getTranslation('chat/chatexport','Phone');
-		$wait = erTranslationClassLhTranslation::getInstance()->getTranslation('chat/chatexport','Wait time');
-		$country = erTranslationClassLhTranslation::getInstance()->getTranslation('chat/chatexport','Country');
-		$countryCode = erTranslationClassLhTranslation::getInstance()->getTranslation('chat/chatexport','Country Code');
-		$city = erTranslationClassLhTranslation::getInstance()->getTranslation('chat/chatexport','City');
-		$ip = erTranslationClassLhTranslation::getInstance()->getTranslation('chat/chatexport','IP');
-		$operator = erTranslationClassLhTranslation::getInstance()->getTranslation('chat/chatexport','Operator');
-		$operatorName = erTranslationClassLhTranslation::getInstance()->getTranslation('chat/chatexport','Operator Name');
-		$dept = erTranslationClassLhTranslation::getInstance()->getTranslation('chat/chatexport','Department');
-		$date = erTranslationClassLhTranslation::getInstance()->getTranslation('chat/chatexport','Date');
-		$minutes = erTranslationClassLhTranslation::getInstance()->getTranslation('chat/chatexport','Minutes');
-		$vote = erTranslationClassLhTranslation::getInstance()->getTranslation('chat/chatexport','Vote status');
-		$subjects = erTranslationClassLhTranslation::getInstance()->getTranslation('chat/chatexport','Subjects');
-		$mail = erTranslationClassLhTranslation::getInstance()->getTranslation('chat/chatexport','Mail send');
-		$page = erTranslationClassLhTranslation::getInstance()->getTranslation('chat/chatexport','Page');
-		$from = erTranslationClassLhTranslation::getInstance()->getTranslation('chat/chatexport','Came from');
-		$link = erTranslationClassLhTranslation::getInstance()->getTranslation('chat/chatexport','Link');
-		$remarks = erTranslationClassLhTranslation::getInstance()->getTranslation('chat/chatexport','Remarks');
-		$device = erTranslationClassLhTranslation::getInstance()->getTranslation('chat/chatexport','Device');
-		$visitorID = erTranslationClassLhTranslation::getInstance()->getTranslation('chat/chatexport','Visitor ID');
-		$duration = erTranslationClassLhTranslation::getInstance()->getTranslation('chat/chatexport','Duration');
-		$chat_initiator = erTranslationClassLhTranslation::getInstance()->getTranslation('chat/chatexport','Started by');
-		$browser = erTranslationClassLhTranslation::getInstance()->getTranslation('chat/chatexport','Browser');
-        $user_id_op = erTranslationClassLhTranslation::getInstance()->getTranslation('chat/chatexport','User ID');
-        $referrer = erTranslationClassLhTranslation::getInstance()->getTranslation('chat/chatexport','Chat start page');      // Page visitor started a chat
-        $session_referrer = erTranslationClassLhTranslation::getInstance()->getTranslation('chat/chatexport','Referer page'); // Page from which visitor come to website
-        $chat_start_time = erTranslationClassLhTranslation::getInstance()->getTranslation('chat/chatexport','Chat start time');
-        $chat_end_time = erTranslationClassLhTranslation::getInstance()->getTranslation('chat/chatexport','Chat end time');
-        $is_unread = erTranslationClassLhTranslation::getInstance()->getTranslation('chat/chatexport','Is unread by operator');
-        $is_unread_visitor = erTranslationClassLhTranslation::getInstance()->getTranslation('chat/chatexport','Is unread by visitor');
-        $is_abandoned = erTranslationClassLhTranslation::getInstance()->getTranslation('chat/chatexport','Is abandoned');
-        $bot = erTranslationClassLhTranslation::getInstance()->getTranslation('chat/chatexport','Bot');
-
-		$additionalDataPlain = array();
-		for ($i = 1; $i <= 20; $i++) {
-            $additionalDataPlain[] = erTranslationClassLhTranslation::getInstance()->getTranslation('chat/chatexport','Additional data').' - '.$i;
-        }
-
-		$additionalData = erTranslationClassLhTranslation::getInstance()->getTranslation('chat/chatexport','Additional data');
-
-        $survey = array();
-        for ($i = 1; $i <= 20; $i++) {
-            $survey[] = erTranslationClassLhTranslation::getInstance()->getTranslation('chat/chatexport','Survey data').' - '.$i;
-        }
-
-        $surveyData = array();
-
-		$mainColumns = array($id, $name, $email, $phone, $wait, $country, $countryCode, $city, $ip, $operator, $operatorName, $user_id_op, $dept, $date, $minutes, $vote, $mail, $page, $from, $link, $remarks, $subjects, $is_unread, $is_unread_visitor, $is_abandoned, $bot, $device, $visitorID, $duration, $chat_initiator, $browser, $referrer, $session_referrer, $chat_start_time, $chat_end_time);
-
-		if (isset($params['type']) && in_array(2,$params['type'])) {
-            $mainColumns[] = erTranslationClassLhTranslation::getInstance()->getTranslation('chat/chatexport','Chat content');
-        }
-
-        if (isset($params['type']) && in_array(4,$params['type'])) {
-            $mainColumns[] = erTranslationClassLhTranslation::getInstance()->getTranslation('chat/chatexport','Messages');
-            $mainColumns[] = erTranslationClassLhTranslation::getInstance()->getTranslation('chat/chatexport','Visitor messages');
-            $mainColumns[] = erTranslationClassLhTranslation::getInstance()->getTranslation('chat/chatexport','Bot messages');
-            $mainColumns[] = erTranslationClassLhTranslation::getInstance()->getTranslation('chat/chatexport','Operator messages');
-            $mainColumns[] = erTranslationClassLhTranslation::getInstance()->getTranslation('chat/chatexport','System messages');
-            $mainColumns[] = erTranslationClassLhTranslation::getInstance()->getTranslation('chat/chatexport','Visitor messages to bot');
-            $mainColumns[] = erTranslationClassLhTranslation::getInstance()->getTranslation('chat/chatexport','Visitor messages to operator');
-        }
-
-        if (isset($params['type']) && in_array(5,$params['type'])) {
-            $mainColumns[] = erTranslationClassLhTranslation::getInstance()->getTranslation('chat/chatexport','Subject');
-        }
-
-        if (isset($params['type']) && in_array(6, $params['type'])) {
-            $chatVariables = erLhAbstractModelChatVariable::getList();
-            foreach ($chatVariables as $chatVariable){
-                $mainColumns[] = $chatVariable->var_name;
-            }
-        }
-
-		if (isset($params['type']) && in_array(3,$params['type'])) {
-            $mainColumns = array_merge($mainColumns,$survey);
-            $surveyData = erLhAbstractModelSurveyItem::getList(array_merge(array('filterin' => array('chat_id' => array_keys($chats)), 'offset' => 0, 'limit' => 100000)));
-        }
-
-        $chatArray[] = array_merge($mainColumns, $additionalDataPlain, array($additionalData));
-
-        $exportChatData = array();
-        foreach ($surveyData as $surveyItem)
-        {
-            $survey = erLhAbstractModelSurvey::fetch($surveyItem->survey_id);
-            $exported = erLhcoreClassSurveyExporter::exportRAW(array($surveyItem),$survey);
-
-            $pairs = array_fill(0,20,'');
-
-            $i = 0;
-            foreach ($exported['value'] as $chatId => $valueItems) {
-                foreach ($exported['title'] as $indexColumn => $columnName) {
-                    $pairs[$i] = $columnName . ' - ' . $valueItems[$indexColumn];
-                    $i++;
-                }
-            }
-
-            $exportChatData[$surveyItem->chat_id] = $pairs;
-        }
-
-        foreach ($chats as $item) {
-                $id = (string)$item->{'id'};
-                $nick = (string)$item->{'nick'};
-                $email = (string)$item->{'email'};
-                $phone = (string)$item->{'phone'};
-                $wait = (string)$item->{'wait_time'};
-                $country = (string)$item->{'country_name'};
-                $countryCode = (string)$item->{'country_code'};
-                $city = (string)$item->{'city'};
-                $ip = (string)$item->{'ip'};
-                $user = (string)$item->{'user'};
-                $operatorName = (string)$item->{'n_off_full'};
-                $user_id_op = (string)$item->{'user_id'};
-                $dept = (string)$item->{'department'};
-                $remarks = (string)$item->{'remarks'};
-                $device = (string)$item->{'device_type'} == 0 ? erTranslationClassLhTranslation::getInstance()->getTranslation('chat/adminchat','Computer') : ((string)$item->{'device_type'} == 1 ? erTranslationClassLhTranslation::getInstance()->getTranslation('chat/adminchat','Mobile') : erTranslationClassLhTranslation::getInstance()->getTranslation('chat/adminchat','Tablet'));
-                $visitorID = (string)$item->online_user_id;
-                $duration = (string)$item->chat_duration;
-                $chat_initiator = $item->chat_initiator == erLhcoreClassModelChat::CHAT_INITIATOR_DEFAULT ? 'visitor' : 'proactive';
-                $browser = (string)$item->uagent;
-                $referrer = (string)$item->referrer;
-                $session_referrer = (string)$item->session_referrer;
-                $chat_start_time = date('Y-m-d H:i:s',$item->time);
-<<<<<<< HEAD
-                $chat_end_time = date('Y-m-d H:i:s',$item->cls_time);
-=======
-                $chat_end_time = $item->cls_time > 0 ? date('Y-m-d H:i:s',$item->cls_time) : '';
->>>>>>> 8a6dc9d6
-
-                $subjects = implode(',',erLhAbstractModelSubjectChat::getList(array('filter' => array('chat_id' => $item->id))));
-                $is_unread = (int)$item->has_unread_messages;
-                $is_unread_visitor = (int)$item->has_unread_op_messages;
-                $is_abandoned = (int)(($item->user_id == 0 && in_array($item->status_sub,[ erLhcoreClassModelChat::STATUS_SUB_USER_CLOSED_CHAT , erLhcoreClassModelChat::STATUS_SUB_SURVEY_COMPLETED])) || ($item->lsync < ($item->pnd_time + $item->wait_time)));
-                $bot = (string)$item->bot;
-
-                $date = date(erLhcoreClassModule::$dateFormat,$item->time);
-                $minutes = date('H:i:s',$item->time);
-                $vote = ($item->fbst == 1 ? 'UP' : ($item->fbst == 2 ? 'DOWN' : 'NONE'));
-                $mail = $item->mail_send == 1 ? 'Yes' : 'No';
-                $page = $item->referrer;
-                $additionalDataContent = $item->additional_data;
-
-                // Create empty array of 20 to make sure all are filled
-                $urlData = array();
-                $pairsRegular = array();
-                if (!empty($additionalDataContent)) {
-                    foreach (json_decode($additionalDataContent,true) as $index => $additionalItem) {
-                        if (isset($additionalItem['url']) && $additionalItem['url'] == true) {
-                            $urlData[] = $additionalItem['key'] . ' - ' . $additionalItem['value'];
-                        } else {
-                            $pairsRegular[] = (isset($additionalItem['key']) ? $additionalItem['key'] : '') . ' - ' . (isset($additionalItem['value']) ? $additionalItem['value'] : '');
-                        }
-
-                    }
-                }
-                       
-                // Put URL arguments always first
-                $additionalPairs = array_merge($urlData,$pairsRegular);
-                $additionalPairs = array_merge($additionalPairs,array_fill(count($additionalPairs),20-count($additionalPairs),''));
-
-                if ($item->session_referrer != '') {
-                        $referer = parse_url($item->session_referrer);                    
-                        if (isset($referer['host'])) {
-                            $from = $referer['host'];
-                        } else {
-                        	$from = null;
-                        }
-                } else {
-                	$from = null;
-                }
-
-                $url = erLhcoreClassXMP::getBaseHost() . $_SERVER['HTTP_HOST'] . erLhcoreClassDesign::baseurl('user/login').'/(r)/'.rawurlencode(base64_encode('chat/single/'.$item->id));
-
-                $itemData = array($id, $nick, $email, $phone, $wait, $country, $countryCode, $city, $ip, $user, $operatorName, $user_id_op, $dept, $date, $minutes, $vote, $mail, $page, $from, $url, $remarks, $subjects, $is_unread, $is_unread_visitor, $is_abandoned, $bot, $device, $visitorID, $duration, $chat_initiator, $browser, $referrer, $session_referrer, $chat_start_time, $chat_end_time);
-
-                // Print chat content to last column
-                if (isset($params['type']) && in_array(2,$params['type'])) {
-
-                    $messages = erLhcoreClassModelmsg::getList(array('limit' => 10000,'sort' => 'id ASC','filter' => array('chat_id' => $item->id)));                       
-                    $messagesContent = '';
-
-                    foreach ($messages as $msg ) {
-                        if ($msg->user_id == -1) {
-                                $messagesContent .= date(erLhcoreClassModule::$dateDateHourFormat,$msg->time).' '. erTranslationClassLhTranslation::getInstance()->getTranslation('chat/syncadmin','System assistant').': '.htmlspecialchars($msg->msg)."\n";
-                        } else {
-                                $messagesContent .= date(erLhcoreClassModule::$dateDateHourFormat,$msg->time).' '. ($msg->user_id == 0 ? htmlspecialchars($item->nick) : htmlspecialchars($msg->name_support)).': '.htmlspecialchars($msg->msg)."\n";
-                        }
-                    }
-                    $itemData[] = trim($messagesContent);
-                }
-
-                if (isset($chatVariables)) {
-                    foreach ($chatVariables as $chatVariable) {
-                        if ($chatVariable->inv == true) {
-                            $chatVariablesPassed = $item->chat_variables_array;
-                        } else {
-                            foreach ($item->additional_data_array as $chatVariablePassed) {
-                                $chatVariablesPassed[$chatVariablePassed['identifier']] = $chatVariablePassed['value'];
-                            }
-                        }
-
-                        $valueVariable = '';
-
-                        if (isset($chatVariablesPassed[$chatVariable->var_identifier])){
-                            $valueVariable = $chatVariablesPassed[$chatVariable->var_identifier];
-                        }
-
-                        $itemData[] = $valueVariable;
-                    }
-                }
-
-                if (isset($params['type']) && in_array(4,$params['type'])) {
-                    $itemData[] = erLhcoreClassModelmsg::getCount(array('limit' => false,'filter' => array('chat_id' => $item->id))); // Total messages
-                    $visitorMessagesCount = erLhcoreClassModelmsg::getCount(array('limit' => false,'filter' => array('user_id' => 0, 'chat_id' => $item->id)));
-                    $itemData[] =  $visitorMessagesCount; // Visitor messages
-                    $itemData[] = erLhcoreClassModelmsg::getCount(array('limit' => false,'filter' => array('user_id' => -2, 'chat_id' => $item->id))); // Bot messages
-                    $itemData[] = erLhcoreClassModelmsg::getCount(array('limit' => false,'filtergt' => array('user_id' => 0),'filter' => array('chat_id' => $item->id))); // Operator messages
-                    $itemData[] = erLhcoreClassModelmsg::getCount(array('limit' => false,'filter' => array('user_id' => -1,'chat_id' => $item->id))); // System messages
-                    // We have a bot assigned
-                    // Chat does not have an operator OR it has operator and message time is less than chat become pending
-                    $visitorMessagesBotCount = 0;
-                    if ($item->gbot_id > 0) {
-                        // All visitor messages were interactions with bot
-                        if ($item->user_id == 0) {
-                            $visitorMessagesBotCount = $visitorMessagesCount;
-                            $itemData[] = $visitorMessagesBotCount;
-                        } else {
-                            $visitorMessagesBotCount = erLhcoreClassModelmsg::getCount(array('limit' => false, 'filterlte' => array('time' => $item->pnd_time),'filter' => array('user_id' => 0, 'chat_id' => $item->id)));
-                            $itemData[] = $visitorMessagesBotCount;
-                        }
-                    } else { // There was no bot assigned
-                        $itemData[] = 0;
-                    }
-
-                    $itemData[] = $visitorMessagesCount - $visitorMessagesBotCount;
-                }
-
-                if (isset($params['type']) && in_array(5,$params['type'])) {
-                    $subjects = erLhAbstractModelSubjectChat::getList(array('filter' => array('chat_id' => $item->id)));
-                    $subjectValue = [];
-                    foreach ($subjects as $subject) {
-                        $subjectValue[] = (string)$subject->subject;
-                    }
-                    $itemData[] = implode("\n",$subjectValue);
-                }
-
-                if (isset($params['type']) && in_array(3,$params['type'])) {
-                    $itemData = array_merge($itemData, isset($exportChatData[$item->id]) ? $exportChatData[$item->id] : array_fill(0,20,''));
-                }
-
-                $itemData = array_merge($itemData, $additionalPairs, array($additionalDataContent));
-
-                $chatArray[] = $itemData;
-        }
-
-        if ($params['csv'] && $params['csv'] == true) {
-
-            $now = gmdate("D, d M Y H:i:s");
-            header("Expires: Tue, 03 Jul 2001 06:00:00 GMT");
-            header("Cache-Control: max-age=0, no-cache, must-revalidate, proxy-revalidate");
-            header("Last-Modified: {$now} GMT");
-
-            // force download
-            header("Content-Type: application/force-download");
-            header("Content-Type: application/octet-stream");
-            header("Content-Type: application/download");
-
-            // disposition / encoding on response body
-            header("Content-Disposition: attachment;filename=report.csv");
-            header("Content-Transfer-Encoding: binary");
-
-            $df = fopen("php://output", 'w');
-            /*fputcsv($df, array_keys(reset($array)));*/
-            foreach ($chatArray as $row) {
-                fputcsv($df, $row);
-            }
-            fclose($df);
-
-        } else {
-            // Create new PHPExcel object
-            $objPHPExcel = new PHPExcel();
-            $objPHPExcel->setActiveSheetIndex(0);
-
-            // Set the starting point and array of data
-            $objPHPExcel->getActiveSheet()->fromArray($chatArray, null, 'A1');
-
-            // Set style for top row
-            $objPHPExcel->getActiveSheet()->getStyle('A1:AW1')->getFont()->setBold(true);
-
-            // Set file type and name of file
-            header('Content-Type: application/vnd.ms-excel');
-            header('Content-Disposition: attachment;filename="report.xlsx"');
-            header('Cache-Control: max-age=0');
-
-            $writer = PHPExcel_IOFactory::createWriter($objPHPExcel, 'Excel2007');
-
-            $writer->save('php://output');
-        }
-	}
-}
-
-?>
+<?php
+
+class erLhcoreClassChatExport {
+
+	public static function chatExportXML(erLhcoreClassModelChat $chat) {
+		$tpl = new erLhcoreClassTemplate('lhexport/xml.tpl.php');
+		$tpl->set('chat', $chat);
+		return $tpl->fetch();
+	}
+
+	public static function chatExportJSON(erLhcoreClassModelChat $chat) {
+		$tpl = new erLhcoreClassTemplate('lhexport/json.tpl.php');
+		$tpl->set('chat', $chat);
+		return $tpl->fetch();
+	}
+
+	public static function exportCannedMessages($messages) {
+        $filename = "canned-messages-".date('Y-m-d').".csv";
+        $fp = fopen('php://output', 'w');
+
+        header('Content-type: application/csv');
+        header('Content-Disposition: attachment; filename='.$filename);
+
+        $counter = 0;
+        foreach ($messages as $message) {
+            $values = $message->getState();
+            $values['tags_plain'] = $message->tags_plain;
+            $values['department_ids_front'] = implode(',',$message->department_ids_front);
+            if ($counter == 0) {
+                fputcsv($fp, array_keys($values));
+            }
+            fputcsv($fp, $values);
+            $counter++;
+        }
+        exit;
+    }
+
+	public static function exportDepartmentStats($departments) {
+	    include 'lib/core/lhform/PHPExcel.php';
+			$cacheMethod = PHPExcel_CachedObjectStorageFactory::cache_to_phpTemp;
+			$cacheSettings = array( 'memoryCacheSize ' => '64MB');
+			PHPExcel_Settings::setCacheStorageMethod($cacheMethod, $cacheSettings);
+
+	    $objPHPExcel = new PHPExcel();
+	    $objPHPExcel->setActiveSheetIndex(0);
+	    $objPHPExcel->getActiveSheet()->getStyle('A1:AW1')->getFont()->setBold(true);
+	    $objPHPExcel->getActiveSheet()->setTitle('Report');
+	    
+	    $objPHPExcel->getActiveSheet()->setCellValueByColumnAndRow(0, 1, "ID");
+	    $objPHPExcel->getActiveSheet()->setCellValueByColumnAndRow(1, 1, erTranslationClassLhTranslation::getInstance()->getTranslation('chat/chatexport','Department name'));
+	    $objPHPExcel->getActiveSheet()->setCellValueByColumnAndRow(2, 1, erTranslationClassLhTranslation::getInstance()->getTranslation('chat/chatexport','Pending chats number'));
+	    $objPHPExcel->getActiveSheet()->setCellValueByColumnAndRow(3, 1, erTranslationClassLhTranslation::getInstance()->getTranslation('chat/chatexport','Active chats number'));
+	    
+	    $attributes = array(
+	        'id',
+	        'name',
+	        'pending_chats_counter',
+	        'active_chats_counter',
+	    );
+	    
+	    $i = 2;
+	    foreach ($departments as $item) {
+	        foreach ($attributes as $key => $attr) {
+	            $objPHPExcel->getActiveSheet()->setCellValueByColumnAndRow($key, $i, (string)$item->{$attr});
+	        }
+	        $i++;
+	    }
+	    
+	    $objWriter = PHPExcel_IOFactory::createWriter($objPHPExcel, 'Excel2007');
+	    
+	    // We'll be outputting an excel file
+	    header('Content-type: application/vnd.ms-excel');
+	    
+	    // It will be called file.xls
+	    header('Content-Disposition: attachment; filename="report.xlsx"');
+	    
+	    // Write file to the browser
+	    $objWriter->save('php://output');
+	}
+	
+	public static function chatListExportXLS($chats, $params = array()) {
+
+		include 'lib/core/lhform/PHPExcel.php';
+		$cacheMethod = PHPExcel_CachedObjectStorageFactory::cache_to_phpTemp;
+		$cacheSettings = array( 'memoryCacheSize ' => '64MB');
+		PHPExcel_Settings::setCacheStorageMethod($cacheMethod, $cacheSettings);
+		
+		$chatArray = array();
+		
+		$id = "ID";
+		$name = erTranslationClassLhTranslation::getInstance()->getTranslation('chat/chatexport','Visitor Name');
+		$email = erTranslationClassLhTranslation::getInstance()->getTranslation('chat/chatexport','E-mail');
+		$phone = erTranslationClassLhTranslation::getInstance()->getTranslation('chat/chatexport','Phone');
+		$wait = erTranslationClassLhTranslation::getInstance()->getTranslation('chat/chatexport','Wait time');
+		$country = erTranslationClassLhTranslation::getInstance()->getTranslation('chat/chatexport','Country');
+		$countryCode = erTranslationClassLhTranslation::getInstance()->getTranslation('chat/chatexport','Country Code');
+		$city = erTranslationClassLhTranslation::getInstance()->getTranslation('chat/chatexport','City');
+		$ip = erTranslationClassLhTranslation::getInstance()->getTranslation('chat/chatexport','IP');
+		$operator = erTranslationClassLhTranslation::getInstance()->getTranslation('chat/chatexport','Operator');
+		$operatorName = erTranslationClassLhTranslation::getInstance()->getTranslation('chat/chatexport','Operator Name');
+		$dept = erTranslationClassLhTranslation::getInstance()->getTranslation('chat/chatexport','Department');
+		$date = erTranslationClassLhTranslation::getInstance()->getTranslation('chat/chatexport','Date');
+		$minutes = erTranslationClassLhTranslation::getInstance()->getTranslation('chat/chatexport','Minutes');
+		$vote = erTranslationClassLhTranslation::getInstance()->getTranslation('chat/chatexport','Vote status');
+		$subjects = erTranslationClassLhTranslation::getInstance()->getTranslation('chat/chatexport','Subjects');
+		$mail = erTranslationClassLhTranslation::getInstance()->getTranslation('chat/chatexport','Mail send');
+		$page = erTranslationClassLhTranslation::getInstance()->getTranslation('chat/chatexport','Page');
+		$from = erTranslationClassLhTranslation::getInstance()->getTranslation('chat/chatexport','Came from');
+		$link = erTranslationClassLhTranslation::getInstance()->getTranslation('chat/chatexport','Link');
+		$remarks = erTranslationClassLhTranslation::getInstance()->getTranslation('chat/chatexport','Remarks');
+		$device = erTranslationClassLhTranslation::getInstance()->getTranslation('chat/chatexport','Device');
+		$visitorID = erTranslationClassLhTranslation::getInstance()->getTranslation('chat/chatexport','Visitor ID');
+		$duration = erTranslationClassLhTranslation::getInstance()->getTranslation('chat/chatexport','Duration');
+		$chat_initiator = erTranslationClassLhTranslation::getInstance()->getTranslation('chat/chatexport','Started by');
+		$browser = erTranslationClassLhTranslation::getInstance()->getTranslation('chat/chatexport','Browser');
+        $user_id_op = erTranslationClassLhTranslation::getInstance()->getTranslation('chat/chatexport','User ID');
+        $referrer = erTranslationClassLhTranslation::getInstance()->getTranslation('chat/chatexport','Chat start page');      // Page visitor started a chat
+        $session_referrer = erTranslationClassLhTranslation::getInstance()->getTranslation('chat/chatexport','Referer page'); // Page from which visitor come to website
+        $chat_start_time = erTranslationClassLhTranslation::getInstance()->getTranslation('chat/chatexport','Chat start time');
+        $chat_end_time = erTranslationClassLhTranslation::getInstance()->getTranslation('chat/chatexport','Chat end time');
+        $is_unread = erTranslationClassLhTranslation::getInstance()->getTranslation('chat/chatexport','Is unread by operator');
+        $is_unread_visitor = erTranslationClassLhTranslation::getInstance()->getTranslation('chat/chatexport','Is unread by visitor');
+        $is_abandoned = erTranslationClassLhTranslation::getInstance()->getTranslation('chat/chatexport','Is abandoned');
+        $bot = erTranslationClassLhTranslation::getInstance()->getTranslation('chat/chatexport','Bot');
+
+		$additionalDataPlain = array();
+		for ($i = 1; $i <= 20; $i++) {
+            $additionalDataPlain[] = erTranslationClassLhTranslation::getInstance()->getTranslation('chat/chatexport','Additional data').' - '.$i;
+        }
+
+		$additionalData = erTranslationClassLhTranslation::getInstance()->getTranslation('chat/chatexport','Additional data');
+
+        $survey = array();
+        for ($i = 1; $i <= 20; $i++) {
+            $survey[] = erTranslationClassLhTranslation::getInstance()->getTranslation('chat/chatexport','Survey data').' - '.$i;
+        }
+
+        $surveyData = array();
+
+		$mainColumns = array($id, $name, $email, $phone, $wait, $country, $countryCode, $city, $ip, $operator, $operatorName, $user_id_op, $dept, $date, $minutes, $vote, $mail, $page, $from, $link, $remarks, $subjects, $is_unread, $is_unread_visitor, $is_abandoned, $bot, $device, $visitorID, $duration, $chat_initiator, $browser, $referrer, $session_referrer, $chat_start_time, $chat_end_time);
+
+		if (isset($params['type']) && in_array(2,$params['type'])) {
+            $mainColumns[] = erTranslationClassLhTranslation::getInstance()->getTranslation('chat/chatexport','Chat content');
+        }
+
+        if (isset($params['type']) && in_array(4,$params['type'])) {
+            $mainColumns[] = erTranslationClassLhTranslation::getInstance()->getTranslation('chat/chatexport','Messages');
+            $mainColumns[] = erTranslationClassLhTranslation::getInstance()->getTranslation('chat/chatexport','Visitor messages');
+            $mainColumns[] = erTranslationClassLhTranslation::getInstance()->getTranslation('chat/chatexport','Bot messages');
+            $mainColumns[] = erTranslationClassLhTranslation::getInstance()->getTranslation('chat/chatexport','Operator messages');
+            $mainColumns[] = erTranslationClassLhTranslation::getInstance()->getTranslation('chat/chatexport','System messages');
+            $mainColumns[] = erTranslationClassLhTranslation::getInstance()->getTranslation('chat/chatexport','Visitor messages to bot');
+            $mainColumns[] = erTranslationClassLhTranslation::getInstance()->getTranslation('chat/chatexport','Visitor messages to operator');
+        }
+
+        if (isset($params['type']) && in_array(5,$params['type'])) {
+            $mainColumns[] = erTranslationClassLhTranslation::getInstance()->getTranslation('chat/chatexport','Subject');
+        }
+
+        if (isset($params['type']) && in_array(6, $params['type'])) {
+            $chatVariables = erLhAbstractModelChatVariable::getList();
+            foreach ($chatVariables as $chatVariable){
+                $mainColumns[] = $chatVariable->var_name;
+            }
+        }
+
+		if (isset($params['type']) && in_array(3,$params['type'])) {
+            $mainColumns = array_merge($mainColumns,$survey);
+            $surveyData = erLhAbstractModelSurveyItem::getList(array_merge(array('filterin' => array('chat_id' => array_keys($chats)), 'offset' => 0, 'limit' => 100000)));
+        }
+
+        $chatArray[] = array_merge($mainColumns, $additionalDataPlain, array($additionalData));
+
+        $exportChatData = array();
+        foreach ($surveyData as $surveyItem)
+        {
+            $survey = erLhAbstractModelSurvey::fetch($surveyItem->survey_id);
+            $exported = erLhcoreClassSurveyExporter::exportRAW(array($surveyItem),$survey);
+
+            $pairs = array_fill(0,20,'');
+
+            $i = 0;
+            foreach ($exported['value'] as $chatId => $valueItems) {
+                foreach ($exported['title'] as $indexColumn => $columnName) {
+                    $pairs[$i] = $columnName . ' - ' . $valueItems[$indexColumn];
+                    $i++;
+                }
+            }
+
+            $exportChatData[$surveyItem->chat_id] = $pairs;
+        }
+
+        foreach ($chats as $item) {
+                $id = (string)$item->{'id'};
+                $nick = (string)$item->{'nick'};
+                $email = (string)$item->{'email'};
+                $phone = (string)$item->{'phone'};
+                $wait = (string)$item->{'wait_time'};
+                $country = (string)$item->{'country_name'};
+                $countryCode = (string)$item->{'country_code'};
+                $city = (string)$item->{'city'};
+                $ip = (string)$item->{'ip'};
+                $user = (string)$item->{'user'};
+                $operatorName = (string)$item->{'n_off_full'};
+                $user_id_op = (string)$item->{'user_id'};
+                $dept = (string)$item->{'department'};
+                $remarks = (string)$item->{'remarks'};
+                $device = (string)$item->{'device_type'} == 0 ? erTranslationClassLhTranslation::getInstance()->getTranslation('chat/adminchat','Computer') : ((string)$item->{'device_type'} == 1 ? erTranslationClassLhTranslation::getInstance()->getTranslation('chat/adminchat','Mobile') : erTranslationClassLhTranslation::getInstance()->getTranslation('chat/adminchat','Tablet'));
+                $visitorID = (string)$item->online_user_id;
+                $duration = (string)$item->chat_duration;
+                $chat_initiator = $item->chat_initiator == erLhcoreClassModelChat::CHAT_INITIATOR_DEFAULT ? 'visitor' : 'proactive';
+                $browser = (string)$item->uagent;
+                $referrer = (string)$item->referrer;
+                $session_referrer = (string)$item->session_referrer;
+                $chat_start_time = date('Y-m-d H:i:s',$item->time);
+                $chat_end_time = $item->cls_time > 0 ? date('Y-m-d H:i:s',$item->cls_time) : '';
+
+                $subjects = implode(',',erLhAbstractModelSubjectChat::getList(array('filter' => array('chat_id' => $item->id))));
+                $is_unread = (int)$item->has_unread_messages;
+                $is_unread_visitor = (int)$item->has_unread_op_messages;
+                $is_abandoned = (int)(($item->user_id == 0 && in_array($item->status_sub,[ erLhcoreClassModelChat::STATUS_SUB_USER_CLOSED_CHAT , erLhcoreClassModelChat::STATUS_SUB_SURVEY_COMPLETED])) || ($item->lsync < ($item->pnd_time + $item->wait_time)));
+                $bot = (string)$item->bot;
+
+                $date = date(erLhcoreClassModule::$dateFormat,$item->time);
+                $minutes = date('H:i:s',$item->time);
+                $vote = ($item->fbst == 1 ? 'UP' : ($item->fbst == 2 ? 'DOWN' : 'NONE'));
+                $mail = $item->mail_send == 1 ? 'Yes' : 'No';
+                $page = $item->referrer;
+                $additionalDataContent = $item->additional_data;
+
+                // Create empty array of 20 to make sure all are filled
+                $urlData = array();
+                $pairsRegular = array();
+                if (!empty($additionalDataContent)) {
+                    foreach (json_decode($additionalDataContent,true) as $index => $additionalItem) {
+                        if (isset($additionalItem['url']) && $additionalItem['url'] == true) {
+                            $urlData[] = $additionalItem['key'] . ' - ' . $additionalItem['value'];
+                        } else {
+                            $pairsRegular[] = (isset($additionalItem['key']) ? $additionalItem['key'] : '') . ' - ' . (isset($additionalItem['value']) ? $additionalItem['value'] : '');
+                        }
+
+                    }
+                }
+                       
+                // Put URL arguments always first
+                $additionalPairs = array_merge($urlData,$pairsRegular);
+                $additionalPairs = array_merge($additionalPairs,array_fill(count($additionalPairs),20-count($additionalPairs),''));
+
+                if ($item->session_referrer != '') {
+                        $referer = parse_url($item->session_referrer);                    
+                        if (isset($referer['host'])) {
+                            $from = $referer['host'];
+                        } else {
+                        	$from = null;
+                        }
+                } else {
+                	$from = null;
+                }
+
+                $url = erLhcoreClassXMP::getBaseHost() . $_SERVER['HTTP_HOST'] . erLhcoreClassDesign::baseurl('user/login').'/(r)/'.rawurlencode(base64_encode('chat/single/'.$item->id));
+
+                $itemData = array($id, $nick, $email, $phone, $wait, $country, $countryCode, $city, $ip, $user, $operatorName, $user_id_op, $dept, $date, $minutes, $vote, $mail, $page, $from, $url, $remarks, $subjects, $is_unread, $is_unread_visitor, $is_abandoned, $bot, $device, $visitorID, $duration, $chat_initiator, $browser, $referrer, $session_referrer, $chat_start_time, $chat_end_time);
+
+                // Print chat content to last column
+                if (isset($params['type']) && in_array(2,$params['type'])) {
+
+                    $messages = erLhcoreClassModelmsg::getList(array('limit' => 10000,'sort' => 'id ASC','filter' => array('chat_id' => $item->id)));                       
+                    $messagesContent = '';
+
+                    foreach ($messages as $msg ) {
+                        if ($msg->user_id == -1) {
+                                $messagesContent .= date(erLhcoreClassModule::$dateDateHourFormat,$msg->time).' '. erTranslationClassLhTranslation::getInstance()->getTranslation('chat/syncadmin','System assistant').': '.htmlspecialchars($msg->msg)."\n";
+                        } else {
+                                $messagesContent .= date(erLhcoreClassModule::$dateDateHourFormat,$msg->time).' '. ($msg->user_id == 0 ? htmlspecialchars($item->nick) : htmlspecialchars($msg->name_support)).': '.htmlspecialchars($msg->msg)."\n";
+                        }
+                    }
+                    $itemData[] = trim($messagesContent);
+                }
+
+                if (isset($chatVariables)) {
+                    foreach ($chatVariables as $chatVariable) {
+                        if ($chatVariable->inv == true) {
+                            $chatVariablesPassed = $item->chat_variables_array;
+                        } else {
+                            foreach ($item->additional_data_array as $chatVariablePassed) {
+                                $chatVariablesPassed[$chatVariablePassed['identifier']] = $chatVariablePassed['value'];
+                            }
+                        }
+
+                        $valueVariable = '';
+
+                        if (isset($chatVariablesPassed[$chatVariable->var_identifier])){
+                            $valueVariable = $chatVariablesPassed[$chatVariable->var_identifier];
+                        }
+
+                        $itemData[] = $valueVariable;
+                    }
+                }
+
+                if (isset($params['type']) && in_array(4,$params['type'])) {
+                    $itemData[] = erLhcoreClassModelmsg::getCount(array('limit' => false,'filter' => array('chat_id' => $item->id))); // Total messages
+                    $visitorMessagesCount = erLhcoreClassModelmsg::getCount(array('limit' => false,'filter' => array('user_id' => 0, 'chat_id' => $item->id)));
+                    $itemData[] =  $visitorMessagesCount; // Visitor messages
+                    $itemData[] = erLhcoreClassModelmsg::getCount(array('limit' => false,'filter' => array('user_id' => -2, 'chat_id' => $item->id))); // Bot messages
+                    $itemData[] = erLhcoreClassModelmsg::getCount(array('limit' => false,'filtergt' => array('user_id' => 0),'filter' => array('chat_id' => $item->id))); // Operator messages
+                    $itemData[] = erLhcoreClassModelmsg::getCount(array('limit' => false,'filter' => array('user_id' => -1,'chat_id' => $item->id))); // System messages
+                    // We have a bot assigned
+                    // Chat does not have an operator OR it has operator and message time is less than chat become pending
+                    $visitorMessagesBotCount = 0;
+                    if ($item->gbot_id > 0) {
+                        // All visitor messages were interactions with bot
+                        if ($item->user_id == 0) {
+                            $visitorMessagesBotCount = $visitorMessagesCount;
+                            $itemData[] = $visitorMessagesBotCount;
+                        } else {
+                            $visitorMessagesBotCount = erLhcoreClassModelmsg::getCount(array('limit' => false, 'filterlte' => array('time' => $item->pnd_time),'filter' => array('user_id' => 0, 'chat_id' => $item->id)));
+                            $itemData[] = $visitorMessagesBotCount;
+                        }
+                    } else { // There was no bot assigned
+                        $itemData[] = 0;
+                    }
+
+                    $itemData[] = $visitorMessagesCount - $visitorMessagesBotCount;
+                }
+
+                if (isset($params['type']) && in_array(5,$params['type'])) {
+                    $subjects = erLhAbstractModelSubjectChat::getList(array('filter' => array('chat_id' => $item->id)));
+                    $subjectValue = [];
+                    foreach ($subjects as $subject) {
+                        $subjectValue[] = (string)$subject->subject;
+                    }
+                    $itemData[] = implode("\n",$subjectValue);
+                }
+
+                if (isset($params['type']) && in_array(3,$params['type'])) {
+                    $itemData = array_merge($itemData, isset($exportChatData[$item->id]) ? $exportChatData[$item->id] : array_fill(0,20,''));
+                }
+
+                $itemData = array_merge($itemData, $additionalPairs, array($additionalDataContent));
+
+                $chatArray[] = $itemData;
+        }
+
+        if ($params['csv'] && $params['csv'] == true) {
+
+            $now = gmdate("D, d M Y H:i:s");
+            header("Expires: Tue, 03 Jul 2001 06:00:00 GMT");
+            header("Cache-Control: max-age=0, no-cache, must-revalidate, proxy-revalidate");
+            header("Last-Modified: {$now} GMT");
+
+            // force download
+            header("Content-Type: application/force-download");
+            header("Content-Type: application/octet-stream");
+            header("Content-Type: application/download");
+
+            // disposition / encoding on response body
+            header("Content-Disposition: attachment;filename=report.csv");
+            header("Content-Transfer-Encoding: binary");
+
+            $df = fopen("php://output", 'w');
+            /*fputcsv($df, array_keys(reset($array)));*/
+            foreach ($chatArray as $row) {
+                fputcsv($df, $row);
+            }
+            fclose($df);
+
+        } else {
+            // Create new PHPExcel object
+            $objPHPExcel = new PHPExcel();
+            $objPHPExcel->setActiveSheetIndex(0);
+
+            // Set the starting point and array of data
+            $objPHPExcel->getActiveSheet()->fromArray($chatArray, null, 'A1');
+
+            // Set style for top row
+            $objPHPExcel->getActiveSheet()->getStyle('A1:AW1')->getFont()->setBold(true);
+
+            // Set file type and name of file
+            header('Content-Type: application/vnd.ms-excel');
+            header('Content-Disposition: attachment;filename="report.xlsx"');
+            header('Cache-Control: max-age=0');
+
+            $writer = PHPExcel_IOFactory::createWriter($objPHPExcel, 'Excel2007');
+
+            $writer->save('php://output');
+        }
+	}
+}
+
+?>