--- conflicted
+++ resolved
@@ -760,13 +760,9 @@
    public static function getGetLastChatMessage($chat_id)
    {
        $db = ezcDbInstance::get();
-<<<<<<< HEAD
-       $stmt = $db->prepare('SELECT lh_msg.* FROM lh_msg INNER JOIN ( SELECT id FROM lh_msg WHERE chat_id = :chat_id ORDER BY id DESC  LIMIT 1 OFFSET 0) AS items ON lh_msg.id = items.id');
-       $stmt->bindValue( ':chat_id',$chat_id);
-=======
        $stmt = $db->prepare('SELECT lh_msg.* FROM lh_msg INNER JOIN ( SELECT id FROM lh_msg WHERE chat_id = :chat_id ORDER BY id DESC LIMIT 1 OFFSET 0) AS items ON lh_msg.id = items.id');
        $stmt->bindValue( ':chat_id',$chat_id,PDO::PARAM_INT);
->>>>>>> 2838d823
+
        $stmt->setFetchMode(PDO::FETCH_ASSOC);
        $stmt->execute();
        $row = $stmt->fetch();
