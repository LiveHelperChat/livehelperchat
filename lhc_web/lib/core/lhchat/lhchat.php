--- conflicted
+++ resolved
@@ -1340,15 +1340,12 @@
 	    	$parts[] = $s . ' s.';
 	    }
 
-<<<<<<< HEAD
 	    if ($biggestReturn == true) {
 	        return array_shift($parts);
         }
 
-	    return implode($parts,' ');
-=======
-	    return implode(' ',$parts);
->>>>>>> 00429a89
+	    return implode(' ', $parts);
+
    }
 
    /**
