--- conflicted
+++ resolved
@@ -1668,7 +1668,7 @@
    
    public static function updateActiveChats($user_id)
    {
-<<<<<<< HEAD
+
        $db = ezcDbInstance::get();
        $stmt = $db->prepare('SELECT id FROM lh_userdep WHERE user_id = :user_id');
        $stmt->bindValue(':user_id', $user_id,PDO::PARAM_STR);
@@ -1677,19 +1677,12 @@
        $ids = $stmt->fetchAll(PDO::FETCH_COLUMN);
 
        if (!empty($ids)) {
-           $stmt = $db->prepare('UPDATE lh_userdep SET active_chats = :active_chats WHERE id IN (' . implode(',', $ids) . ');');
+           $stmt = $db->prepare('UPDATE lh_userdep SET active_chats = :active_chats, pending_chats = :pending_chats, inactive_chats = :inactive_chats WHERE id IN (' . implode(',', $ids) . ');');
            $stmt->bindValue(':active_chats',erLhcoreClassChat::getCount(array('filter' => array('user_id' => $user_id, 'status' => erLhcoreClassModelChat::STATUS_ACTIVE_CHAT))),PDO::PARAM_INT);
+           $stmt->bindValue(':pending_chats',erLhcoreClassChat::getCount(array('filter' => array('user_id' => $user_id, 'status' => erLhcoreClassModelChat::STATUS_PENDING_CHAT))),PDO::PARAM_INT);
+           $stmt->bindValue(':inactive_chats',erLhcoreClassChat::getCount(array('filterin' => array('status' => array(erLhcoreClassModelChat::STATUS_PENDING_CHAT, erLhcoreClassModelChat::STATUS_ACTIVE_CHAT),'status_sub' => array(erLhcoreClassModelChat::STATUS_SUB_USER_CLOSED_CHAT,erLhcoreClassModelChat::STATUS_SUB_SURVEY_SHOW)), 'filter' => array('user_id' => $user_id))),PDO::PARAM_INT);
            $stmt->execute();
        }
-=======
-	   	$db = ezcDbInstance::get();
-	   	$stmt = $db->prepare('UPDATE lh_userdep SET active_chats = :active_chats, pending_chats = :pending_chats, inactive_chats = :inactive_chats WHERE user_id = :user_id');
-	   	$stmt->bindValue(':active_chats',erLhcoreClassChat::getCount(array('filter' => array('user_id' => $user_id, 'status' => erLhcoreClassModelChat::STATUS_ACTIVE_CHAT))),PDO::PARAM_INT);
-	   	$stmt->bindValue(':pending_chats',erLhcoreClassChat::getCount(array('filter' => array('user_id' => $user_id, 'status' => erLhcoreClassModelChat::STATUS_PENDING_CHAT))),PDO::PARAM_INT);
-	   	$stmt->bindValue(':inactive_chats',erLhcoreClassChat::getCount(array('filterin' => array('status' => array(erLhcoreClassModelChat::STATUS_PENDING_CHAT, erLhcoreClassModelChat::STATUS_ACTIVE_CHAT),'status_sub' => array(erLhcoreClassModelChat::STATUS_SUB_USER_CLOSED_CHAT,erLhcoreClassModelChat::STATUS_SUB_SURVEY_SHOW)), 'filter' => array('user_id' => $user_id))),PDO::PARAM_INT);
-	   	$stmt->bindValue(':user_id',$user_id,PDO::PARAM_INT);
-	   	$stmt->execute();
->>>>>>> 8bbbfb61
    }
    
    public static function getAdjustment($geo_adjustment, $onlineUserVid = '', $widgetMode = false, $onlineUserDefined = false){
