<?php

class erLhcoreClassChatMail {

	public static function setupSMTP(PHPMailer & $phpMailer)
<<<<<<< HEAD
	{
        // Allow extension override mail settings
        $response = erLhcoreClassChatEventDispatcher::getInstance()->dispatch('chatmail.setup_smtp', array(
            'phpmailer' => & $phpMailer
        ));

        if ($response !== false && isset($response['status']) && $response['status'] == erLhcoreClassChatEventDispatcher::STOP_WORKFLOW) {
            return;
=======
	{
        // Allow extension override mail settings
        $response = erLhcoreClassChatEventDispatcher::getInstance()->dispatch('chatmail.setup_smtp', array(
            'phpmailer' => & $phpMailer
        ));
        
        if ($response !== false && isset($response['status']) && $response['status'] == erLhcoreClassChatEventDispatcher::STOP_WORKFLOW) {
            return;
>>>>>>> 60b46a8c
        }


		$smtpData = erLhcoreClassModelChatConfig::fetch('smtp_data');
		$data = (array)$smtpData->data;

		if ( isset($data['sender']) && $data['sender'] != '' ) {
		    $phpMailer->Sender = $data['sender'];
		}

		if ($phpMailer->From == 'root@localhost') {
		    $phpMailer->From = $data['default_from'];
		}

		if ($phpMailer->FromName == 'Root User') {
		    $phpMailer->FromName = $data['default_from_name'];
		}

		if ( isset($data['use_smtp']) && $data['use_smtp'] == 1 ) {
			$phpMailer->IsSMTP();
			$phpMailer->Host = $data['host'];
			$phpMailer->Port = $data['port'];

			if ($data['username'] != '' && $data['password'] != '') {
				$phpMailer->Username = $data['username'];
				$phpMailer->Password = $data['password'];
				$phpMailer->SMTPAuth = true;
				$phpMailer->From = isset($data['default_from']) ? $data['default_from'] : $data['username'];
			} else {
			    $phpMailer->From = '';
			}
		}
	}

	public static function sendTestMail($userData) {

		$mail = new PHPMailer(true);
		$mail->CharSet = "UTF-8";
		$mail->Subject = 'LHC Test mail';
		$mail->AddReplyTo($userData->email,(string)$userData);
		$mail->Body = 'This is test mail. If you received this mail. That means that your mail settings is correct.';
		$mail->AddAddress( $userData->email );

		self::setupSMTP($mail);

		try {
			return $mail->Send();
		} catch (Exception $e) {
			throw $e;
		}
		$mail->ClearAddresses();
	}

	// Prepare template variables
    public static function prepareSendMail(erLhAbstractModelEmailTemplate & $sendMail)
    {
    	$currentUser = erLhcoreClassUser::instance();

    	if ($currentUser->isLogged() == true){
	    	$userData = $currentUser->getUserData();

	    	$sendMail->subject = str_replace(array('{name_surname}'),array($userData->name.' '.$userData->surname),$sendMail->subject);
	    	$sendMail->from_name = str_replace(array('{name_surname}'),array($userData->name.' '.$userData->surname),$sendMail->from_name);

	    	if (empty($sendMail->from_email)) {
	    		$sendMail->from_email = $userData->email;
	    	}

	    	if (empty($sendMail->reply_to)) {
	    		$sendMail->reply_to = $userData->email;
	    	}
    	}
    }

    // Validate send mail
    public static function validateSendMail(erLhAbstractModelEmailTemplate & $sendMail, & $chat, $params = array())
    {
    	$Errors = array();

    	$validationFields = array();
    	$validationFields['Message'] = new ezcInputFormDefinitionElement(ezcInputFormDefinitionElement::OPTIONAL, 'unsafe_raw');
    	$validationFields['Subject'] = new ezcInputFormDefinitionElement(ezcInputFormDefinitionElement::OPTIONAL, 'unsafe_raw');
    	$validationFields['FromName'] = new ezcInputFormDefinitionElement(ezcInputFormDefinitionElement::OPTIONAL, 'unsafe_raw');
    	$validationFields['FromEmail'] = new ezcInputFormDefinitionElement(ezcInputFormDefinitionElement::OPTIONAL, 'validate_email');
    	$validationFields['ReplyEmail'] = new ezcInputFormDefinitionElement(ezcInputFormDefinitionElement::OPTIONAL, 'validate_email');
    	$validationFields['RecipientEmail'] = new ezcInputFormDefinitionElement(ezcInputFormDefinitionElement::OPTIONAL, 'validate_email');

    	$form = new ezcInputForm( INPUT_POST, $validationFields );
    	$Errors = array();

    	if (isset($params['archive_mode']) && $params['archive_mode'] == true){
    		$messages = array_reverse(erLhcoreClassChat::getList(array('limit' => 100, 'sort' => 'id DESC','customfilter' => array('user_id != -1'), 'filter' => array('chat_id' => $chat->id)),'erLhcoreClassModelChatArchiveMsg',erLhcoreClassModelChatArchiveRange::$archiveMsgTable));
    	} else {
    		$messages = array_reverse(erLhcoreClassModelmsg::getList(array('limit' => 100,'sort' => 'id DESC','customfilter' => array('user_id != -1'), 'filter' => array('chat_id' => $chat->id))));
    	}

    	// Fetch chat messages
    	$tpl = new erLhcoreClassTemplate( 'lhchat/messagelist/plain.tpl.php');
    	$tpl->set('chat', $chat);
    	$tpl->set('messages', $messages);

    	$sendMail->content = str_replace(array('{user_chat_nick}','{messages_content}','{chat_id}'), array($chat->nick,$tpl->fetch(),$chat->id), $sendMail->content);

    	if ($form->hasValidData( 'Message' ) )
    	{
    		$sendMail->content = str_replace('{additional_message}', $form->Message, $sendMail->content);
    	}

    	$sendMail->content = erLhcoreClassBBCode::parseForMail($sendMail->content);

    	if ( $form->hasValidData( 'FromEmail' ) ) {
    		$sendMail->from_email = $form->FromEmail;
    	}

    	if ( $form->hasValidData( 'ReplyEmail' ) ) {
    		$sendMail->reply_to = $form->ReplyEmail;
    	}

    	if ( $form->hasValidData( 'FromName' ) ) {
    		$sendMail->from_name = $form->FromName;
    	}

    	if ( $form->hasValidData( 'Subject' ) ) {
    		$sendMail->subject = $form->Subject;
    	}

    	if ( $form->hasValidData( 'RecipientEmail' ) ) {
    		$sendMail->recipient = $form->RecipientEmail;
    	} else {
    		$Errors[] = erTranslationClassLhTranslation::getInstance()->getTranslation('chat/sendmail','Please enter recipient e-mail!');
    	}

    	if (empty($sendMail->from_email)) {
    		$Errors[] = erTranslationClassLhTranslation::getInstance()->getTranslation('chat/sendmail','From e-mail is missing!');
    	}

    	if (empty($sendMail->reply_to)) {
    		$Errors[] = erTranslationClassLhTranslation::getInstance()->getTranslation('chat/sendmail','Reply e-mail is missing!');
    	}

    	if (empty($sendMail->subject)) {
    		$Errors[] = erTranslationClassLhTranslation::getInstance()->getTranslation('chat/sendmail','Subject is missing!');
    	}

    	return $Errors;
    }

    // Send mail
    public static function sendMail(erLhAbstractModelEmailTemplate & $sendMail, & $chat) {

    	$mail = new PHPMailer();
    	$mail->CharSet = "UTF-8";

    	if ($sendMail->from_email != '') {
    		$mail->Sender = $mail->From = $sendMail->from_email;
    	}

    	$mail->FromName = $sendMail->from_name;
    	$mail->Subject = $sendMail->subject;

    	if ($sendMail->reply_to != '') {
    		$mail->AddReplyTo($sendMail->reply_to,$sendMail->from_name);
    	}

    	$mail->Body = $sendMail->content;
    	$mail->AddAddress( $sendMail->recipient );

    	self::setupSMTP($mail);

    	if ($sendMail->bcc_recipients != '') {
    		$recipientsBCC = explode(',',$sendMail->bcc_recipients);
    		foreach ($recipientsBCC as $recipientBCC) {
    			$mail->AddBCC(trim($recipientBCC));
    		}
    	}

    	$mail->Send();
    	$mail->ClearAddresses();
    }

    public static function sendMailFAQ($faq) {

    	$sendMail = erLhAbstractModelEmailTemplate::fetch(6);

    	$mail = new PHPMailer();
    	$mail->CharSet = "UTF-8";

    	$mail->FromName = $sendMail->from_name;

    	if ($sendMail->from_email != '') {
    		$mail->From = $mail->Sender = $sendMail->from_email;
    	}

    	if ($faq->email != ''){
    		$mail->AddReplyTo($faq->email);
    	}

    	$mail->Subject = $sendMail->subject;

    	$mail->Body = str_replace(array('{email}','{question}','{url_request}','{url_question}'), array($faq->email,$faq->question,erLhcoreClassXMP::getBaseHost() . $_SERVER['HTTP_HOST'] . erLhcoreClassDesign::baseurl('user/login').'/(r)/'.rawurlencode(base64_encode('faq/view/'.$faq->id)),$faq->url), $sendMail->content);

    	if ($sendMail->recipient != '') { // Perhaps template has default recipient
    		$emailRecipient = explode(',',$sendMail->recipient);
    	} else { // Lets find first user and send him an e-mail
    		$list = erLhcoreClassModelUser::getUserList(array('limit' => 1,'sort' => 'id ASC'));
    		$user = array_pop($list);
    		$emailRecipient = array($user->email);
    	}

    	foreach ($emailRecipient as $receiver) {
    		$mail->AddAddress( $receiver );
    	}

    	self::setupSMTP($mail);

    	$mail->Send();
    }

    public static function sendMailRequestPermission(erLhcoreClassModelUser $recipient, erLhcoreClassModelUser $sender, $requestedPermissions) {
        $sendMail = erLhAbstractModelEmailTemplate::fetch(10);

        $mail = new PHPMailer();
        $mail->CharSet = "UTF-8";

        if ($sendMail->from_email != '') {
            $mail->From = $mail->Sender = $sendMail->from_email;
        }

        $mail->Subject = str_replace(array('{user}'),array((string)$sender),$sendMail->subject);
        $mail->AddReplyTo($sender->email,(string)$sender);

        $mail->Body = str_replace(array('{permissions}','{user}'), array($requestedPermissions,(string)$sender), $sendMail->content);

        $mail->AddAddress( $recipient->email );

        self::setupSMTP($mail);

        $mail->Send();
        $mail->ClearAddresses();
    }

    public static function sendMailRequest($inputData, erLhcoreClassModelChat $chat, $params = array()) {

    	$sendMail = erLhAbstractModelEmailTemplate::fetch(2);

    	$mail = new PHPMailer();
    	$mail->CharSet = "UTF-8";

    	if ($sendMail->from_email != '') {
    		$mail->From = $mail->Sender = $sendMail->from_email;
    	}

			$mail->FromName = str_replace('{name}',$chat->nick,$sendMail->from_name);
    	$mail->Subject = str_replace(array('{name}','{department}','{country}','{city}'),array($chat->nick,(string)$chat->department,$chat->country_name,$chat->city),$sendMail->subject);
    	$mail->AddReplyTo($chat->email,$chat->nick);

    	$prefillchat = '-';
    	if (isset($params['chatprefill']) && $params['chatprefill'] instanceof erLhcoreClassModelChat){
    		$prefillchat = erLhcoreClassXMP::getBaseHost() . $_SERVER['HTTP_HOST'] . erLhcoreClassDesign::baseurl('user/login').'/(r)/'.rawurlencode(base64_encode('chat/single/'.$params['chatprefill']->id));
    	}

    	// Format user friendly additional data
    	if ($chat->additional_data != '') {
    	    $paramsAdditional = json_decode($chat->additional_data,true);
    	    $elementsAdditional = array();
    	    if (is_array($paramsAdditional) && !empty($paramsAdditional)) {
    	        foreach ($paramsAdditional as $param) {
    	            $elementsAdditional[] = $param['key'].' - '.$param['value'];
    	        }

    	        $additional_data = implode("\n", $elementsAdditional);
    	    } else {
    	        $additional_data = $chat->additional_data;
    	    }

    	} else {
    	    $additional_data = '';
    	}


    	$mail->Body = str_replace(array('{phone}','{name}','{email}','{message}','{additional_data}','{url_request}','{ip}','{department}','{country}','{city}','{prefillchat}'), array($chat->phone,$chat->nick,$chat->email,$inputData->question,$additional_data,(isset($_POST['URLRefer']) ? $_POST['URLRefer'] : ''),erLhcoreClassIPDetect::getIP(),(string)$chat->department,$chat->country_name,$chat->city,$prefillchat), $sendMail->content);

    	/*
    	 * Attatch file
    	 * */
    	if ($inputData->has_file == true) {
    		$mail->AddAttachment($inputData->file_location,'file.'.$inputData->file_extension);
    	}

    	$emailRecipient = array();
    	if ($chat->department !== false && $chat->department->email != '') { // Perhaps department has assigned email
    		$emailRecipient = explode(',',$chat->department->email);
    	} elseif ($sendMail->recipient != '') { // Perhaps template has default recipient
    		$emailRecipient = explode(',',$sendMail->recipient);
    	} else { // Lets find first user and send him an e-mail
    		$list = erLhcoreClassModelUser::getUserList(array('limit' => 1,'sort' => 'id ASC'));
    		$user = array_pop($list);
    		$emailRecipient = array($user->email);
    	}

    	foreach ($emailRecipient as $receiver) {
    		$mail->AddAddress( $receiver );
    	}

    	self::setupSMTP($mail);

    	if ($sendMail->bcc_recipients != '') {
    		$recipientsBCC = explode(',',$sendMail->bcc_recipients);
    		foreach ($recipientsBCC as $recipientBCC) {
    			$mail->AddBCC(trim($recipientBCC));
    		}
    	}

    	if ($sendMail->user_mail_as_sender == 1 && $chat->email != '') {
    	   $mail->From = $chat->email;
    	   $mail->FromName = $chat->nick;
    	}

    	$mail->Send();
    	$mail->ClearAddresses();
    }

    public static function sendMailUnacceptedChat(erLhcoreClassModelChat $chat, $templateID = 4) {
    	$sendMail = erLhAbstractModelEmailTemplate::fetch($templateID);

    	$mail = new PHPMailer();
    	$mail->CharSet = "UTF-8";

    	if ($sendMail->from_email != '') {
    		$mail->Sender = $mail->From = $sendMail->from_email;
    	}

    	$mail->FromName = $sendMail->from_name;

    	if ($chat->email != '') {
    		$mail->AddReplyTo($chat->email,$chat->nick);
    	}

    	$mail->Subject = str_replace(array('{chat_id}'), array($chat->id), $sendMail->subject);

    	$messages = array_reverse(erLhcoreClassModelmsg::getList(array('limit' => 10,'sort' => 'id DESC','filter' => array('chat_id' => $chat->id))));
    	$messagesContent = '';

    	foreach ($messages as $msg ) {
	    	 if ($msg->user_id == -1) {
	    		$messagesContent .= date(erLhcoreClassModule::$dateDateHourFormat,$msg->time).' '. erTranslationClassLhTranslation::getInstance()->getTranslation('chat/syncadmin','System assistant').': '.htmlspecialchars($msg->msg)."\n";
	    	 } else {
	    		$messagesContent .= date(erLhcoreClassModule::$dateDateHourFormat,$msg->time).' '. ($msg->user_id == 0 ? htmlspecialchars($chat->nick) : htmlspecialchars($msg->name_support)).': '.htmlspecialchars($msg->msg)."\n";
	    	 }
    	}

    	$emailRecipient = array();
    	if ($chat->department !== false && $chat->department->email != '') { // Perhaps department has assigned email
    		$emailRecipient = explode(',',$chat->department->email);
    	} elseif ($sendMail->recipient != '') { // Perhaps template has default recipient
    		$emailRecipient = explode(',',$sendMail->recipient);
    	} else { // Lets find first user and send him an e-mail
    		$list = erLhcoreClassModelUser::getUserList(array('limit' => 1,'sort' => 'id ASC'));
    		$user = array_pop($list);
    		$emailRecipient = array($user->email);
    	}

    	self::setupSMTP($mail);

    	$cfgSite = erConfigClassLhConfig::getInstance();
    	$secretHash = $cfgSite->getSetting( 'site', 'secrethash' );

    	// Format user friendly additional data
    	if ($chat->additional_data != '') {
    	    $paramsAdditional = json_decode($chat->additional_data,true);
    	    $elementsAdditional = array();
    	    if (is_array($paramsAdditional) && !empty($paramsAdditional)) {
    	        foreach ($paramsAdditional as $param) {
    	            $elementsAdditional[] = $param['key'].' - '.$param['value'];
    	        }

    	        $additional_data = implode("\n", $elementsAdditional);
    	    } else {
    	        $additional_data = $chat->additional_data;
    	    }

    	} else {
    	    $additional_data = '';
    	}

    	foreach ($emailRecipient as $receiver) {
    		$veryfyEmail = 	sha1(sha1($receiver.$secretHash).$secretHash);
    		$mail->Body = str_replace(array('{user_name}','{chat_id}','{phone}','{name}','{email}','{message}','{additional_data}','{url_request}','{ip}','{department}','{url_accept}','{country}','{city}'), array($chat->user_name,$chat->id,$chat->phone,$chat->nick,$chat->email,$messagesContent,$additional_data,$chat->referrer,erLhcoreClassIPDetect::getIP(),(string)$chat->department,'http://' . $_SERVER['HTTP_HOST'] . erLhcoreClassDesign::baseurl('chat/accept').'/'.erLhcoreClassModelChatAccept::generateAcceptLink($chat).'/'.$veryfyEmail.'/'.$receiver,$chat->country_name,$chat->city), $sendMail->content);
    		$mail->AddAddress( $receiver );
    		$mail->Send();
    		$mail->ClearAddresses();
    	}

    	if ($sendMail->bcc_recipients != '') {
    		$recipientsBCC = explode(',',$sendMail->bcc_recipients);
    		foreach ($recipientsBCC as $receiver) {
    			$receiver = trim($receiver);
    			$veryfyEmail = 	sha1(sha1($receiver.$secretHash).$secretHash);
    			$mail->Body = str_replace(array('{user_name}','{chat_id}','{phone}','{name}','{email}','{message}','{additional_data}','{url_request}','{ip}','{department}','{url_accept}','{country}','{city}'), array($chat->user_name,$chat->id,$chat->phone,$chat->nick,$chat->email,$messagesContent,$additional_data,$chat->referrer,erLhcoreClassIPDetect::getIP(),(string)$chat->department,'http://' . $_SERVER['HTTP_HOST'] . erLhcoreClassDesign::baseurl('chat/accept').'/'.erLhcoreClassModelChatAccept::generateAcceptLink($chat).'/'.$veryfyEmail.'/'.$receiver,$chat->country_name,$chat->city), $sendMail->content);
    			$mail->AddAddress( $receiver );
    			$mail->Send();
    			$mail->ClearAddresses();

    		}
    	}
    }

    public static function informFormFilled($formCollected, $params = array()) {
    	$sendMail = erLhAbstractModelEmailTemplate::fetch(8);

    	$mail = new PHPMailer();
    	$mail->CharSet = "UTF-8";

    	if ($sendMail->from_email != '') {
    		$mail->From = $mail->Sender = $sendMail->from_email;
    	}

    	if (isset($params['email']) && $params['email'] !== false && $params['email'] != '')
    	{
    	    $mail->AddReplyTo($params['email']);
    	}

    	$mail->FromName = $sendMail->from_name;
    	$mail->Subject = str_replace(array('{form_name}'),array($formCollected->form),$sendMail->subject);
    	$mail->Body = str_replace(array('{identifier}','{form_name}','{content}','{ip}','{url_download}','{url_view}'), array($formCollected->identifier,(string)$formCollected->form, $formCollected->form_content, $formCollected->ip, erLhcoreClassXMP::getBaseHost() . $_SERVER['HTTP_HOST'] . erLhcoreClassDesign::baseurldirect('user/login').'/(r)/'.rawurlencode(base64_encode('form/downloaditem/'.$formCollected->id)), erLhcoreClassXMP::getBaseHost() . $_SERVER['HTTP_HOST'] . erLhcoreClassDesign::baseurldirect('user/login').'/(r)/'.rawurlencode(base64_encode('form/viewcollected/'.$formCollected->id))), $sendMail->content);

    	$emailRecipient = array();
    	if ($formCollected->form->recipient != '') {
    		$emailRecipient = array($formCollected->form->recipient);
    	} elseif ($sendMail->recipient != '') {
    		$emailRecipient = array($sendMail->recipient);
    	}

    	if (!empty($emailRecipient)) {
	    	foreach ($emailRecipient as $receiver) {
	    		$mail->AddAddress( $receiver );
	    	}

	    	self::setupSMTP($mail);

	    	if ($sendMail->bcc_recipients != '') {
	    		$recipientsBCC = explode(',',$sendMail->bcc_recipients);
	    		foreach ($recipientsBCC as $recipientBCC) {
	    			$mail->AddBCC(trim($recipientBCC));
	    		}
	    	}

	    	$mail->Send();
	    	$mail->ClearAddresses();
    	}
    }
<<<<<<< HEAD

    public static function informChatClosed(erLhcoreClassModelChat $chat, $operator = false) {
    	$sendMail = erLhAbstractModelEmailTemplate::fetch(5);
=======
    
    public static function informVisitorUnreadMessage(erLhcoreClassModelChat $chat)
    {
    	if ($chat->email == '') {
    		return ;
    	}
    	
    	$sendMail = erLhAbstractModelEmailTemplate::fetch(11);
>>>>>>> 60b46a8c

    	$mail = new PHPMailer();
    	$mail->CharSet = "UTF-8";

<<<<<<< HEAD
=======
    	$fromSet = false;
>>>>>>> 60b46a8c
    	if ($sendMail->from_email != '') {
    		$mail->Sender = $mail->From = $sendMail->from_email;
    		$fromSet = true;
    	}

    	$mail->FromName = $sendMail->from_name;

    	if ($sendMail->reply_to != '') {
    		$mail->AddReplyTo($sendMail->reply_to);
    		if ($fromSet == false) {
    			$mail->From = $sendMail->reply_to;
    		}
    	} elseif ($chat->user !== false) {
    		$mail->AddReplyTo($chat->user->email, $chat->user->name_support);
    		if ($fromSet == false) {
    			$mail->From = $chat->user->email;
    		}
    	}

<<<<<<< HEAD
    	$mail->FromName = $sendMail->from_name;
    	$mail->Subject = $sendMail->subject;

=======
    	$mail->Subject = $sendMail->subject;

    	$messages = array_reverse(erLhcoreClassModelmsg::getList(array('limit' => 10, 'sort' => 'id DESC','filter' => array('chat_id' => $chat->id))));
    	$messagesContent = '';

    	foreach ($messages as $msg ) {
    		if ($msg->user_id != -1) {    			
    			$messagesContent .= date(erLhcoreClassModule::$dateDateHourFormat,$msg->time).' '. ($msg->user_id == 0 ? htmlspecialchars($chat->nick) : htmlspecialchars($msg->name_support)).': '.htmlspecialchars($msg->msg)."\n";
    		}
    	}

    	$nameSupport = $chat->user !== false ? $chat->user->name_support : '';

    	$mail->Body = str_replace(array('{messages}','{operator}'), array($messagesContent, $nameSupport), $sendMail->content);

    	self::setupSMTP($mail);

    	$mail->AddAddress( $chat->email );
    	$mail->Send();
    }
    
    public static function informChatClosed(erLhcoreClassModelChat $chat, $operator = false) {
    	$sendMail = erLhAbstractModelEmailTemplate::fetch(5);
    	
    	$mail = new PHPMailer();
    	$mail->CharSet = "UTF-8";

        if ($sendMail->from_email != '') {
            $mail->Sender = $mail->From = $sendMail->from_email;
        }

        if($sendMail->from_email == '{chat_email}' && $chat->email != '') {
            $mail->From = $chat->email;
        }

        $mail->FromName = $sendMail->from_name;
        $mail->Subject = $sendMail->subject;

        if($sendMail->from_name == '{chat_nick}' && $chat->nick != '') {
            $mail->FromName = $chat->nick;
        }
    	   	    	
>>>>>>> 60b46a8c
    	$messages = array_reverse(erLhcoreClassModelmsg::getList(array('limit' => 10,'sort' => 'id DESC','filter' => array('chat_id' => $chat->id))));
    	$messagesContent = '';

    	foreach ($messages as $msg ) {
	    	 if ($msg->user_id == -1) {
	    		$messagesContent .= date(erLhcoreClassModule::$dateDateHourFormat,$msg->time).' '. erTranslationClassLhTranslation::getInstance()->getTranslation('chat/syncadmin','System assistant').': '.htmlspecialchars($msg->msg)."\n";
	    	 } else {
	    		$messagesContent .= date(erLhcoreClassModule::$dateDateHourFormat,$msg->time).' '. ($msg->user_id == 0 ? htmlspecialchars($chat->nick) : htmlspecialchars($msg->name_support)).': '.htmlspecialchars($msg->msg)."\n";
	    	 }
    	}

    	$emailRecipient = array();
    	if ($sendMail->recipient != '') { // This time we give priority to template recipients
    		$emailRecipient = explode(',',$sendMail->recipient);
    	}elseif ($chat->department !== false && $chat->department->email != '') {
    		$emailRecipient = explode(',',$chat->department->email);
    	} else { // Lets find first user and send him an e-mail
    		$list = erLhcoreClassModelUser::getUserList(array('limit' => 1,'sort' => 'id ASC'));
    		$user = array_pop($list);
    		$emailRecipient = array($user->email);
    	}

    	self::setupSMTP($mail);

    	$cfgSite = erConfigClassLhConfig::getInstance();
    	$secretHash = $cfgSite->getSetting( 'site', 'secrethash' );

    	if ($chat->email != '') {
    		$mail->AddReplyTo($chat->email, $chat->nick);
    	}

    	// Format user friendly additional data
    	if ($chat->additional_data != '') {
    	    $paramsAdditional = json_decode($chat->additional_data,true);
    	    $elementsAdditional = array();
    	    if (is_array($paramsAdditional) && !empty($paramsAdditional)) {
    	        foreach ($paramsAdditional as $param) {
    	            $elementsAdditional[] = $param['key'].' - '.$param['value'];
    	        }

    	        $additional_data = implode("\n", $elementsAdditional);
    	    } else {
    	        $additional_data = $chat->additional_data;
    	    }

    	} else {
    	    $additional_data = '';
    	}

    	foreach ($emailRecipient as $receiver) {
    		$veryfyEmail = 	sha1(sha1($receiver.$secretHash).$secretHash);
<<<<<<< HEAD
    		$mail->Body = str_replace(array('{chat_id}','{phone}','{name}','{email}','{message}','{additional_data}','{url_request}','{ip}','{department}','{url_accept}','{operator}','{country}','{city}'), array($chat->id,$chat->phone,$chat->nick,$chat->email,$messagesContent,$additional_data,$chat->referrer,erLhcoreClassIPDetect::getIP(),(string)$chat->department,'http://' . $_SERVER['HTTP_HOST'] . erLhcoreClassDesign::baseurl('chat/accept').'/'.erLhcoreClassModelChatAccept::generateAcceptLink($chat).'/'.$veryfyEmail.'/'.$receiver,$operator,$chat->country_name,$chat->city), $sendMail->content);
    		$mail->AddAddress( $receiver );
=======
    		$mail->Body = str_replace(array('{chat_id}','{phone}','{name}','{email}','{message}','{additional_data}','{url_request}','{ip}','{department}','{url_accept}','{operator}','{country}','{city}'), array($chat->id,$chat->phone,$chat->nick,$chat->email,$messagesContent,$additional_data,$chat->referrer,$chat->ip,(string)$chat->department,(isset($_SERVER['HTTP_HOST'])) ? 'http://' . $_SERVER['HTTP_HOST'] : erLhcoreClassModelChatConfig::fetch('customer_site_url')->current_value . erLhcoreClassDesign::baseurl('chat/accept').'/'.erLhcoreClassModelChatAccept::generateAcceptLink($chat).'/'.$veryfyEmail.'/'.$receiver,$operator,$chat->country_name,$chat->city), $sendMail->content);
    		$mail->AddAddress( $receiver );    		    		
>>>>>>> 60b46a8c
    		$mail->Send();
    		$mail->ClearAddresses();
    	}

    	if ($sendMail->bcc_recipients != '') {
    		$recipientsBCC = explode(',',$sendMail->bcc_recipients);
    		foreach ($recipientsBCC as $receiver) {
    			$receiver = trim($receiver);
    			$veryfyEmail = 	sha1(sha1($receiver.$secretHash).$secretHash);
<<<<<<< HEAD
	    		$mail->Body = str_replace(array('{chat_id}','{phone}','{name}','{email}','{message}','{additional_data}','{url_request}','{ip}','{department}','{url_accept}','{operator}','{country}','{city}'), array($chat->id,$chat->phone,$chat->nick,$chat->email,$messagesContent,$additional_data,$chat->referrer,erLhcoreClassIPDetect::getIP(),(string)$chat->department,'http://' . $_SERVER['HTTP_HOST'] . erLhcoreClassDesign::baseurl('chat/accept').'/'.erLhcoreClassModelChatAccept::generateAcceptLink($chat).'/'.$veryfyEmail.'/'.$receiver,$operator,$chat->country_name,$chat->city), $sendMail->content);
	    		$mail->AddAddress( $receiver );
=======
	    		$mail->Body = str_replace(array('{chat_id}','{phone}','{name}','{email}','{message}','{additional_data}','{url_request}','{ip}','{department}','{url_accept}','{operator}','{country}','{city}'), array($chat->id,$chat->phone,$chat->nick,$chat->email,$messagesContent,$additional_data,$chat->referrer,$chat->ip,(string)$chat->department,(isset($_SERVER['HTTP_HOST'])) ? 'http://' . $_SERVER['HTTP_HOST'] : erLhcoreClassModelChatConfig::fetch('customer_site_url')->current_value . erLhcoreClassDesign::baseurl('chat/accept').'/'.erLhcoreClassModelChatAccept::generateAcceptLink($chat).'/'.$veryfyEmail.'/'.$receiver,$operator,$chat->country_name,$chat->city), $sendMail->content);
	    		$mail->AddAddress( $receiver );    		    		
>>>>>>> 60b46a8c
	    		$mail->Send();
	    		$mail->ClearAddresses();
    		}
    	}


    }



}

?><|MERGE_RESOLUTION|>--- conflicted
+++ resolved
@@ -1,651 +1,615 @@
-<?php
-
-class erLhcoreClassChatMail {
-
-	public static function setupSMTP(PHPMailer & $phpMailer)
-<<<<<<< HEAD
-	{
-        // Allow extension override mail settings
-        $response = erLhcoreClassChatEventDispatcher::getInstance()->dispatch('chatmail.setup_smtp', array(
-            'phpmailer' => & $phpMailer
-        ));
-
-        if ($response !== false && isset($response['status']) && $response['status'] == erLhcoreClassChatEventDispatcher::STOP_WORKFLOW) {
-            return;
-=======
-	{
-        // Allow extension override mail settings
-        $response = erLhcoreClassChatEventDispatcher::getInstance()->dispatch('chatmail.setup_smtp', array(
-            'phpmailer' => & $phpMailer
-        ));
-        
-        if ($response !== false && isset($response['status']) && $response['status'] == erLhcoreClassChatEventDispatcher::STOP_WORKFLOW) {
-            return;
->>>>>>> 60b46a8c
-        }
-
-
-		$smtpData = erLhcoreClassModelChatConfig::fetch('smtp_data');
-		$data = (array)$smtpData->data;
-
-		if ( isset($data['sender']) && $data['sender'] != '' ) {
-		    $phpMailer->Sender = $data['sender'];
-		}
-
-		if ($phpMailer->From == 'root@localhost') {
-		    $phpMailer->From = $data['default_from'];
-		}
-
-		if ($phpMailer->FromName == 'Root User') {
-		    $phpMailer->FromName = $data['default_from_name'];
-		}
-
-		if ( isset($data['use_smtp']) && $data['use_smtp'] == 1 ) {
-			$phpMailer->IsSMTP();
-			$phpMailer->Host = $data['host'];
-			$phpMailer->Port = $data['port'];
-
-			if ($data['username'] != '' && $data['password'] != '') {
-				$phpMailer->Username = $data['username'];
-				$phpMailer->Password = $data['password'];
-				$phpMailer->SMTPAuth = true;
-				$phpMailer->From = isset($data['default_from']) ? $data['default_from'] : $data['username'];
-			} else {
-			    $phpMailer->From = '';
-			}
-		}
-	}
-
-	public static function sendTestMail($userData) {
-
-		$mail = new PHPMailer(true);
-		$mail->CharSet = "UTF-8";
-		$mail->Subject = 'LHC Test mail';
-		$mail->AddReplyTo($userData->email,(string)$userData);
-		$mail->Body = 'This is test mail. If you received this mail. That means that your mail settings is correct.';
-		$mail->AddAddress( $userData->email );
-
-		self::setupSMTP($mail);
-
-		try {
-			return $mail->Send();
-		} catch (Exception $e) {
-			throw $e;
-		}
-		$mail->ClearAddresses();
-	}
-
-	// Prepare template variables
-    public static function prepareSendMail(erLhAbstractModelEmailTemplate & $sendMail)
-    {
-    	$currentUser = erLhcoreClassUser::instance();
-
-    	if ($currentUser->isLogged() == true){
-	    	$userData = $currentUser->getUserData();
-
-	    	$sendMail->subject = str_replace(array('{name_surname}'),array($userData->name.' '.$userData->surname),$sendMail->subject);
-	    	$sendMail->from_name = str_replace(array('{name_surname}'),array($userData->name.' '.$userData->surname),$sendMail->from_name);
-
-	    	if (empty($sendMail->from_email)) {
-	    		$sendMail->from_email = $userData->email;
-	    	}
-
-	    	if (empty($sendMail->reply_to)) {
-	    		$sendMail->reply_to = $userData->email;
-	    	}
-    	}
-    }
-
-    // Validate send mail
-    public static function validateSendMail(erLhAbstractModelEmailTemplate & $sendMail, & $chat, $params = array())
-    {
-    	$Errors = array();
-
-    	$validationFields = array();
-    	$validationFields['Message'] = new ezcInputFormDefinitionElement(ezcInputFormDefinitionElement::OPTIONAL, 'unsafe_raw');
-    	$validationFields['Subject'] = new ezcInputFormDefinitionElement(ezcInputFormDefinitionElement::OPTIONAL, 'unsafe_raw');
-    	$validationFields['FromName'] = new ezcInputFormDefinitionElement(ezcInputFormDefinitionElement::OPTIONAL, 'unsafe_raw');
-    	$validationFields['FromEmail'] = new ezcInputFormDefinitionElement(ezcInputFormDefinitionElement::OPTIONAL, 'validate_email');
-    	$validationFields['ReplyEmail'] = new ezcInputFormDefinitionElement(ezcInputFormDefinitionElement::OPTIONAL, 'validate_email');
-    	$validationFields['RecipientEmail'] = new ezcInputFormDefinitionElement(ezcInputFormDefinitionElement::OPTIONAL, 'validate_email');
-
-    	$form = new ezcInputForm( INPUT_POST, $validationFields );
-    	$Errors = array();
-
-    	if (isset($params['archive_mode']) && $params['archive_mode'] == true){
-    		$messages = array_reverse(erLhcoreClassChat::getList(array('limit' => 100, 'sort' => 'id DESC','customfilter' => array('user_id != -1'), 'filter' => array('chat_id' => $chat->id)),'erLhcoreClassModelChatArchiveMsg',erLhcoreClassModelChatArchiveRange::$archiveMsgTable));
-    	} else {
-    		$messages = array_reverse(erLhcoreClassModelmsg::getList(array('limit' => 100,'sort' => 'id DESC','customfilter' => array('user_id != -1'), 'filter' => array('chat_id' => $chat->id))));
-    	}
-
-    	// Fetch chat messages
-    	$tpl = new erLhcoreClassTemplate( 'lhchat/messagelist/plain.tpl.php');
-    	$tpl->set('chat', $chat);
-    	$tpl->set('messages', $messages);
-
-    	$sendMail->content = str_replace(array('{user_chat_nick}','{messages_content}','{chat_id}'), array($chat->nick,$tpl->fetch(),$chat->id), $sendMail->content);
-
-    	if ($form->hasValidData( 'Message' ) )
-    	{
-    		$sendMail->content = str_replace('{additional_message}', $form->Message, $sendMail->content);
-    	}
-
-    	$sendMail->content = erLhcoreClassBBCode::parseForMail($sendMail->content);
-
-    	if ( $form->hasValidData( 'FromEmail' ) ) {
-    		$sendMail->from_email = $form->FromEmail;
-    	}
-
-    	if ( $form->hasValidData( 'ReplyEmail' ) ) {
-    		$sendMail->reply_to = $form->ReplyEmail;
-    	}
-
-    	if ( $form->hasValidData( 'FromName' ) ) {
-    		$sendMail->from_name = $form->FromName;
-    	}
-
-    	if ( $form->hasValidData( 'Subject' ) ) {
-    		$sendMail->subject = $form->Subject;
-    	}
-
-    	if ( $form->hasValidData( 'RecipientEmail' ) ) {
-    		$sendMail->recipient = $form->RecipientEmail;
-    	} else {
-    		$Errors[] = erTranslationClassLhTranslation::getInstance()->getTranslation('chat/sendmail','Please enter recipient e-mail!');
-    	}
-
-    	if (empty($sendMail->from_email)) {
-    		$Errors[] = erTranslationClassLhTranslation::getInstance()->getTranslation('chat/sendmail','From e-mail is missing!');
-    	}
-
-    	if (empty($sendMail->reply_to)) {
-    		$Errors[] = erTranslationClassLhTranslation::getInstance()->getTranslation('chat/sendmail','Reply e-mail is missing!');
-    	}
-
-    	if (empty($sendMail->subject)) {
-    		$Errors[] = erTranslationClassLhTranslation::getInstance()->getTranslation('chat/sendmail','Subject is missing!');
-    	}
-
-    	return $Errors;
-    }
-
-    // Send mail
-    public static function sendMail(erLhAbstractModelEmailTemplate & $sendMail, & $chat) {
-
-    	$mail = new PHPMailer();
-    	$mail->CharSet = "UTF-8";
-
-    	if ($sendMail->from_email != '') {
-    		$mail->Sender = $mail->From = $sendMail->from_email;
-    	}
-
-    	$mail->FromName = $sendMail->from_name;
-    	$mail->Subject = $sendMail->subject;
-
-    	if ($sendMail->reply_to != '') {
-    		$mail->AddReplyTo($sendMail->reply_to,$sendMail->from_name);
-    	}
-
-    	$mail->Body = $sendMail->content;
-    	$mail->AddAddress( $sendMail->recipient );
-
-    	self::setupSMTP($mail);
-
-    	if ($sendMail->bcc_recipients != '') {
-    		$recipientsBCC = explode(',',$sendMail->bcc_recipients);
-    		foreach ($recipientsBCC as $recipientBCC) {
-    			$mail->AddBCC(trim($recipientBCC));
-    		}
-    	}
-
-    	$mail->Send();
-    	$mail->ClearAddresses();
-    }
-
-    public static function sendMailFAQ($faq) {
-
-    	$sendMail = erLhAbstractModelEmailTemplate::fetch(6);
-
-    	$mail = new PHPMailer();
-    	$mail->CharSet = "UTF-8";
-
-    	$mail->FromName = $sendMail->from_name;
-
-    	if ($sendMail->from_email != '') {
-    		$mail->From = $mail->Sender = $sendMail->from_email;
-    	}
-
-    	if ($faq->email != ''){
-    		$mail->AddReplyTo($faq->email);
-    	}
-
-    	$mail->Subject = $sendMail->subject;
-
-    	$mail->Body = str_replace(array('{email}','{question}','{url_request}','{url_question}'), array($faq->email,$faq->question,erLhcoreClassXMP::getBaseHost() . $_SERVER['HTTP_HOST'] . erLhcoreClassDesign::baseurl('user/login').'/(r)/'.rawurlencode(base64_encode('faq/view/'.$faq->id)),$faq->url), $sendMail->content);
-
-    	if ($sendMail->recipient != '') { // Perhaps template has default recipient
-    		$emailRecipient = explode(',',$sendMail->recipient);
-    	} else { // Lets find first user and send him an e-mail
-    		$list = erLhcoreClassModelUser::getUserList(array('limit' => 1,'sort' => 'id ASC'));
-    		$user = array_pop($list);
-    		$emailRecipient = array($user->email);
-    	}
-
-    	foreach ($emailRecipient as $receiver) {
-    		$mail->AddAddress( $receiver );
-    	}
-
-    	self::setupSMTP($mail);
-
-    	$mail->Send();
-    }
-
-    public static function sendMailRequestPermission(erLhcoreClassModelUser $recipient, erLhcoreClassModelUser $sender, $requestedPermissions) {
-        $sendMail = erLhAbstractModelEmailTemplate::fetch(10);
-
-        $mail = new PHPMailer();
-        $mail->CharSet = "UTF-8";
-
-        if ($sendMail->from_email != '') {
-            $mail->From = $mail->Sender = $sendMail->from_email;
-        }
-
-        $mail->Subject = str_replace(array('{user}'),array((string)$sender),$sendMail->subject);
-        $mail->AddReplyTo($sender->email,(string)$sender);
-
-        $mail->Body = str_replace(array('{permissions}','{user}'), array($requestedPermissions,(string)$sender), $sendMail->content);
-
-        $mail->AddAddress( $recipient->email );
-
-        self::setupSMTP($mail);
-
-        $mail->Send();
-        $mail->ClearAddresses();
-    }
-
-    public static function sendMailRequest($inputData, erLhcoreClassModelChat $chat, $params = array()) {
-
-    	$sendMail = erLhAbstractModelEmailTemplate::fetch(2);
-
-    	$mail = new PHPMailer();
-    	$mail->CharSet = "UTF-8";
-
-    	if ($sendMail->from_email != '') {
-    		$mail->From = $mail->Sender = $sendMail->from_email;
-    	}
-
-			$mail->FromName = str_replace('{name}',$chat->nick,$sendMail->from_name);
-    	$mail->Subject = str_replace(array('{name}','{department}','{country}','{city}'),array($chat->nick,(string)$chat->department,$chat->country_name,$chat->city),$sendMail->subject);
-    	$mail->AddReplyTo($chat->email,$chat->nick);
-
-    	$prefillchat = '-';
-    	if (isset($params['chatprefill']) && $params['chatprefill'] instanceof erLhcoreClassModelChat){
-    		$prefillchat = erLhcoreClassXMP::getBaseHost() . $_SERVER['HTTP_HOST'] . erLhcoreClassDesign::baseurl('user/login').'/(r)/'.rawurlencode(base64_encode('chat/single/'.$params['chatprefill']->id));
-    	}
-
-    	// Format user friendly additional data
-    	if ($chat->additional_data != '') {
-    	    $paramsAdditional = json_decode($chat->additional_data,true);
-    	    $elementsAdditional = array();
-    	    if (is_array($paramsAdditional) && !empty($paramsAdditional)) {
-    	        foreach ($paramsAdditional as $param) {
-    	            $elementsAdditional[] = $param['key'].' - '.$param['value'];
-    	        }
-
-    	        $additional_data = implode("\n", $elementsAdditional);
-    	    } else {
-    	        $additional_data = $chat->additional_data;
-    	    }
-
-    	} else {
-    	    $additional_data = '';
-    	}
-
-
-    	$mail->Body = str_replace(array('{phone}','{name}','{email}','{message}','{additional_data}','{url_request}','{ip}','{department}','{country}','{city}','{prefillchat}'), array($chat->phone,$chat->nick,$chat->email,$inputData->question,$additional_data,(isset($_POST['URLRefer']) ? $_POST['URLRefer'] : ''),erLhcoreClassIPDetect::getIP(),(string)$chat->department,$chat->country_name,$chat->city,$prefillchat), $sendMail->content);
-
-    	/*
-    	 * Attatch file
-    	 * */
-    	if ($inputData->has_file == true) {
-    		$mail->AddAttachment($inputData->file_location,'file.'.$inputData->file_extension);
-    	}
-
-    	$emailRecipient = array();
-    	if ($chat->department !== false && $chat->department->email != '') { // Perhaps department has assigned email
-    		$emailRecipient = explode(',',$chat->department->email);
-    	} elseif ($sendMail->recipient != '') { // Perhaps template has default recipient
-    		$emailRecipient = explode(',',$sendMail->recipient);
-    	} else { // Lets find first user and send him an e-mail
-    		$list = erLhcoreClassModelUser::getUserList(array('limit' => 1,'sort' => 'id ASC'));
-    		$user = array_pop($list);
-    		$emailRecipient = array($user->email);
-    	}
-
-    	foreach ($emailRecipient as $receiver) {
-    		$mail->AddAddress( $receiver );
-    	}
-
-    	self::setupSMTP($mail);
-
-    	if ($sendMail->bcc_recipients != '') {
-    		$recipientsBCC = explode(',',$sendMail->bcc_recipients);
-    		foreach ($recipientsBCC as $recipientBCC) {
-    			$mail->AddBCC(trim($recipientBCC));
-    		}
-    	}
-
-    	if ($sendMail->user_mail_as_sender == 1 && $chat->email != '') {
-    	   $mail->From = $chat->email;
-    	   $mail->FromName = $chat->nick;
-    	}
-
-    	$mail->Send();
-    	$mail->ClearAddresses();
-    }
-
-    public static function sendMailUnacceptedChat(erLhcoreClassModelChat $chat, $templateID = 4) {
-    	$sendMail = erLhAbstractModelEmailTemplate::fetch($templateID);
-
-    	$mail = new PHPMailer();
-    	$mail->CharSet = "UTF-8";
-
-    	if ($sendMail->from_email != '') {
-    		$mail->Sender = $mail->From = $sendMail->from_email;
-    	}
-
-    	$mail->FromName = $sendMail->from_name;
-
-    	if ($chat->email != '') {
-    		$mail->AddReplyTo($chat->email,$chat->nick);
-    	}
-
-    	$mail->Subject = str_replace(array('{chat_id}'), array($chat->id), $sendMail->subject);
-
-    	$messages = array_reverse(erLhcoreClassModelmsg::getList(array('limit' => 10,'sort' => 'id DESC','filter' => array('chat_id' => $chat->id))));
-    	$messagesContent = '';
-
-    	foreach ($messages as $msg ) {
-	    	 if ($msg->user_id == -1) {
-	    		$messagesContent .= date(erLhcoreClassModule::$dateDateHourFormat,$msg->time).' '. erTranslationClassLhTranslation::getInstance()->getTranslation('chat/syncadmin','System assistant').': '.htmlspecialchars($msg->msg)."\n";
-	    	 } else {
-	    		$messagesContent .= date(erLhcoreClassModule::$dateDateHourFormat,$msg->time).' '. ($msg->user_id == 0 ? htmlspecialchars($chat->nick) : htmlspecialchars($msg->name_support)).': '.htmlspecialchars($msg->msg)."\n";
-	    	 }
-    	}
-
-    	$emailRecipient = array();
-    	if ($chat->department !== false && $chat->department->email != '') { // Perhaps department has assigned email
-    		$emailRecipient = explode(',',$chat->department->email);
-    	} elseif ($sendMail->recipient != '') { // Perhaps template has default recipient
-    		$emailRecipient = explode(',',$sendMail->recipient);
-    	} else { // Lets find first user and send him an e-mail
-    		$list = erLhcoreClassModelUser::getUserList(array('limit' => 1,'sort' => 'id ASC'));
-    		$user = array_pop($list);
-    		$emailRecipient = array($user->email);
-    	}
-
-    	self::setupSMTP($mail);
-
-    	$cfgSite = erConfigClassLhConfig::getInstance();
-    	$secretHash = $cfgSite->getSetting( 'site', 'secrethash' );
-
-    	// Format user friendly additional data
-    	if ($chat->additional_data != '') {
-    	    $paramsAdditional = json_decode($chat->additional_data,true);
-    	    $elementsAdditional = array();
-    	    if (is_array($paramsAdditional) && !empty($paramsAdditional)) {
-    	        foreach ($paramsAdditional as $param) {
-    	            $elementsAdditional[] = $param['key'].' - '.$param['value'];
-    	        }
-
-    	        $additional_data = implode("\n", $elementsAdditional);
-    	    } else {
-    	        $additional_data = $chat->additional_data;
-    	    }
-
-    	} else {
-    	    $additional_data = '';
-    	}
-
-    	foreach ($emailRecipient as $receiver) {
-    		$veryfyEmail = 	sha1(sha1($receiver.$secretHash).$secretHash);
-    		$mail->Body = str_replace(array('{user_name}','{chat_id}','{phone}','{name}','{email}','{message}','{additional_data}','{url_request}','{ip}','{department}','{url_accept}','{country}','{city}'), array($chat->user_name,$chat->id,$chat->phone,$chat->nick,$chat->email,$messagesContent,$additional_data,$chat->referrer,erLhcoreClassIPDetect::getIP(),(string)$chat->department,'http://' . $_SERVER['HTTP_HOST'] . erLhcoreClassDesign::baseurl('chat/accept').'/'.erLhcoreClassModelChatAccept::generateAcceptLink($chat).'/'.$veryfyEmail.'/'.$receiver,$chat->country_name,$chat->city), $sendMail->content);
-    		$mail->AddAddress( $receiver );
-    		$mail->Send();
-    		$mail->ClearAddresses();
-    	}
-
-    	if ($sendMail->bcc_recipients != '') {
-    		$recipientsBCC = explode(',',$sendMail->bcc_recipients);
-    		foreach ($recipientsBCC as $receiver) {
-    			$receiver = trim($receiver);
-    			$veryfyEmail = 	sha1(sha1($receiver.$secretHash).$secretHash);
-    			$mail->Body = str_replace(array('{user_name}','{chat_id}','{phone}','{name}','{email}','{message}','{additional_data}','{url_request}','{ip}','{department}','{url_accept}','{country}','{city}'), array($chat->user_name,$chat->id,$chat->phone,$chat->nick,$chat->email,$messagesContent,$additional_data,$chat->referrer,erLhcoreClassIPDetect::getIP(),(string)$chat->department,'http://' . $_SERVER['HTTP_HOST'] . erLhcoreClassDesign::baseurl('chat/accept').'/'.erLhcoreClassModelChatAccept::generateAcceptLink($chat).'/'.$veryfyEmail.'/'.$receiver,$chat->country_name,$chat->city), $sendMail->content);
-    			$mail->AddAddress( $receiver );
-    			$mail->Send();
-    			$mail->ClearAddresses();
-
-    		}
-    	}
-    }
-
-    public static function informFormFilled($formCollected, $params = array()) {
-    	$sendMail = erLhAbstractModelEmailTemplate::fetch(8);
-
-    	$mail = new PHPMailer();
-    	$mail->CharSet = "UTF-8";
-
-    	if ($sendMail->from_email != '') {
-    		$mail->From = $mail->Sender = $sendMail->from_email;
-    	}
-
-    	if (isset($params['email']) && $params['email'] !== false && $params['email'] != '')
-    	{
-    	    $mail->AddReplyTo($params['email']);
-    	}
-
-    	$mail->FromName = $sendMail->from_name;
-    	$mail->Subject = str_replace(array('{form_name}'),array($formCollected->form),$sendMail->subject);
-    	$mail->Body = str_replace(array('{identifier}','{form_name}','{content}','{ip}','{url_download}','{url_view}'), array($formCollected->identifier,(string)$formCollected->form, $formCollected->form_content, $formCollected->ip, erLhcoreClassXMP::getBaseHost() . $_SERVER['HTTP_HOST'] . erLhcoreClassDesign::baseurldirect('user/login').'/(r)/'.rawurlencode(base64_encode('form/downloaditem/'.$formCollected->id)), erLhcoreClassXMP::getBaseHost() . $_SERVER['HTTP_HOST'] . erLhcoreClassDesign::baseurldirect('user/login').'/(r)/'.rawurlencode(base64_encode('form/viewcollected/'.$formCollected->id))), $sendMail->content);
-
-    	$emailRecipient = array();
-    	if ($formCollected->form->recipient != '') {
-    		$emailRecipient = array($formCollected->form->recipient);
-    	} elseif ($sendMail->recipient != '') {
-    		$emailRecipient = array($sendMail->recipient);
-    	}
-
-    	if (!empty($emailRecipient)) {
-	    	foreach ($emailRecipient as $receiver) {
-	    		$mail->AddAddress( $receiver );
-	    	}
-
-	    	self::setupSMTP($mail);
-
-	    	if ($sendMail->bcc_recipients != '') {
-	    		$recipientsBCC = explode(',',$sendMail->bcc_recipients);
-	    		foreach ($recipientsBCC as $recipientBCC) {
-	    			$mail->AddBCC(trim($recipientBCC));
-	    		}
-	    	}
-
-	    	$mail->Send();
-	    	$mail->ClearAddresses();
-    	}
-    }
-<<<<<<< HEAD
-
-    public static function informChatClosed(erLhcoreClassModelChat $chat, $operator = false) {
-    	$sendMail = erLhAbstractModelEmailTemplate::fetch(5);
-=======
-    
-    public static function informVisitorUnreadMessage(erLhcoreClassModelChat $chat)
-    {
-    	if ($chat->email == '') {
-    		return ;
-    	}
-    	
-    	$sendMail = erLhAbstractModelEmailTemplate::fetch(11);
->>>>>>> 60b46a8c
-
-    	$mail = new PHPMailer();
-    	$mail->CharSet = "UTF-8";
-
-<<<<<<< HEAD
-=======
-    	$fromSet = false;
->>>>>>> 60b46a8c
-    	if ($sendMail->from_email != '') {
-    		$mail->Sender = $mail->From = $sendMail->from_email;
-    		$fromSet = true;
-    	}
-
-    	$mail->FromName = $sendMail->from_name;
-
-    	if ($sendMail->reply_to != '') {
-    		$mail->AddReplyTo($sendMail->reply_to);
-    		if ($fromSet == false) {
-    			$mail->From = $sendMail->reply_to;
-    		}
-    	} elseif ($chat->user !== false) {
-    		$mail->AddReplyTo($chat->user->email, $chat->user->name_support);
-    		if ($fromSet == false) {
-    			$mail->From = $chat->user->email;
-    		}
-    	}
-
-<<<<<<< HEAD
-    	$mail->FromName = $sendMail->from_name;
-    	$mail->Subject = $sendMail->subject;
-
-=======
-    	$mail->Subject = $sendMail->subject;
-
-    	$messages = array_reverse(erLhcoreClassModelmsg::getList(array('limit' => 10, 'sort' => 'id DESC','filter' => array('chat_id' => $chat->id))));
-    	$messagesContent = '';
-
-    	foreach ($messages as $msg ) {
-    		if ($msg->user_id != -1) {    			
-    			$messagesContent .= date(erLhcoreClassModule::$dateDateHourFormat,$msg->time).' '. ($msg->user_id == 0 ? htmlspecialchars($chat->nick) : htmlspecialchars($msg->name_support)).': '.htmlspecialchars($msg->msg)."\n";
-    		}
-    	}
-
-    	$nameSupport = $chat->user !== false ? $chat->user->name_support : '';
-
-    	$mail->Body = str_replace(array('{messages}','{operator}'), array($messagesContent, $nameSupport), $sendMail->content);
-
-    	self::setupSMTP($mail);
-
-    	$mail->AddAddress( $chat->email );
-    	$mail->Send();
-    }
-    
-    public static function informChatClosed(erLhcoreClassModelChat $chat, $operator = false) {
-    	$sendMail = erLhAbstractModelEmailTemplate::fetch(5);
-    	
-    	$mail = new PHPMailer();
-    	$mail->CharSet = "UTF-8";
-
-        if ($sendMail->from_email != '') {
-            $mail->Sender = $mail->From = $sendMail->from_email;
-        }
-
-        if($sendMail->from_email == '{chat_email}' && $chat->email != '') {
-            $mail->From = $chat->email;
-        }
-
-        $mail->FromName = $sendMail->from_name;
-        $mail->Subject = $sendMail->subject;
-
-        if($sendMail->from_name == '{chat_nick}' && $chat->nick != '') {
-            $mail->FromName = $chat->nick;
-        }
-    	   	    	
->>>>>>> 60b46a8c
-    	$messages = array_reverse(erLhcoreClassModelmsg::getList(array('limit' => 10,'sort' => 'id DESC','filter' => array('chat_id' => $chat->id))));
-    	$messagesContent = '';
-
-    	foreach ($messages as $msg ) {
-	    	 if ($msg->user_id == -1) {
-	    		$messagesContent .= date(erLhcoreClassModule::$dateDateHourFormat,$msg->time).' '. erTranslationClassLhTranslation::getInstance()->getTranslation('chat/syncadmin','System assistant').': '.htmlspecialchars($msg->msg)."\n";
-	    	 } else {
-	    		$messagesContent .= date(erLhcoreClassModule::$dateDateHourFormat,$msg->time).' '. ($msg->user_id == 0 ? htmlspecialchars($chat->nick) : htmlspecialchars($msg->name_support)).': '.htmlspecialchars($msg->msg)."\n";
-	    	 }
-    	}
-
-    	$emailRecipient = array();
-    	if ($sendMail->recipient != '') { // This time we give priority to template recipients
-    		$emailRecipient = explode(',',$sendMail->recipient);
-    	}elseif ($chat->department !== false && $chat->department->email != '') {
-    		$emailRecipient = explode(',',$chat->department->email);
-    	} else { // Lets find first user and send him an e-mail
-    		$list = erLhcoreClassModelUser::getUserList(array('limit' => 1,'sort' => 'id ASC'));
-    		$user = array_pop($list);
-    		$emailRecipient = array($user->email);
-    	}
-
-    	self::setupSMTP($mail);
-
-    	$cfgSite = erConfigClassLhConfig::getInstance();
-    	$secretHash = $cfgSite->getSetting( 'site', 'secrethash' );
-
-    	if ($chat->email != '') {
-    		$mail->AddReplyTo($chat->email, $chat->nick);
-    	}
-
-    	// Format user friendly additional data
-    	if ($chat->additional_data != '') {
-    	    $paramsAdditional = json_decode($chat->additional_data,true);
-    	    $elementsAdditional = array();
-    	    if (is_array($paramsAdditional) && !empty($paramsAdditional)) {
-    	        foreach ($paramsAdditional as $param) {
-    	            $elementsAdditional[] = $param['key'].' - '.$param['value'];
-    	        }
-
-    	        $additional_data = implode("\n", $elementsAdditional);
-    	    } else {
-    	        $additional_data = $chat->additional_data;
-    	    }
-
-    	} else {
-    	    $additional_data = '';
-    	}
-
-    	foreach ($emailRecipient as $receiver) {
-    		$veryfyEmail = 	sha1(sha1($receiver.$secretHash).$secretHash);
-<<<<<<< HEAD
-    		$mail->Body = str_replace(array('{chat_id}','{phone}','{name}','{email}','{message}','{additional_data}','{url_request}','{ip}','{department}','{url_accept}','{operator}','{country}','{city}'), array($chat->id,$chat->phone,$chat->nick,$chat->email,$messagesContent,$additional_data,$chat->referrer,erLhcoreClassIPDetect::getIP(),(string)$chat->department,'http://' . $_SERVER['HTTP_HOST'] . erLhcoreClassDesign::baseurl('chat/accept').'/'.erLhcoreClassModelChatAccept::generateAcceptLink($chat).'/'.$veryfyEmail.'/'.$receiver,$operator,$chat->country_name,$chat->city), $sendMail->content);
-    		$mail->AddAddress( $receiver );
-=======
-    		$mail->Body = str_replace(array('{chat_id}','{phone}','{name}','{email}','{message}','{additional_data}','{url_request}','{ip}','{department}','{url_accept}','{operator}','{country}','{city}'), array($chat->id,$chat->phone,$chat->nick,$chat->email,$messagesContent,$additional_data,$chat->referrer,$chat->ip,(string)$chat->department,(isset($_SERVER['HTTP_HOST'])) ? 'http://' . $_SERVER['HTTP_HOST'] : erLhcoreClassModelChatConfig::fetch('customer_site_url')->current_value . erLhcoreClassDesign::baseurl('chat/accept').'/'.erLhcoreClassModelChatAccept::generateAcceptLink($chat).'/'.$veryfyEmail.'/'.$receiver,$operator,$chat->country_name,$chat->city), $sendMail->content);
-    		$mail->AddAddress( $receiver );    		    		
->>>>>>> 60b46a8c
-    		$mail->Send();
-    		$mail->ClearAddresses();
-    	}
-
-    	if ($sendMail->bcc_recipients != '') {
-    		$recipientsBCC = explode(',',$sendMail->bcc_recipients);
-    		foreach ($recipientsBCC as $receiver) {
-    			$receiver = trim($receiver);
-    			$veryfyEmail = 	sha1(sha1($receiver.$secretHash).$secretHash);
-<<<<<<< HEAD
-	    		$mail->Body = str_replace(array('{chat_id}','{phone}','{name}','{email}','{message}','{additional_data}','{url_request}','{ip}','{department}','{url_accept}','{operator}','{country}','{city}'), array($chat->id,$chat->phone,$chat->nick,$chat->email,$messagesContent,$additional_data,$chat->referrer,erLhcoreClassIPDetect::getIP(),(string)$chat->department,'http://' . $_SERVER['HTTP_HOST'] . erLhcoreClassDesign::baseurl('chat/accept').'/'.erLhcoreClassModelChatAccept::generateAcceptLink($chat).'/'.$veryfyEmail.'/'.$receiver,$operator,$chat->country_name,$chat->city), $sendMail->content);
-	    		$mail->AddAddress( $receiver );
-=======
-	    		$mail->Body = str_replace(array('{chat_id}','{phone}','{name}','{email}','{message}','{additional_data}','{url_request}','{ip}','{department}','{url_accept}','{operator}','{country}','{city}'), array($chat->id,$chat->phone,$chat->nick,$chat->email,$messagesContent,$additional_data,$chat->referrer,$chat->ip,(string)$chat->department,(isset($_SERVER['HTTP_HOST'])) ? 'http://' . $_SERVER['HTTP_HOST'] : erLhcoreClassModelChatConfig::fetch('customer_site_url')->current_value . erLhcoreClassDesign::baseurl('chat/accept').'/'.erLhcoreClassModelChatAccept::generateAcceptLink($chat).'/'.$veryfyEmail.'/'.$receiver,$operator,$chat->country_name,$chat->city), $sendMail->content);
-	    		$mail->AddAddress( $receiver );    		    		
->>>>>>> 60b46a8c
-	    		$mail->Send();
-	    		$mail->ClearAddresses();
-    		}
-    	}
-
-
-    }
-
-
-
-}
-
-?>+<?php
+
+class erLhcoreClassChatMail {
+
+	public static function setupSMTP(PHPMailer & $phpMailer)
+	{
+        // Allow extension override mail settings
+        $response = erLhcoreClassChatEventDispatcher::getInstance()->dispatch('chatmail.setup_smtp', array(
+            'phpmailer' => & $phpMailer
+        ));
+        
+        if ($response !== false && isset($response['status']) && $response['status'] == erLhcoreClassChatEventDispatcher::STOP_WORKFLOW) {
+            return;
+        }
+
+
+		$smtpData = erLhcoreClassModelChatConfig::fetch('smtp_data');
+		$data = (array)$smtpData->data;
+
+		if ( isset($data['sender']) && $data['sender'] != '' ) {
+		    $phpMailer->Sender = $data['sender'];
+		}
+
+		if ($phpMailer->From == 'root@localhost') {
+		    $phpMailer->From = $data['default_from'];
+		}
+
+		if ($phpMailer->FromName == 'Root User') {
+		    $phpMailer->FromName = $data['default_from_name'];
+		}
+
+		if ( isset($data['use_smtp']) && $data['use_smtp'] == 1 ) {
+			$phpMailer->IsSMTP();
+			$phpMailer->Host = $data['host'];
+			$phpMailer->Port = $data['port'];
+
+			if ($data['username'] != '' && $data['password'] != '') {
+				$phpMailer->Username = $data['username'];
+				$phpMailer->Password = $data['password'];
+				$phpMailer->SMTPAuth = true;
+				$phpMailer->From = isset($data['default_from']) ? $data['default_from'] : $data['username'];
+			} else {
+			    $phpMailer->From = '';
+			}
+		}
+	}
+
+	public static function sendTestMail($userData) {
+
+		$mail = new PHPMailer(true);
+		$mail->CharSet = "UTF-8";
+		$mail->Subject = 'LHC Test mail';
+		$mail->AddReplyTo($userData->email,(string)$userData);
+		$mail->Body = 'This is test mail. If you received this mail. That means that your mail settings is correct.';
+		$mail->AddAddress( $userData->email );
+
+		self::setupSMTP($mail);
+
+		try {
+			return $mail->Send();
+		} catch (Exception $e) {
+			throw $e;
+		}
+		$mail->ClearAddresses();
+	}
+
+	// Prepare template variables
+    public static function prepareSendMail(erLhAbstractModelEmailTemplate & $sendMail)
+    {
+    	$currentUser = erLhcoreClassUser::instance();
+
+    	if ($currentUser->isLogged() == true){
+	    	$userData = $currentUser->getUserData();
+
+	    	$sendMail->subject = str_replace(array('{name_surname}'),array($userData->name.' '.$userData->surname),$sendMail->subject);
+	    	$sendMail->from_name = str_replace(array('{name_surname}'),array($userData->name.' '.$userData->surname),$sendMail->from_name);
+
+	    	if (empty($sendMail->from_email)) {
+	    		$sendMail->from_email = $userData->email;
+	    	}
+
+	    	if (empty($sendMail->reply_to)) {
+	    		$sendMail->reply_to = $userData->email;
+	    	}
+    	}
+    }
+
+    // Validate send mail
+    public static function validateSendMail(erLhAbstractModelEmailTemplate & $sendMail, & $chat, $params = array())
+    {
+    	$Errors = array();
+
+    	$validationFields = array();
+    	$validationFields['Message'] = new ezcInputFormDefinitionElement(ezcInputFormDefinitionElement::OPTIONAL, 'unsafe_raw');
+    	$validationFields['Subject'] = new ezcInputFormDefinitionElement(ezcInputFormDefinitionElement::OPTIONAL, 'unsafe_raw');
+    	$validationFields['FromName'] = new ezcInputFormDefinitionElement(ezcInputFormDefinitionElement::OPTIONAL, 'unsafe_raw');
+    	$validationFields['FromEmail'] = new ezcInputFormDefinitionElement(ezcInputFormDefinitionElement::OPTIONAL, 'validate_email');
+    	$validationFields['ReplyEmail'] = new ezcInputFormDefinitionElement(ezcInputFormDefinitionElement::OPTIONAL, 'validate_email');
+    	$validationFields['RecipientEmail'] = new ezcInputFormDefinitionElement(ezcInputFormDefinitionElement::OPTIONAL, 'validate_email');
+
+    	$form = new ezcInputForm( INPUT_POST, $validationFields );
+    	$Errors = array();
+
+    	if (isset($params['archive_mode']) && $params['archive_mode'] == true){
+    		$messages = array_reverse(erLhcoreClassChat::getList(array('limit' => 100, 'sort' => 'id DESC','customfilter' => array('user_id != -1'), 'filter' => array('chat_id' => $chat->id)),'erLhcoreClassModelChatArchiveMsg',erLhcoreClassModelChatArchiveRange::$archiveMsgTable));
+    	} else {
+    		$messages = array_reverse(erLhcoreClassModelmsg::getList(array('limit' => 100,'sort' => 'id DESC','customfilter' => array('user_id != -1'), 'filter' => array('chat_id' => $chat->id))));
+    	}
+
+    	// Fetch chat messages
+    	$tpl = new erLhcoreClassTemplate( 'lhchat/messagelist/plain.tpl.php');
+    	$tpl->set('chat', $chat);
+    	$tpl->set('messages', $messages);
+
+    	$sendMail->content = str_replace(array('{user_chat_nick}','{messages_content}','{chat_id}'), array($chat->nick,$tpl->fetch(),$chat->id), $sendMail->content);
+
+    	if ($form->hasValidData( 'Message' ) )
+    	{
+    		$sendMail->content = str_replace('{additional_message}', $form->Message, $sendMail->content);
+    	}
+
+    	$sendMail->content = erLhcoreClassBBCode::parseForMail($sendMail->content);
+
+    	if ( $form->hasValidData( 'FromEmail' ) ) {
+    		$sendMail->from_email = $form->FromEmail;
+    	}
+
+    	if ( $form->hasValidData( 'ReplyEmail' ) ) {
+    		$sendMail->reply_to = $form->ReplyEmail;
+    	}
+
+    	if ( $form->hasValidData( 'FromName' ) ) {
+    		$sendMail->from_name = $form->FromName;
+    	}
+
+    	if ( $form->hasValidData( 'Subject' ) ) {
+    		$sendMail->subject = $form->Subject;
+    	}
+
+    	if ( $form->hasValidData( 'RecipientEmail' ) ) {
+    		$sendMail->recipient = $form->RecipientEmail;
+    	} else {
+    		$Errors[] = erTranslationClassLhTranslation::getInstance()->getTranslation('chat/sendmail','Please enter recipient e-mail!');
+    	}
+
+    	if (empty($sendMail->from_email)) {
+    		$Errors[] = erTranslationClassLhTranslation::getInstance()->getTranslation('chat/sendmail','From e-mail is missing!');
+    	}
+
+    	if (empty($sendMail->reply_to)) {
+    		$Errors[] = erTranslationClassLhTranslation::getInstance()->getTranslation('chat/sendmail','Reply e-mail is missing!');
+    	}
+
+    	if (empty($sendMail->subject)) {
+    		$Errors[] = erTranslationClassLhTranslation::getInstance()->getTranslation('chat/sendmail','Subject is missing!');
+    	}
+
+    	return $Errors;
+    }
+
+    // Send mail
+    public static function sendMail(erLhAbstractModelEmailTemplate & $sendMail, & $chat) {
+
+    	$mail = new PHPMailer();
+    	$mail->CharSet = "UTF-8";
+
+    	if ($sendMail->from_email != '') {
+    		$mail->Sender = $mail->From = $sendMail->from_email;
+    	}
+
+    	$mail->FromName = $sendMail->from_name;
+    	$mail->Subject = $sendMail->subject;
+
+    	if ($sendMail->reply_to != '') {
+    		$mail->AddReplyTo($sendMail->reply_to,$sendMail->from_name);
+    	}
+
+    	$mail->Body = $sendMail->content;
+    	$mail->AddAddress( $sendMail->recipient );
+
+    	self::setupSMTP($mail);
+
+    	if ($sendMail->bcc_recipients != '') {
+    		$recipientsBCC = explode(',',$sendMail->bcc_recipients);
+    		foreach ($recipientsBCC as $recipientBCC) {
+    			$mail->AddBCC(trim($recipientBCC));
+    		}
+    	}
+
+    	$mail->Send();
+    	$mail->ClearAddresses();
+    }
+
+    public static function sendMailFAQ($faq) {
+
+    	$sendMail = erLhAbstractModelEmailTemplate::fetch(6);
+
+    	$mail = new PHPMailer();
+    	$mail->CharSet = "UTF-8";
+
+    	$mail->FromName = $sendMail->from_name;
+
+    	if ($sendMail->from_email != '') {
+    		$mail->From = $mail->Sender = $sendMail->from_email;
+    	}
+
+    	if ($faq->email != ''){
+    		$mail->AddReplyTo($faq->email);
+    	}
+
+    	$mail->Subject = $sendMail->subject;
+
+    	$mail->Body = str_replace(array('{email}','{question}','{url_request}','{url_question}'), array($faq->email,$faq->question,erLhcoreClassXMP::getBaseHost() . $_SERVER['HTTP_HOST'] . erLhcoreClassDesign::baseurl('user/login').'/(r)/'.rawurlencode(base64_encode('faq/view/'.$faq->id)),$faq->url), $sendMail->content);
+
+    	if ($sendMail->recipient != '') { // Perhaps template has default recipient
+    		$emailRecipient = explode(',',$sendMail->recipient);
+    	} else { // Lets find first user and send him an e-mail
+    		$list = erLhcoreClassModelUser::getUserList(array('limit' => 1,'sort' => 'id ASC'));
+    		$user = array_pop($list);
+    		$emailRecipient = array($user->email);
+    	}
+
+    	foreach ($emailRecipient as $receiver) {
+    		$mail->AddAddress( $receiver );
+    	}
+
+    	self::setupSMTP($mail);
+
+    	$mail->Send();
+    }
+
+    public static function sendMailRequestPermission(erLhcoreClassModelUser $recipient, erLhcoreClassModelUser $sender, $requestedPermissions) {
+        $sendMail = erLhAbstractModelEmailTemplate::fetch(10);
+
+        $mail = new PHPMailer();
+        $mail->CharSet = "UTF-8";
+
+        if ($sendMail->from_email != '') {
+            $mail->From = $mail->Sender = $sendMail->from_email;
+        }
+
+        $mail->Subject = str_replace(array('{user}'),array((string)$sender),$sendMail->subject);
+        $mail->AddReplyTo($sender->email,(string)$sender);
+
+        $mail->Body = str_replace(array('{permissions}','{user}'), array($requestedPermissions,(string)$sender), $sendMail->content);
+
+        $mail->AddAddress( $recipient->email );
+
+        self::setupSMTP($mail);
+
+        $mail->Send();
+        $mail->ClearAddresses();
+    }
+
+    public static function sendMailRequest($inputData, erLhcoreClassModelChat $chat, $params = array()) {
+
+    	$sendMail = erLhAbstractModelEmailTemplate::fetch(2);
+
+    	$mail = new PHPMailer();
+    	$mail->CharSet = "UTF-8";
+
+    	if ($sendMail->from_email != '') {
+    		$mail->From = $mail->Sender = $sendMail->from_email;
+    	}
+
+			$mail->FromName = str_replace('{name}',$chat->nick,$sendMail->from_name);
+    	$mail->Subject = str_replace(array('{name}','{department}','{country}','{city}'),array($chat->nick,(string)$chat->department,$chat->country_name,$chat->city),$sendMail->subject);
+    	$mail->AddReplyTo($chat->email,$chat->nick);
+
+    	$prefillchat = '-';
+    	if (isset($params['chatprefill']) && $params['chatprefill'] instanceof erLhcoreClassModelChat){
+    		$prefillchat = erLhcoreClassXMP::getBaseHost() . $_SERVER['HTTP_HOST'] . erLhcoreClassDesign::baseurl('user/login').'/(r)/'.rawurlencode(base64_encode('chat/single/'.$params['chatprefill']->id));
+    	}
+
+    	// Format user friendly additional data
+    	if ($chat->additional_data != '') {
+    	    $paramsAdditional = json_decode($chat->additional_data,true);
+    	    $elementsAdditional = array();
+    	    if (is_array($paramsAdditional) && !empty($paramsAdditional)) {
+    	        foreach ($paramsAdditional as $param) {
+    	            $elementsAdditional[] = $param['key'].' - '.$param['value'];
+    	        }
+
+    	        $additional_data = implode("\n", $elementsAdditional);
+    	    } else {
+    	        $additional_data = $chat->additional_data;
+    	    }
+
+    	} else {
+    	    $additional_data = '';
+    	}
+
+
+    	$mail->Body = str_replace(array('{phone}','{name}','{email}','{message}','{additional_data}','{url_request}','{ip}','{department}','{country}','{city}','{prefillchat}'), array($chat->phone,$chat->nick,$chat->email,$inputData->question,$additional_data,(isset($_POST['URLRefer']) ? $_POST['URLRefer'] : ''),erLhcoreClassIPDetect::getIP(),(string)$chat->department,$chat->country_name,$chat->city,$prefillchat), $sendMail->content);
+
+    	/*
+    	 * Attatch file
+    	 * */
+    	if ($inputData->has_file == true) {
+    		$mail->AddAttachment($inputData->file_location,'file.'.$inputData->file_extension);
+    	}
+
+    	$emailRecipient = array();
+    	if ($chat->department !== false && $chat->department->email != '') { // Perhaps department has assigned email
+    		$emailRecipient = explode(',',$chat->department->email);
+    	} elseif ($sendMail->recipient != '') { // Perhaps template has default recipient
+    		$emailRecipient = explode(',',$sendMail->recipient);
+    	} else { // Lets find first user and send him an e-mail
+    		$list = erLhcoreClassModelUser::getUserList(array('limit' => 1,'sort' => 'id ASC'));
+    		$user = array_pop($list);
+    		$emailRecipient = array($user->email);
+    	}
+
+    	foreach ($emailRecipient as $receiver) {
+    		$mail->AddAddress( $receiver );
+    	}
+
+    	self::setupSMTP($mail);
+
+    	if ($sendMail->bcc_recipients != '') {
+    		$recipientsBCC = explode(',',$sendMail->bcc_recipients);
+    		foreach ($recipientsBCC as $recipientBCC) {
+    			$mail->AddBCC(trim($recipientBCC));
+    		}
+    	}
+
+    	if ($sendMail->user_mail_as_sender == 1 && $chat->email != '') {
+    	   $mail->From = $chat->email;
+    	   $mail->FromName = $chat->nick;
+    	}
+
+    	$mail->Send();
+    	$mail->ClearAddresses();
+    }
+
+    public static function sendMailUnacceptedChat(erLhcoreClassModelChat $chat, $templateID = 4) {
+    	$sendMail = erLhAbstractModelEmailTemplate::fetch($templateID);
+
+    	$mail = new PHPMailer();
+    	$mail->CharSet = "UTF-8";
+
+    	if ($sendMail->from_email != '') {
+    		$mail->Sender = $mail->From = $sendMail->from_email;
+    	}
+
+    	$mail->FromName = $sendMail->from_name;
+
+    	if ($chat->email != '') {
+    		$mail->AddReplyTo($chat->email,$chat->nick);
+    	}
+
+    	$mail->Subject = str_replace(array('{chat_id}'), array($chat->id), $sendMail->subject);
+
+    	$messages = array_reverse(erLhcoreClassModelmsg::getList(array('limit' => 10,'sort' => 'id DESC','filter' => array('chat_id' => $chat->id))));
+    	$messagesContent = '';
+
+    	foreach ($messages as $msg ) {
+	    	 if ($msg->user_id == -1) {
+	    		$messagesContent .= date(erLhcoreClassModule::$dateDateHourFormat,$msg->time).' '. erTranslationClassLhTranslation::getInstance()->getTranslation('chat/syncadmin','System assistant').': '.htmlspecialchars($msg->msg)."\n";
+	    	 } else {
+	    		$messagesContent .= date(erLhcoreClassModule::$dateDateHourFormat,$msg->time).' '. ($msg->user_id == 0 ? htmlspecialchars($chat->nick) : htmlspecialchars($msg->name_support)).': '.htmlspecialchars($msg->msg)."\n";
+	    	 }
+    	}
+
+    	$emailRecipient = array();
+    	if ($chat->department !== false && $chat->department->email != '') { // Perhaps department has assigned email
+    		$emailRecipient = explode(',',$chat->department->email);
+    	} elseif ($sendMail->recipient != '') { // Perhaps template has default recipient
+    		$emailRecipient = explode(',',$sendMail->recipient);
+    	} else { // Lets find first user and send him an e-mail
+    		$list = erLhcoreClassModelUser::getUserList(array('limit' => 1,'sort' => 'id ASC'));
+    		$user = array_pop($list);
+    		$emailRecipient = array($user->email);
+    	}
+
+    	self::setupSMTP($mail);
+
+    	$cfgSite = erConfigClassLhConfig::getInstance();
+    	$secretHash = $cfgSite->getSetting( 'site', 'secrethash' );
+
+    	// Format user friendly additional data
+    	if ($chat->additional_data != '') {
+    	    $paramsAdditional = json_decode($chat->additional_data,true);
+    	    $elementsAdditional = array();
+    	    if (is_array($paramsAdditional) && !empty($paramsAdditional)) {
+    	        foreach ($paramsAdditional as $param) {
+    	            $elementsAdditional[] = $param['key'].' - '.$param['value'];
+    	        }
+
+    	        $additional_data = implode("\n", $elementsAdditional);
+    	    } else {
+    	        $additional_data = $chat->additional_data;
+    	    }
+
+    	} else {
+    	    $additional_data = '';
+    	}
+
+    	foreach ($emailRecipient as $receiver) {
+    		$veryfyEmail = 	sha1(sha1($receiver.$secretHash).$secretHash);
+    		$mail->Body = str_replace(array('{user_name}','{chat_id}','{phone}','{name}','{email}','{message}','{additional_data}','{url_request}','{ip}','{department}','{url_accept}','{country}','{city}'), array($chat->user_name,$chat->id,$chat->phone,$chat->nick,$chat->email,$messagesContent,$additional_data,$chat->referrer,erLhcoreClassIPDetect::getIP(),(string)$chat->department,'http://' . $_SERVER['HTTP_HOST'] . erLhcoreClassDesign::baseurl('chat/accept').'/'.erLhcoreClassModelChatAccept::generateAcceptLink($chat).'/'.$veryfyEmail.'/'.$receiver,$chat->country_name,$chat->city), $sendMail->content);
+    		$mail->AddAddress( $receiver );
+    		$mail->Send();
+    		$mail->ClearAddresses();
+    	}
+
+    	if ($sendMail->bcc_recipients != '') {
+    		$recipientsBCC = explode(',',$sendMail->bcc_recipients);
+    		foreach ($recipientsBCC as $receiver) {
+    			$receiver = trim($receiver);
+    			$veryfyEmail = 	sha1(sha1($receiver.$secretHash).$secretHash);
+    			$mail->Body = str_replace(array('{user_name}','{chat_id}','{phone}','{name}','{email}','{message}','{additional_data}','{url_request}','{ip}','{department}','{url_accept}','{country}','{city}'), array($chat->user_name,$chat->id,$chat->phone,$chat->nick,$chat->email,$messagesContent,$additional_data,$chat->referrer,erLhcoreClassIPDetect::getIP(),(string)$chat->department,'http://' . $_SERVER['HTTP_HOST'] . erLhcoreClassDesign::baseurl('chat/accept').'/'.erLhcoreClassModelChatAccept::generateAcceptLink($chat).'/'.$veryfyEmail.'/'.$receiver,$chat->country_name,$chat->city), $sendMail->content);
+    			$mail->AddAddress( $receiver );
+    			$mail->Send();
+    			$mail->ClearAddresses();
+
+    		}
+    	}
+    }
+
+    public static function informFormFilled($formCollected, $params = array()) {
+    	$sendMail = erLhAbstractModelEmailTemplate::fetch(8);
+
+    	$mail = new PHPMailer();
+    	$mail->CharSet = "UTF-8";
+
+    	if ($sendMail->from_email != '') {
+    		$mail->From = $mail->Sender = $sendMail->from_email;
+    	}
+
+    	if (isset($params['email']) && $params['email'] !== false && $params['email'] != '')
+    	{
+    	    $mail->AddReplyTo($params['email']);
+    	}
+
+    	$mail->FromName = $sendMail->from_name;
+    	$mail->Subject = str_replace(array('{form_name}'),array($formCollected->form),$sendMail->subject);
+    	$mail->Body = str_replace(array('{identifier}','{form_name}','{content}','{ip}','{url_download}','{url_view}'), array($formCollected->identifier,(string)$formCollected->form, $formCollected->form_content, $formCollected->ip, erLhcoreClassXMP::getBaseHost() . $_SERVER['HTTP_HOST'] . erLhcoreClassDesign::baseurldirect('user/login').'/(r)/'.rawurlencode(base64_encode('form/downloaditem/'.$formCollected->id)), erLhcoreClassXMP::getBaseHost() . $_SERVER['HTTP_HOST'] . erLhcoreClassDesign::baseurldirect('user/login').'/(r)/'.rawurlencode(base64_encode('form/viewcollected/'.$formCollected->id))), $sendMail->content);
+
+    	$emailRecipient = array();
+    	if ($formCollected->form->recipient != '') {
+    		$emailRecipient = array($formCollected->form->recipient);
+    	} elseif ($sendMail->recipient != '') {
+    		$emailRecipient = array($sendMail->recipient);
+    	}
+
+    	if (!empty($emailRecipient)) {
+	    	foreach ($emailRecipient as $receiver) {
+	    		$mail->AddAddress( $receiver );
+	    	}
+
+	    	self::setupSMTP($mail);
+
+	    	if ($sendMail->bcc_recipients != '') {
+	    		$recipientsBCC = explode(',',$sendMail->bcc_recipients);
+	    		foreach ($recipientsBCC as $recipientBCC) {
+	    			$mail->AddBCC(trim($recipientBCC));
+	    		}
+	    	}
+
+	    	$mail->Send();
+	    	$mail->ClearAddresses();
+    	}
+    }
+    
+    public static function informVisitorUnreadMessage(erLhcoreClassModelChat $chat)
+    {
+    	if ($chat->email == '') {
+    		return ;
+    	}
+    	
+    	$sendMail = erLhAbstractModelEmailTemplate::fetch(11);
+
+    	$mail = new PHPMailer();
+    	$mail->CharSet = "UTF-8";
+
+    	$fromSet = false;
+    	if ($sendMail->from_email != '') {
+    		$mail->Sender = $mail->From = $sendMail->from_email;
+    		$fromSet = true;
+    	}
+
+    	$mail->FromName = $sendMail->from_name;
+
+    	if ($sendMail->reply_to != '') {
+    		$mail->AddReplyTo($sendMail->reply_to);
+    		if ($fromSet == false) {
+    			$mail->From = $sendMail->reply_to;
+    		}
+    	} elseif ($chat->user !== false) {
+    		$mail->AddReplyTo($chat->user->email, $chat->user->name_support);
+    		if ($fromSet == false) {
+    			$mail->From = $chat->user->email;
+    		}
+    	}
+
+    	$mail->Subject = $sendMail->subject;
+
+    	$messages = array_reverse(erLhcoreClassModelmsg::getList(array('limit' => 10, 'sort' => 'id DESC','filter' => array('chat_id' => $chat->id))));
+    	$messagesContent = '';
+
+    	foreach ($messages as $msg ) {
+    		if ($msg->user_id != -1) {    			
+    			$messagesContent .= date(erLhcoreClassModule::$dateDateHourFormat,$msg->time).' '. ($msg->user_id == 0 ? htmlspecialchars($chat->nick) : htmlspecialchars($msg->name_support)).': '.htmlspecialchars($msg->msg)."\n";
+    		}
+    	}
+
+    	$nameSupport = $chat->user !== false ? $chat->user->name_support : '';
+
+    	$mail->Body = str_replace(array('{messages}','{operator}'), array($messagesContent, $nameSupport), $sendMail->content);
+
+    	self::setupSMTP($mail);
+
+    	$mail->AddAddress( $chat->email );
+    	$mail->Send();
+    }
+    
+    public static function informChatClosed(erLhcoreClassModelChat $chat, $operator = false) {
+    	$sendMail = erLhAbstractModelEmailTemplate::fetch(5);
+    	
+    	$mail = new PHPMailer();
+    	$mail->CharSet = "UTF-8";
+
+        if ($sendMail->from_email != '') {
+            $mail->Sender = $mail->From = $sendMail->from_email;
+        }
+
+        if($sendMail->from_email == '{chat_email}' && $chat->email != '') {
+            $mail->From = $chat->email;
+        }
+
+        $mail->FromName = $sendMail->from_name;
+        $mail->Subject = $sendMail->subject;
+
+        if($sendMail->from_name == '{chat_nick}' && $chat->nick != '') {
+            $mail->FromName = $chat->nick;
+        }
+    	   	    	
+    	$messages = array_reverse(erLhcoreClassModelmsg::getList(array('limit' => 10,'sort' => 'id DESC','filter' => array('chat_id' => $chat->id))));
+    	$messagesContent = '';
+
+    	foreach ($messages as $msg ) {
+	    	 if ($msg->user_id == -1) {
+	    		$messagesContent .= date(erLhcoreClassModule::$dateDateHourFormat,$msg->time).' '. erTranslationClassLhTranslation::getInstance()->getTranslation('chat/syncadmin','System assistant').': '.htmlspecialchars($msg->msg)."\n";
+	    	 } else {
+	    		$messagesContent .= date(erLhcoreClassModule::$dateDateHourFormat,$msg->time).' '. ($msg->user_id == 0 ? htmlspecialchars($chat->nick) : htmlspecialchars($msg->name_support)).': '.htmlspecialchars($msg->msg)."\n";
+	    	 }
+    	}
+
+    	$emailRecipient = array();
+    	if ($sendMail->recipient != '') { // This time we give priority to template recipients
+    		$emailRecipient = explode(',',$sendMail->recipient);
+    	}elseif ($chat->department !== false && $chat->department->email != '') {
+    		$emailRecipient = explode(',',$chat->department->email);
+    	} else { // Lets find first user and send him an e-mail
+    		$list = erLhcoreClassModelUser::getUserList(array('limit' => 1,'sort' => 'id ASC'));
+    		$user = array_pop($list);
+    		$emailRecipient = array($user->email);
+    	}
+
+    	self::setupSMTP($mail);
+
+    	$cfgSite = erConfigClassLhConfig::getInstance();
+    	$secretHash = $cfgSite->getSetting( 'site', 'secrethash' );
+
+    	if ($chat->email != '') {
+    		$mail->AddReplyTo($chat->email, $chat->nick);
+    	}
+
+    	// Format user friendly additional data
+    	if ($chat->additional_data != '') {
+    	    $paramsAdditional = json_decode($chat->additional_data,true);
+    	    $elementsAdditional = array();
+    	    if (is_array($paramsAdditional) && !empty($paramsAdditional)) {
+    	        foreach ($paramsAdditional as $param) {
+    	            $elementsAdditional[] = $param['key'].' - '.$param['value'];
+    	        }
+
+    	        $additional_data = implode("\n", $elementsAdditional);
+    	    } else {
+    	        $additional_data = $chat->additional_data;
+    	    }
+
+    	} else {
+    	    $additional_data = '';
+    	}
+
+    	foreach ($emailRecipient as $receiver) {
+    		$veryfyEmail = 	sha1(sha1($receiver.$secretHash).$secretHash);
+    		$mail->Body = str_replace(array('{chat_id}','{phone}','{name}','{email}','{message}','{additional_data}','{url_request}','{ip}','{department}','{url_accept}','{operator}','{country}','{city}'), array($chat->id,$chat->phone,$chat->nick,$chat->email,$messagesContent,$additional_data,$chat->referrer,$chat->ip,(string)$chat->department,(isset($_SERVER['HTTP_HOST'])) ? 'http://' . $_SERVER['HTTP_HOST'] : erLhcoreClassModelChatConfig::fetch('customer_site_url')->current_value . erLhcoreClassDesign::baseurl('chat/accept').'/'.erLhcoreClassModelChatAccept::generateAcceptLink($chat).'/'.$veryfyEmail.'/'.$receiver,$operator,$chat->country_name,$chat->city), $sendMail->content);
+    		$mail->AddAddress( $receiver );    		    	
+    		$mail->Send();
+    		$mail->ClearAddresses();
+    	}
+
+    	if ($sendMail->bcc_recipients != '') {
+    		$recipientsBCC = explode(',',$sendMail->bcc_recipients);
+    		foreach ($recipientsBCC as $receiver) {
+    			$receiver = trim($receiver);
+    			$veryfyEmail = 	sha1(sha1($receiver.$secretHash).$secretHash);
+	    		$mail->Body = str_replace(array('{chat_id}','{phone}','{name}','{email}','{message}','{additional_data}','{url_request}','{ip}','{department}','{url_accept}','{operator}','{country}','{city}'), array($chat->id,$chat->phone,$chat->nick,$chat->email,$messagesContent,$additional_data,$chat->referrer,$chat->ip,(string)$chat->department,(isset($_SERVER['HTTP_HOST'])) ? 'http://' . $_SERVER['HTTP_HOST'] : erLhcoreClassModelChatConfig::fetch('customer_site_url')->current_value . erLhcoreClassDesign::baseurl('chat/accept').'/'.erLhcoreClassModelChatAccept::generateAcceptLink($chat).'/'.$veryfyEmail.'/'.$receiver,$operator,$chat->country_name,$chat->city), $sendMail->content);
+	    		$mail->AddAddress( $receiver );    		    		
+	    		$mail->Send();
+	    		$mail->ClearAddresses();
+    		}
+    	}
+
+
+    }
+
+
+
+}
+
+?>