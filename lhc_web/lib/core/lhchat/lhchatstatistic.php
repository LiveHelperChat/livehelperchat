<?php

class erLhcoreClassChatStatistic {


    /**
     * Gets pending chats
     */
    public static function getTopTodaysOperators($limit = 100, $offset = 0)
    {
    	$time = (time()-(24*3600));

    	$SQL = 'SELECT lh_chat.user_id,count(lh_chat.id) as assigned_chats FROM lh_chat WHERE time > :time AND user_id > 0 GROUP BY user_id';

    	$db = ezcDbInstance::get();
    	$stmt = $db->prepare($SQL);
    	$stmt->bindValue( ':time',$time,PDO::PARAM_INT);
    	$stmt->setFetchMode(PDO::FETCH_ASSOC);
    	$stmt->execute();
    	$rows = $stmt->fetchAll();

    	$usersID = array();
    	foreach ($rows as $item) {
    		$usersID[] = $item['user_id'];
    	}

    	if ( !empty($usersID) ) {
    		$users = erLhcoreClassModelUser::getUserList(array('limit' => $limit,'filterin' => array('id' => $usersID)));
    	}

    	$usersReturn = array();
    	foreach ($rows as $row) {
    		$usersReturn[$row['user_id']] = $users[$row['user_id']];
    		$usersReturn[$row['user_id']]->statistic_total_chats = $row['assigned_chats'];
    		$usersReturn[$row['user_id']]->statistic_total_messages = erLhcoreClassChat::getCount(array('filtergte' => array('time' => $time),'filter' => array('user_id' => $row['user_id'])),'lh_msg');
    		
    		$usersReturn[$row['user_id']]->statistic_upvotes = erLhcoreClassChat::getCount(array('filtergte' => array('time' => $time),'filter' => array('fbst' => 1,'user_id' => $row['user_id'])));
    		$usersReturn[$row['user_id']]->statistic_downvotes = erLhcoreClassChat::getCount(array('filtergte' => array('time' => $time),'filter' => array('fbst' => 2,'user_id' => $row['user_id'])));
    	}

    	return $usersReturn;
    }
    
    /*
     * Returns last 12 month chats statistic
     * */
    public static function getNumberOfChatsPerMonth($filter = array())
    {	
    	$numberOfChats = array();
    	$departmentFilter = array();
    	$departmentMsgFilter = array();
    	
    	// Message filter
    	$msgFilter = $filter;
    	       	
    	/**
    	 * If department filter provided we have to use strict filter with table names
    	 * */    	
    	$departmentMsgFilter['innerjoin']['lh_chat'] = array('lh_msg.chat_id','lh_chat.id');
    	    	
    	/**
    	 * If user ID provided only provided user chat's has to take effect
    	 * */
    	if (isset($msgFilter['filter']['user_id'])){
    	    unset($msgFilter['filter']['user_id']);
    	    $msgFilter['filter']['lh_chat.user_id'] = $filter['filter']['user_id'];    	  
    	}
    	
    	if (isset($msgFilter['filtergte']['time'])){
    	    unset($msgFilter['filtergte']['time']);
    	    $msgFilter['filtergte']['lh_msg.time'] = $filter['filtergte']['time'];
    	}
    		
    	if (isset($msgFilter['filterlte']['time'])){
    	    unset($msgFilter['filterlte']['time']);
    	    $msgFilter['filterlte']['lh_msg.time'] = $filter['filterlte']['time'];
    	}
    	    
    	for ($i = 0; $i < 12;$i++) {
    		$dateUnix = mktime(0,0,0,date('m')-$i,1,date('y'));
    		$numberOfChats[$dateUnix] = array (
<<<<<<< HEAD
    				'closed' 			=> erLhcoreClassChat::getCount(array_merge_recursive($departmentFilter,$filter,array('filter' => array('status' => erLhcoreClassModelChat::STATUS_CLOSED_CHAT),'customfilter' =>  array('to_char(date(to_timestamp(time)),\'YYYYMM\') = \''. date('Ym',$dateUnix).'\'')))),    		
    				'active' 			=> erLhcoreClassChat::getCount(array_merge_recursive($departmentFilter,$filter,array('filter' => array('status' => erLhcoreClassModelChat::STATUS_ACTIVE_CHAT),'customfilter' =>  array('to_char(date(to_timestamp(time)),\'YYYYMM\') = \''. date('Ym',$dateUnix).'\'')))),    		
    				'operators' 		=> erLhcoreClassChat::getCount(array_merge_recursive($departmentFilter,$filter,array('filter' => array('status' => erLhcoreClassModelChat::STATUS_OPERATORS_CHAT),'customfilter' =>  array('to_char(date(to_timestamp(time)),\'YYYYMM\') = \''. date('Ym',$dateUnix).'\'')))),    		
    				'pending' 			=> erLhcoreClassChat::getCount(array_merge_recursive($departmentFilter,$filter,array('filter' => array('status' => erLhcoreClassModelChat::STATUS_PENDING_CHAT),'customfilter' =>  array('to_char(date(to_timestamp(time)),\'YYYYMM\') = \''. date('Ym',$dateUnix).'\'')))),    		
    				
    				'msg_user' 			=> erLhcoreClassChat::getCount(array_merge_recursive(array('filter' 	=> array('lh_msg.user_id' => 0),'customfilter' =>  array('to_char(date(to_timestamp(lh_msg.time)),\'YYYYMM\') = \''. date('Ym',$dateUnix).'\'')),$msgFilter,$departmentMsgFilter),'lh_msg','count(lh_msg.id)'),    		
    				'msg_operator' 		=> erLhcoreClassChat::getCount(array('filtergt' => array('lh_msg.user_id' => 0),'customfilter' =>  array('to_char(date(to_timestamp(lh_msg.time)),\'YYYYMM\') = \''. date('Ym',$dateUnix).'\''))+$msgFilter+$departmentMsgFilter,'lh_msg','count(lh_msg.id)'),    		
    				'msg_system' 		=> erLhcoreClassChat::getCount(array_merge_recursive(array('filter' => array('lh_msg.user_id' => -1),'customfilter' =>  array('to_char(date(to_timestamp(lh_msg.time)),\'YYYYMM\') = \''. date('Ym',$dateUnix).'\'')),$msgFilter,$departmentMsgFilter),'lh_msg','count(lh_msg.id)'),    		
    				
    				'chatinitdefault' 	=> erLhcoreClassChat::getCount(array_merge_recursive($departmentFilter,$filter,array('filter' => array('chat_initiator' => erLhcoreClassModelChat::CHAT_INITIATOR_DEFAULT),'customfilter' =>  array('to_char(date(to_timestamp(time)),\'YYYYMM\') = \''. date('Ym',$dateUnix).'\'')))),    		
    				'chatinitproact' 	=> erLhcoreClassChat::getCount(array_merge_recursive($departmentFilter,$filter,array('filter' => array('chat_initiator' => erLhcoreClassModelChat::CHAT_INITIATOR_PROACTIVE),'customfilter' =>  array('to_char(date(to_timestamp(time)),\'YYYYMM\') = \''. date('Ym',$dateUnix).'\'')))),    		
=======
    				'closed' 			=> (int)erLhcoreClassChat::getCount(array_merge_recursive($departmentFilter,$filter,array('filter' => array('status' => erLhcoreClassModelChat::STATUS_CLOSED_CHAT),'customfilter' =>  array('FROM_UNIXTIME(time,\'%Y%m\') = '. date('Ym',$dateUnix))))),    		
    				'active' 			=> (int)erLhcoreClassChat::getCount(array_merge_recursive($departmentFilter,$filter,array('filter' => array('status' => erLhcoreClassModelChat::STATUS_ACTIVE_CHAT),'customfilter' =>  array('FROM_UNIXTIME(time,\'%Y%m\') = '. date('Ym',$dateUnix))))),    		
    				'operators' 		=> (int)erLhcoreClassChat::getCount(array_merge_recursive($departmentFilter,$filter,array('filter' => array('status' => erLhcoreClassModelChat::STATUS_OPERATORS_CHAT),'customfilter' =>  array('FROM_UNIXTIME(time,\'%Y%m\') = '. date('Ym',$dateUnix))))),    		
    				'pending' 			=> (int)erLhcoreClassChat::getCount(array_merge_recursive($departmentFilter,$filter,array('filter' => array('status' => erLhcoreClassModelChat::STATUS_PENDING_CHAT),'customfilter' =>  array('FROM_UNIXTIME(time,\'%Y%m\') = '. date('Ym',$dateUnix))))),    		
    				
    				'msg_user' 			=> (int)erLhcoreClassChat::getCount(array_merge_recursive(array('filter' 	=> array('lh_msg.user_id' => 0),'customfilter' =>  array('FROM_UNIXTIME(lh_msg.time,\'%Y%m\') = '. date('Ym',$dateUnix))),$msgFilter,$departmentMsgFilter),'lh_msg','count(lh_msg.id)'),    		
    				'msg_operator' 		=> (int)erLhcoreClassChat::getCount(array('filtergt' => array('lh_msg.user_id' => 0),'customfilter' =>  array('FROM_UNIXTIME(lh_msg.time,\'%Y%m\') = '. date('Ym',$dateUnix)))+$msgFilter+$departmentMsgFilter,'lh_msg','count(lh_msg.id)'),    		
    				'msg_system' 		=> (int)erLhcoreClassChat::getCount(array_merge_recursive(array('filter' => array('lh_msg.user_id' => -1),'customfilter' =>  array('FROM_UNIXTIME(lh_msg.time,\'%Y%m\') = '. date('Ym',$dateUnix))),$msgFilter,$departmentMsgFilter),'lh_msg','count(lh_msg.id)'),    		
    				
    				'chatinitdefault' 	=> (int)erLhcoreClassChat::getCount(array_merge_recursive($departmentFilter,$filter,array('filter' => array('chat_initiator' => erLhcoreClassModelChat::CHAT_INITIATOR_DEFAULT),'customfilter' =>  array('FROM_UNIXTIME(time,\'%Y%m\') = '. date('Ym',$dateUnix))))),    		
    				'chatinitproact' 	=> (int)erLhcoreClassChat::getCount(array_merge_recursive($departmentFilter,$filter,array('filter' => array('chat_initiator' => erLhcoreClassModelChat::CHAT_INITIATOR_PROACTIVE),'customfilter' =>  array('FROM_UNIXTIME(time,\'%Y%m\') = '. date('Ym',$dateUnix))))),    		
>>>>>>> 2f7ff6de
    		);
    	}
    	return $numberOfChats;
    }
    
    
    public static function getNumberOfChatsWaitTime($filter = array())
    {	
    	$numberOfChats = array();
    	    	 	    	    	    
    	for ($i = 0; $i < 12;$i++) {
    		$dateUnix = mktime(0,0,0,date('m')-$i,1,date('y'));
    		$numberOfChats[$dateUnix] = (int)erLhcoreClassChat::getCount(array_merge_recursive($filter,array('customfilter' =>  array('FROM_UNIXTIME(time,\'%Y%m\') = '. date('Ym',$dateUnix)),'filtergt' => array('chat_duration' => 0),'filterlt' =>  array('wait_time' => 600),'filtergt' =>  array('wait_time' => 0))),'lh_chat','AVG(wait_time)');
    	}
    	    	
    	return $numberOfChats;
    }
    
    public static function getWorkLoadStatistic($filter = array()) 
    {
    	$numberOfChats = array();
    	
    	for ($i = 0; $i < 24; $i++) {
    		$dateHour = $i; //str_pad($i , 2, '0' , STR_PAD_LEFT);
    		$numberOfChats[$i] = erLhcoreClassChat::getCount(array_merge(array('customfilter' =>  array('(extract(hour from (to_timestamp(time))))::int = '. $dateHour)),$filter));
    	}
    	
    	return $numberOfChats;
    }
    
    public static function getAverageChatduration($days = 30) {
    	$dateUnixPast = mktime(0,0,0,date('m'),date('d')-$days,date('y'));
    	return erLhcoreClassChat::getCount(array('filtergt' => array('time' => $dateUnixPast,'chat_duration' => 0),'filter' =>  array('status' => erLhcoreClassModelChat::STATUS_CLOSED_CHAT)),'lh_chat','AVG(chat_duration)');
    }
    
    public static function getTopChatsByCountry($days = 30, $filter = array()) 
    {
    	$dateUnixPast = mktime(0,0,0,date('m'),date('d')-$days,date('y'));
    	
    	$generalFilter = self::formatFilter($filter);
    	 
    	$useTimeFilter = !isset($filter['filtergte']['time']) && !isset($filter['filterlte']['time']);
    	$appendFilterTime = '';
    	 
    	if ($useTimeFilter == true) {
    		$appendFilterTime = 'time > :time ';
    	}
    	
    	if ($generalFilter != '' && $useTimeFilter == true) {
    		$generalFilter = ' AND '.$generalFilter;
    	}
    	
    	$sql = "SELECT count(id) AS number_of_chats,country_name FROM lh_chat WHERE {$appendFilterTime} {$generalFilter} GROUP BY country_code,country_name ORDER BY number_of_chats DESC LIMIT 20";
    	  	
    	$db = ezcDbInstance::get();
    	$stmt = $db->prepare($sql);
    	
    	if ($useTimeFilter == true) {
    		$stmt->bindValue(':time',$dateUnixPast);
    	}
    	
    	$stmt->setFetchMode(PDO::FETCH_ASSOC);
    	$stmt->execute();
    	return $stmt->fetchAll();
    }
    
    public static function numberOfChatsDialogsByUser($days = 30, $filter = array()) 
    {    	    
    	$dateUnixPast = mktime(0,0,0,date('m'),date('d')-$days,date('y'));
    	
    	$generalFilter = self::formatFilter($filter);
    	
    	$useTimeFilter = !isset($filter['filtergte']['time']) && !isset($filter['filterlte']['time']);
    	$appendFilterTime = '';
    	
    	if ($useTimeFilter == true) {
    		$appendFilterTime = 'time > :time ';
    	}
    	 
    	if ($generalFilter != '' && $useTimeFilter == true) {
    		$generalFilter = ' AND '.$generalFilter;
    	}
    	    	
    	$sql = "SELECT count(id) AS number_of_chats,user_id FROM lh_chat WHERE {$appendFilterTime} {$generalFilter} GROUP BY user_id ORDER BY number_of_chats DESC LIMIT 20";
    	$db = ezcDbInstance::get();
    	$stmt = $db->prepare($sql);
    	
    	if ($useTimeFilter == true) {
    		$stmt->bindValue(':time',$dateUnixPast);
    	}
    	
    	$stmt->setFetchMode(PDO::FETCH_ASSOC);
    	$stmt->execute();
    	return $stmt->fetchAll();
    }
    
    public static function avgWaitTimeyUser($days = 30, $filter = array()) 
    {    	    
    	$dateUnixPast = mktime(0,0,0,date('m'),date('d')-$days,date('y'));
    	
    	$filter['filterlt']['wait_time'] = 600;
    	
    	$generalFilter = self::formatFilter($filter);
    	
    	$useTimeFilter = !isset($filter['filtergte']['time']) && !isset($filter['filterlte']['time']);
    	$appendFilterTime = '';
    	
    	if ($useTimeFilter == true) {
    		$appendFilterTime = 'time > :time ';
    	}
    	 
    	if ($generalFilter != '' && $useTimeFilter == true) {
    		$generalFilter = ' AND '.$generalFilter;
    	}
    	    	
    	$sql = "SELECT count(wait_time) AS avg_wait_time,user_id FROM lh_chat WHERE {$appendFilterTime} {$generalFilter} GROUP BY user_id ORDER BY avg_wait_time DESC LIMIT 20";
    	$db = ezcDbInstance::get();
    	$stmt = $db->prepare($sql);
    	
    	if ($useTimeFilter == true) {
    		$stmt->bindValue(':time',$dateUnixPast);
    	}
    	
    	$stmt->setFetchMode(PDO::FETCH_ASSOC);
    	$stmt->execute();
    	return $stmt->fetchAll();
    }
    
    public static function numberOfMessagesByUser($days = 30, $filter = array()) 
    {    	    
    	$dateUnixPast = mktime(0,0,0,date('m'),date('d')-$days,date('y'));
    	
    	if (isset($filter['filtergte']['time'])){
    	    $filter['filtergte']['lh_msg.time'] = $filter['filtergte']['time'];
    	    unset($filter['filtergte']['time']);
    	}
    		
    	if (isset($filter['filterlte']['time'])){
    	    $filter['filterlte']['lh_msg.time'] = $filter['filterlte']['time'];
    	    unset($filter['filterlte']['time']);
    	}
    	
    	if (isset($filter['filter']['user_id'])){
    	    $filter['filter']['lh_msg.user_id'] = $filter['filter']['user_id'];
    	    unset($filter['filter']['user_id']);
    	}
    	
    	$generalFilter = self::formatFilter($filter);
    	    	 
    	$useTimeFilter = !isset($filter['filtergte']['lh_msg.time']) && !isset($filter['filterlte']['lh_msg.time']);
    	$appendFilterTime = '';
    	if ($useTimeFilter == true) {
    		$appendFilterTime = 'lh_msg.time > :time ';
    	}
    	
    	if ($generalFilter != '' && $useTimeFilter == true) {
    		$generalFilter = ' AND '.$generalFilter;
    	}
    	
    	$sql = "SELECT count(lh_msg.id) AS number_of_chats,lh_msg.user_id 
    	FROM lh_msg 
    	INNER JOIN lh_chat ON lh_chat.id = lh_msg.chat_id
    	WHERE {$appendFilterTime} {$generalFilter} 
    	GROUP BY lh_msg.user_id 
    	ORDER BY number_of_chats DESC LIMIT 20";
    	$db = ezcDbInstance::get();
    	$stmt = $db->prepare($sql);
    
    	
    	if ($useTimeFilter == true) {
    		$stmt->bindValue(':time',$dateUnixPast);
    	}
    	
    	$stmt->setFetchMode(PDO::FETCH_ASSOC);
    	$stmt->execute();
    	return $stmt->fetchAll();
    }
    
    public static function formatFilter($params) {
    	
    	$db = ezcDbInstance::get();
    	
    	$returnFilter = array();
    	foreach ($params as $type => $params){
    		foreach ($params as $field => $value) {
    			if ($type == 'filter') {
    				$returnFilter[] = $field.' = '.$db->quote($value);
    			} elseif ($type == 'filterlte') {
    				$returnFilter[] = $field.' <= '.$db->quote($value);
    			} elseif ($type == 'filtergte') {
    				$returnFilter[] = $field.' >= '.$db->quote($value);
    			}
    		}    		
    	}
    	return implode(' AND ', $returnFilter);
    }
    
    public static function getRatingByUser($days = 30, $filter = array()) 
    {    	    
    	$dateUnixPast = mktime(0,0,0,date('m'),date('d')-$days,date('y'));    	    	
    	$rating = array();    

    	$generalFilter = self::formatFilter($filter);
    	if ($generalFilter != ''){
    		$generalFilter = ' AND '.$generalFilter;
    	}
    	
    	$useTimeFilter = !isset($filter['filtergte']['time']) && !isset($filter['filterlte']['time']);
    	$appendFilterTime = '';
    	if ($useTimeFilter == true) {
    		$appendFilterTime = ' AND time > :time ';
    	}    	
    	
    	$sql = "SELECT count(id) AS number_of_chats,user_id FROM lh_chat WHERE fbst = 1 {$appendFilterTime} {$generalFilter} GROUP BY user_id ORDER BY number_of_chats DESC LIMIT 20";
    	$db = ezcDbInstance::get();
    	$stmt = $db->prepare($sql);
    	if ($useTimeFilter == true) {
    		$stmt->bindValue(':time',$dateUnixPast);
    	}
    	$stmt->setFetchMode(PDO::FETCH_ASSOC);
    	$stmt->execute();
    	$rating['thumbsup'] = $stmt->fetchAll();
    		
    	$sql = "SELECT count(id) AS number_of_chats,user_id FROM lh_chat WHERE fbst = 2 {$appendFilterTime} {$generalFilter} GROUP BY user_id ORDER BY number_of_chats DESC LIMIT 20";
    	$db = ezcDbInstance::get();
    	$stmt = $db->prepare($sql);
    	if ($useTimeFilter == true) {
    		$stmt->bindValue(':time',$dateUnixPast);
    	}
    	$stmt->setFetchMode(PDO::FETCH_ASSOC);
    	$stmt->execute();
    	$rating['thumbdown'] = $stmt->fetchAll();
    		
    	$sql = "SELECT count(id) AS number_of_chats,user_id FROM lh_chat WHERE fbst = 0 {$appendFilterTime} {$generalFilter} GROUP BY user_id ORDER BY number_of_chats DESC LIMIT 20";
    	$db = ezcDbInstance::get();
    	$stmt = $db->prepare($sql);
    	if ($useTimeFilter == true) {
    		$stmt->bindValue(':time',$dateUnixPast);
    	}
    	$stmt->setFetchMode(PDO::FETCH_ASSOC);
    	$stmt->execute();
    	$rating['unrated'] = $stmt->fetchAll();
    	
    	return $rating;
    }

    
    
}

?><|MERGE_RESOLUTION|>--- conflicted
+++ resolved
@@ -79,7 +79,6 @@
     	for ($i = 0; $i < 12;$i++) {
     		$dateUnix = mktime(0,0,0,date('m')-$i,1,date('y'));
     		$numberOfChats[$dateUnix] = array (
-<<<<<<< HEAD
     				'closed' 			=> erLhcoreClassChat::getCount(array_merge_recursive($departmentFilter,$filter,array('filter' => array('status' => erLhcoreClassModelChat::STATUS_CLOSED_CHAT),'customfilter' =>  array('to_char(date(to_timestamp(time)),\'YYYYMM\') = \''. date('Ym',$dateUnix).'\'')))),    		
     				'active' 			=> erLhcoreClassChat::getCount(array_merge_recursive($departmentFilter,$filter,array('filter' => array('status' => erLhcoreClassModelChat::STATUS_ACTIVE_CHAT),'customfilter' =>  array('to_char(date(to_timestamp(time)),\'YYYYMM\') = \''. date('Ym',$dateUnix).'\'')))),    		
     				'operators' 		=> erLhcoreClassChat::getCount(array_merge_recursive($departmentFilter,$filter,array('filter' => array('status' => erLhcoreClassModelChat::STATUS_OPERATORS_CHAT),'customfilter' =>  array('to_char(date(to_timestamp(time)),\'YYYYMM\') = \''. date('Ym',$dateUnix).'\'')))),    		
@@ -91,19 +90,6 @@
     				
     				'chatinitdefault' 	=> erLhcoreClassChat::getCount(array_merge_recursive($departmentFilter,$filter,array('filter' => array('chat_initiator' => erLhcoreClassModelChat::CHAT_INITIATOR_DEFAULT),'customfilter' =>  array('to_char(date(to_timestamp(time)),\'YYYYMM\') = \''. date('Ym',$dateUnix).'\'')))),    		
     				'chatinitproact' 	=> erLhcoreClassChat::getCount(array_merge_recursive($departmentFilter,$filter,array('filter' => array('chat_initiator' => erLhcoreClassModelChat::CHAT_INITIATOR_PROACTIVE),'customfilter' =>  array('to_char(date(to_timestamp(time)),\'YYYYMM\') = \''. date('Ym',$dateUnix).'\'')))),    		
-=======
-    				'closed' 			=> (int)erLhcoreClassChat::getCount(array_merge_recursive($departmentFilter,$filter,array('filter' => array('status' => erLhcoreClassModelChat::STATUS_CLOSED_CHAT),'customfilter' =>  array('FROM_UNIXTIME(time,\'%Y%m\') = '. date('Ym',$dateUnix))))),    		
-    				'active' 			=> (int)erLhcoreClassChat::getCount(array_merge_recursive($departmentFilter,$filter,array('filter' => array('status' => erLhcoreClassModelChat::STATUS_ACTIVE_CHAT),'customfilter' =>  array('FROM_UNIXTIME(time,\'%Y%m\') = '. date('Ym',$dateUnix))))),    		
-    				'operators' 		=> (int)erLhcoreClassChat::getCount(array_merge_recursive($departmentFilter,$filter,array('filter' => array('status' => erLhcoreClassModelChat::STATUS_OPERATORS_CHAT),'customfilter' =>  array('FROM_UNIXTIME(time,\'%Y%m\') = '. date('Ym',$dateUnix))))),    		
-    				'pending' 			=> (int)erLhcoreClassChat::getCount(array_merge_recursive($departmentFilter,$filter,array('filter' => array('status' => erLhcoreClassModelChat::STATUS_PENDING_CHAT),'customfilter' =>  array('FROM_UNIXTIME(time,\'%Y%m\') = '. date('Ym',$dateUnix))))),    		
-    				
-    				'msg_user' 			=> (int)erLhcoreClassChat::getCount(array_merge_recursive(array('filter' 	=> array('lh_msg.user_id' => 0),'customfilter' =>  array('FROM_UNIXTIME(lh_msg.time,\'%Y%m\') = '. date('Ym',$dateUnix))),$msgFilter,$departmentMsgFilter),'lh_msg','count(lh_msg.id)'),    		
-    				'msg_operator' 		=> (int)erLhcoreClassChat::getCount(array('filtergt' => array('lh_msg.user_id' => 0),'customfilter' =>  array('FROM_UNIXTIME(lh_msg.time,\'%Y%m\') = '. date('Ym',$dateUnix)))+$msgFilter+$departmentMsgFilter,'lh_msg','count(lh_msg.id)'),    		
-    				'msg_system' 		=> (int)erLhcoreClassChat::getCount(array_merge_recursive(array('filter' => array('lh_msg.user_id' => -1),'customfilter' =>  array('FROM_UNIXTIME(lh_msg.time,\'%Y%m\') = '. date('Ym',$dateUnix))),$msgFilter,$departmentMsgFilter),'lh_msg','count(lh_msg.id)'),    		
-    				
-    				'chatinitdefault' 	=> (int)erLhcoreClassChat::getCount(array_merge_recursive($departmentFilter,$filter,array('filter' => array('chat_initiator' => erLhcoreClassModelChat::CHAT_INITIATOR_DEFAULT),'customfilter' =>  array('FROM_UNIXTIME(time,\'%Y%m\') = '. date('Ym',$dateUnix))))),    		
-    				'chatinitproact' 	=> (int)erLhcoreClassChat::getCount(array_merge_recursive($departmentFilter,$filter,array('filter' => array('chat_initiator' => erLhcoreClassModelChat::CHAT_INITIATOR_PROACTIVE),'customfilter' =>  array('FROM_UNIXTIME(time,\'%Y%m\') = '. date('Ym',$dateUnix))))),    		
->>>>>>> 2f7ff6de
     		);
     	}
     	return $numberOfChats;
