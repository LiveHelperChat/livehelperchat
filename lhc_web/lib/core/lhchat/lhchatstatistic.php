--- conflicted
+++ resolved
@@ -1771,21 +1771,18 @@
         $objPHPExcel->getActiveSheet()->setCellValueByColumnAndRow(8 + $columnCounter, 2, erTranslationClassLhTranslation::getInstance()->getTranslation('chat/chatexport','Average pick-up time'));
         $objPHPExcel->getActiveSheet()->setCellValueByColumnAndRow(9 + $columnCounter, 2, erTranslationClassLhTranslation::getInstance()->getTranslation('chat/chatexport','Average chat length'));
 
-<<<<<<< HEAD
-        $objPHPExcel->getActiveSheet()->setCellValueByColumnAndRow(10 + $columnCounter, 2, erTranslationClassLhTranslation::getInstance()->getTranslation('chat/chatexport','Total mails'));
-        $objPHPExcel->getActiveSheet()->setCellValueByColumnAndRow(11 + $columnCounter, 2, erTranslationClassLhTranslation::getInstance()->getTranslation('chat/chatexport','Unresponded'));
-        $objPHPExcel->getActiveSheet()->setCellValueByColumnAndRow(12 + $columnCounter, 2, erTranslationClassLhTranslation::getInstance()->getTranslation('chat/chatexport','No reply required'));
-        $objPHPExcel->getActiveSheet()->setCellValueByColumnAndRow(13 + $columnCounter, 2, erTranslationClassLhTranslation::getInstance()->getTranslation('chat/chatexport','We have send this message as reply or forward'));
-        $objPHPExcel->getActiveSheet()->setCellValueByColumnAndRow(14 + $columnCounter, 2, erTranslationClassLhTranslation::getInstance()->getTranslation('chat/chatexport','Responded by e-mail'));
-=======
-
         $objPHPExcel->getActiveSheet()->setCellValueByColumnAndRow(10 + $columnCounter, 2, erTranslationClassLhTranslation::getInstance()->getTranslation('chat/chatexport','Average first response time'));
         $objPHPExcel->getActiveSheet()->setCellValueByColumnAndRow(11 + $columnCounter, 2, erTranslationClassLhTranslation::getInstance()->getTranslation('chat/chatexport','Average first response time (participation)'));
         $objPHPExcel->getActiveSheet()->setCellValueByColumnAndRow(12 + $columnCounter, 2, erTranslationClassLhTranslation::getInstance()->getTranslation('chat/chatexport','Average response time'));
         $objPHPExcel->getActiveSheet()->setCellValueByColumnAndRow(13 + $columnCounter, 2, erTranslationClassLhTranslation::getInstance()->getTranslation('chat/chatexport','Average response time (participation)'));
         $objPHPExcel->getActiveSheet()->setCellValueByColumnAndRow(14 + $columnCounter, 2, erTranslationClassLhTranslation::getInstance()->getTranslation('chat/chatexport','Average of maximum response time'));
         $objPHPExcel->getActiveSheet()->setCellValueByColumnAndRow(15 + $columnCounter, 2, erTranslationClassLhTranslation::getInstance()->getTranslation('chat/chatexport','Average of maximum response time (participation)'));
->>>>>>> d81725b5
+
+        $objPHPExcel->getActiveSheet()->setCellValueByColumnAndRow(16 + $columnCounter, 2, erTranslationClassLhTranslation::getInstance()->getTranslation('chat/chatexport','Total mails'));
+        $objPHPExcel->getActiveSheet()->setCellValueByColumnAndRow(17 + $columnCounter, 2, erTranslationClassLhTranslation::getInstance()->getTranslation('chat/chatexport','Unresponded'));
+        $objPHPExcel->getActiveSheet()->setCellValueByColumnAndRow(18 + $columnCounter, 2, erTranslationClassLhTranslation::getInstance()->getTranslation('chat/chatexport','No reply required'));
+        $objPHPExcel->getActiveSheet()->setCellValueByColumnAndRow(19 + $columnCounter, 2, erTranslationClassLhTranslation::getInstance()->getTranslation('chat/chatexport','We have send this message as reply or forward'));
+        $objPHPExcel->getActiveSheet()->setCellValueByColumnAndRow(20 + $columnCounter, 2, erTranslationClassLhTranslation::getInstance()->getTranslation('chat/chatexport','Responded by e-mail'));
 
         erLhcoreClassChatEventDispatcher::getInstance()->dispatch('statistic.getagentstatistic_export_columns',array('xls' => & $objPHPExcel));
 
@@ -1844,21 +1841,6 @@
             $objPHPExcel->getActiveSheet()->getStyleByColumnAndRow($key, $i)->getNumberFormat()->setFormatCode('[HH]:MM:SS');
 
             $key++;
-<<<<<<< HEAD
-            $objPHPExcel->getActiveSheet()->setCellValueByColumnAndRow($key, $i, $item->mail_statistic_total);
-
-            $key++;
-            $objPHPExcel->getActiveSheet()->setCellValueByColumnAndRow($key, $i, $item->{'mail_statistic_' . erLhcoreClassModelMailconvMessage::RESPONSE_UNRESPONDED});
-
-            $key++;
-            $objPHPExcel->getActiveSheet()->setCellValueByColumnAndRow($key, $i, $item->{'mail_statistic_' . erLhcoreClassModelMailconvMessage::RESPONSE_NOT_REQUIRED});
-
-            $key++;
-            $objPHPExcel->getActiveSheet()->setCellValueByColumnAndRow($key, $i, $item->{'mail_statistic_' . erLhcoreClassModelMailconvMessage::RESPONSE_INTERNAL});
-
-            $key++;
-            $objPHPExcel->getActiveSheet()->setCellValueByColumnAndRow($key, $i, $item->{'mail_statistic_' . erLhcoreClassModelMailconvMessage::RESPONSE_NORMAL});
-=======
             $objPHPExcel->getActiveSheet()->setCellValueExplicitByColumnAndRow($key, $i, $item->avgFirstResponseTime/(24*3600), PHPExcel_Cell_DataType::TYPE_NUMERIC);
             $objPHPExcel->getActiveSheet()->getStyleByColumnAndRow($key, $i)->getNumberFormat()->setFormatCode('[HH]:MM:SS');
 
@@ -1881,7 +1863,21 @@
             $key++;
             $objPHPExcel->getActiveSheet()->setCellValueExplicitByColumnAndRow($key, $i, $item->avgMaximumResponseTimePar/(24*3600), PHPExcel_Cell_DataType::TYPE_NUMERIC);
             $objPHPExcel->getActiveSheet()->getStyleByColumnAndRow($key, $i)->getNumberFormat()->setFormatCode('[HH]:MM:SS');
->>>>>>> d81725b5
+
+            $key++;
+            $objPHPExcel->getActiveSheet()->setCellValueByColumnAndRow($key, $i, $item->mail_statistic_total);
+
+            $key++;
+            $objPHPExcel->getActiveSheet()->setCellValueByColumnAndRow($key, $i, $item->{'mail_statistic_' . erLhcoreClassModelMailconvMessage::RESPONSE_UNRESPONDED});
+
+            $key++;
+            $objPHPExcel->getActiveSheet()->setCellValueByColumnAndRow($key, $i, $item->{'mail_statistic_' . erLhcoreClassModelMailconvMessage::RESPONSE_NOT_REQUIRED});
+
+            $key++;
+            $objPHPExcel->getActiveSheet()->setCellValueByColumnAndRow($key, $i, $item->{'mail_statistic_' . erLhcoreClassModelMailconvMessage::RESPONSE_INTERNAL});
+
+            $key++;
+            $objPHPExcel->getActiveSheet()->setCellValueByColumnAndRow($key, $i, $item->{'mail_statistic_' . erLhcoreClassModelMailconvMessage::RESPONSE_NORMAL});
 
             erLhcoreClassChatEventDispatcher::getInstance()->dispatch('statistic.getagentstatistic_export_columns_value',array(
                 'xls' => & $objPHPExcel,
@@ -1947,10 +1943,6 @@
             'mail_statistic_2',
             'mail_statistic_3',
             'numberOfChatsParticipant',
-<<<<<<< HEAD
-            'totalHoursParticipant'
-
-=======
             'totalHoursParticipant',
             'avgFirstResponseTime',
             'avgResponseTime',
@@ -1958,7 +1950,6 @@
             'avgFirstResponseTimePar',
             'avgResponseTimePar',
             'avgMaximumResponseTimePar',
->>>>>>> d81725b5
         );
 
         $attrFrontAverage = array(
