--- conflicted
+++ resolved
@@ -1718,16 +1718,14 @@
             'aveNumberParticipant',
             'avgWaitTime',
             'avgChatLengthSeconds',
-<<<<<<< HEAD
             'mail_statistic_total',
             'mail_statistic_0',
             'mail_statistic_1',
             'mail_statistic_2',
             'mail_statistic_3',
-=======
             'numberOfChatsParticipant',
             'totalHoursParticipant'
->>>>>>> 7a0abb96
+
         );
 
         $attrFrontAverage = array(
