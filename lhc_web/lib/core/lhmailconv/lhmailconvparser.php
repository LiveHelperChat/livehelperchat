<?php

include 'lib/vendor/autoload.php';

class erLhcoreClassMailconvParser {

    public static function getMailBox($mailbox) {

        if ($mailbox->auth_method == erLhcoreClassModelMailconvMailbox::AUTH_OAUTH2) {
            \LiveHelperChat\mailConv\OAuth\OAuth::setupFolder($mailbox);
            return;
        }

        $mail_con = imap_open($mailbox->imap, $mailbox->username,  $mailbox->password);

        if ($mail_con === false) {
            throw new Exception(
                erTranslationClassLhTranslation::getInstance()->getTranslation('module/mailconv', 'Connection could not be established. Please check your logins.') . ' ' . imap_last_error()
            );
        }

        $mailboxList = imap_list($mail_con, $mailbox->imap, '*');

        $mailboxPresentItems = $mailbox->mailbox_sync_array;

        foreach ($mailboxList as $mailboxItem) {
            $exists = false;
            foreach ($mailboxPresentItems as $mailboxPresentItem){
                if ($mailboxPresentItem['path'] == $mailboxItem){
                    $exists = true;
                }
            }

            if ($exists == false) {
                $mailboxPresentItems[] = ['sync' => false, 'path' => $mailboxItem];
            }
        }

        $mailbox->mailbox_sync_array = $mailboxPresentItems;
        $mailbox->mailbox_sync = json_encode($mailbox->mailbox_sync_array);
        $mailbox->saveThis();
    }

    public static function convertToRawIMAP($mail) {

        $converted = new stdClass();
        $converted->message_id = '<' . $mail->get('message_id') . '>';
        $converted->udate = $mail->get('date')->toDate()->timestamp;

        if ($mail->get('in_reply_to') !== null) {
            $converted->in_reply_to = $mail->get('in_reply_to'); // @todo test
        }

        if ($mail->get('references') !== null) {
            $referenceArray = [];
            foreach ($mail->get('references')->get() as $reference) {
                $referenceArray[] = $reference;
            }
            $converted->references = implode(' ', $referenceArray); // @todo test
        }

        $converted->uid = (int)$mail->get('uid');
        $converted->head = $mail->header;
        $converted->subject = (string)$mail->getSubject();
        $converted->msgno = (int)$mail->get('msgn');
        $converted->size = strlen(json_decode(json_encode($mail->getHeader()), true)['raw'] .  $mail->getRawBody());

        return $converted;
    }

    public static function syncMailbox($mailbox, $params = []) {

        $statsImport = array();

        $filteredMatchingRules = array();
        foreach (erLhcoreClassModelMailconvMatchRule::getList(['filternot' => ['dep_id' => 0], 'filter' => ['active' => 1]]) as $matchingRule) {
            if (in_array($mailbox->id,$matchingRule->mailbox_ids)) {
                $filteredMatchingRules[] = $matchingRule;
            }
        }

        $filteredPriorityMatchingRules = array();
        foreach (erLhcoreClassModelMailconvMatchRule::getList(['filter' => ['dep_id' => 0, 'active' => 1]]) as $matchingRule) {
            if (in_array($mailbox->id,$matchingRule->mailbox_ids)) {
                $filteredPriorityMatchingRules[] = $matchingRule;
            }
        }

        $messages = [];

        $db = ezcDbInstance::get();

        try {

            $mailboxFolders = $mailbox->mailbox_sync_array;

            if (empty($mailboxFolders)) {
                throw new Exception('Please choose folder to sync first!');
            }

            if (!($mailbox instanceof erLhcoreClassModelMailconvMailbox)) {
                throw new Exception('$mailbox argument should be instance of erLhcoreClassModelMailconvMailbox');
            }

            $db->beginTransaction();

            $mailbox = erLhcoreClassModelMailconvMailbox::fetchAndLock($mailbox->id);

            if (!isset($params['live']) || $params['live'] == false){
                // This mailbox is still in sync
                // Skip sync only if in progress and less than 10 minutes.
                if ($mailbox->sync_status == erLhcoreClassModelMailconvMailbox::SYNC_PROGRESS && $mailbox->sync_started > 0 && (time() - $mailbox->sync_started) < 20 * 60 ) {
                    $db->commit();
                    return;
                }

                // Sync has not passed required timeout
                if ($mailbox->last_sync_time > time() - $mailbox->sync_interval) {
                    // Skip only if it's not in progress
                    if (!isset($params['ignore_timeout'])) {
                        $db->commit();
                        return;
                    }
                }
            }

            $mailbox->sync_started = time();
            $mailbox->sync_status = erLhcoreClassModelMailconvMailbox::SYNC_PROGRESS;
            $mailbox->saveThis(['update' => ['sync_status','sync_started']]);

            $db->commit();

            if (empty($filteredMatchingRules)) {
                throw new Exception('No mail matching rules were found!');
            }

            $mailbox->failed = 0;

            // Do so first is checked send folder
            usort($mailboxFolders, function ($a, $b) {
                return !(isset($a['send_folder']) && $a['send_folder'] == 1) ? 1 : 0;
            });
            
            $startTime = microtime();
            $workflowOptions = $mailbox->workflow_options_array;
            
            foreach ($mailboxFolders as $mailboxFolder)
            {

                // This folder is not synced
                if ($mailboxFolder['sync'] === false) {
                    continue;
                }

                if (isset($params['only_send']) && $params['only_send'] == true && (!isset($mailboxFolder['send_folder']) || $mailboxFolder['send_folder'] === false)) {
                    continue;
                }

                if ($mailbox->auth_method == erLhcoreClassModelMailconvMailbox::AUTH_OAUTH2) {
                    $mailboxHandler = \LiveHelperChat\mailConv\OAuth\OAuth::getClient($mailbox);
                    $mailboxFolderOAuth = $mailboxHandler->getFolderByPath($mailboxFolder['path']);

                    // We use some of the functions
                    $mailboxHandlerHelper = new PhpImap\Mailbox(
                        $mailboxFolder['path'], // IMAP server incl. flags and optional mailbox folder
                        $mailbox->username, // Username for the before configured mailbox
                        $mailbox->password, // Password for the before configured username
                        false
                    );

                } else {
                    $mailboxHandlerHelper = $mailboxHandler = new PhpImap\Mailbox(
                        $mailboxFolder['path'], // IMAP server incl. flags and optional mailbox folder
                        $mailbox->username, // Username for the before configured mailbox
                        $mailbox->password, // Password for the before configured username
                        false
                    );
                }

                $uuidStatusArray = $mailbox->uuid_status_array;

                // We can survive this
                try {

                    if ($mailbox->auth_method == erLhcoreClassModelMailconvMailbox::AUTH_OAUTH2) {
                        $statusMailbox = json_decode(json_encode($mailboxFolderOAuth->getStatus()),false);
                    } else {
                        $statusMailbox = $mailboxHandler->statusMailbox();
                    }

                    if (isset($uuidStatusArray[$mailboxFolder['path']]) && isset($statusMailbox->uidnext) && $statusMailbox->uidnext == $uuidStatusArray[$mailboxFolder['path']]) {
                        $statsImport[] = 'Skipping check '.$mailboxFolder['path'].' '.json_encode($statusMailbox);
                        // Nothing has changed since last check
                         continue;
                    } elseif (isset($statusMailbox->uidnext)) {
                        $statsImport[] = $mailboxFolder['path'].' uidnext change detected to - '.$statusMailbox->uidnext;
                        $uuidStatusArray[$mailboxFolder['path']] = $statusMailbox->uidnext;
                    }
                } catch (Exception $e) {
                    $statsImport[] = 'Failed getting message box status - ' . $e->getMessage();
                }

                $mailbox->uuid_status_array = $uuidStatusArray;
                $mailbox->uuid_status = json_encode($uuidStatusArray);

<<<<<<< HEAD
                if ($mailbox->auth_method == erLhcoreClassModelMailconvMailbox::AUTH_OAUTH2) {
                    $mailsInfo = $mailboxFolderOAuth->search()->since(date('d.m.Y',($mailbox->last_sync_time > 0 ? $mailbox->last_sync_time : time()) - 2*24*3600))->get();
=======
                $since = 'SINCE "' . date('d M Y',
                        (!(isset($workflowOptions['workflow_import_present']) && $workflowOptions['workflow_import_present'] == 1) && $mailbox->last_sync_time > 0 ? $mailbox->last_sync_time : time()) -
                        (isset($workflowOptions['workflow_older_than']) && is_numeric($workflowOptions['workflow_older_than']) && $workflowOptions['workflow_older_than'] > 0 ? ((int)$workflowOptions['workflow_older_than'] * 3600) : (2*24*3600))).'"';

                $statsImport[] = 'Search started at '.date('Y-m-d H:i:s') . ' data range - '.$since;

                // We disable server encoding because exchange servers does not support UTF-8 encoding in search.
                $mailsIds = $mailboxHandler->searchMailbox($since, true);

                $statsImport[] = 'Search finished at '.date('Y-m-d H:i:s');
>>>>>>> f5ab3bb8

                   // $mailsInfo = $mailboxFolderOAuth->search()->whereUid(2198477)->get();

                    if (empty($mailsInfo)) {
                        continue;
                    }

                } else {
                    // We disable server encoding because exchange servers does not support UTF-8 encoding in search.
                    $mailsIds = $mailboxHandler->searchMailbox('SINCE "'.date('d M Y',($mailbox->last_sync_time > 0 ? $mailbox->last_sync_time : time()) - 2*24*3600).'"',true);

                    if (empty($mailsIds)) {
                        continue;
                    }

                    $mailsInfo = $mailboxHandler->getMailsInfo($mailsIds);
                }

                $statsImport[] = 'Fetching mail info finished '.date('Y-m-d H:i:s');

                $db->reconnect();

                foreach ($mailsInfo as $mailInfoRaw) {

                    if ($mailbox->auth_method == erLhcoreClassModelMailconvMailbox::AUTH_OAUTH2) {
                        $mailInfo = self::convertToRawIMAP($mailInfoRaw);
                    } else {
                        $mailInfo = $mailInfoRaw;
                    }

                    $start = explode(' ', $startTime);
                    $end = explode(' ', microtime());
                    $time = $end[0] + $end[1] - $start[0] - $start[1];

                    if ($time > (19 * 60)) {
                        throw new Exception('Import takes too long time.' . date('Y-m-d H:i:s',$mailbox->sync_started) . ' - ' . date('Y-m-d H:i:s',time()));
                    }

                    $vars = get_object_vars($mailInfo);

                    // Some messages id are longer than 250
                    $vars['message_id'] = mb_substr($vars['message_id'],0,250);

                    if (isset($vars['in_reply_to'])) {
                        $vars['in_reply_to'] = mb_substr($vars['in_reply_to'],0,250);
                    }

                    if ($mailbox->import_since > 0 && $mailbox->import_since > (int)$vars['udate']) {
                        $statsImport[] = date('Y-m-d H:i:s').' | Skipping because of import since - ' . $vars['message_id'] . ' - ' . $mailInfo->uid;
                        continue;
                    }

                    $existingMail = erLhcoreClassModelMailconvMessage::findOne(array('filterin' => ['mailbox_id' => $mailbox->relevant_mailbox_id], 'filter' => ['message_id' => $vars['message_id']]));

                    // check that we don't have already this e-mail
                    if ($existingMail instanceof erLhcoreClassModelMailconvMessage) {
                        $messages[] = $existingMail;
                        $statsImport[] = date('Y-m-d H:i:s').' | Skipping e-mail because record found - ' . $vars['message_id'] . ' - ' . $mailInfo->uid;
                        continue;
                    }

                    $existingMail = null;

                    if ($mailbox->auth_method == erLhcoreClassModelMailconvMailbox::AUTH_OAUTH2) {
                        $head = $mailInfo->head;
                        if ($head->subject != '') {
                            $existingMail = erLhcoreClassModelMailconvMessage::findOne(array('filter' => ['subject' => (string)erLhcoreClassMailconvEncoding::toUTF8($head->subject), 'message_id' => $vars['message_id']]));
                        }
                    } else {
                        $head = $mailboxHandler->getMailHeader($mailInfo->uid);
                        if (isset($head->Subject)) {
                            $existingMail = erLhcoreClassModelMailconvMessage::findOne(array('filter' => ['subject' => (string)erLhcoreClassMailconvEncoding::toUTF8($mailboxHandler->decodeMimeStr($head->Subject)), 'message_id' => $vars['message_id']]));
                        }
                    }

                    if ($existingMail instanceof erLhcoreClassModelMailconvMessage) {
                        $messages[] = $existingMail;
                        $statsImport[] = date('Y-m-d H:i:s').' | Skipping e-mail because of same message_id and subject - ' . $vars['message_id'] . ' - ' . $mailInfo->uid;
                        continue;
                    }

                    $presentPriority = $mailbox->import_priority;

                    if ($mailbox->auth_method == erLhcoreClassModelMailconvMailbox::AUTH_OAUTH2) {
                        if ($head->to !== null) {
                            foreach ($head->to->get() as $recipient) {
                                if ($mailbox->mail != $recipient->mail && erLhcoreClassModelMailconvMailbox::getCount(array('filtergt' => array('import_priority' => $presentPriority), 'filter' => array('mail' => $recipient->mail))) > 0) {
                                    $statsImport[] = date('Y-m-d H:i:s').' | Skipping e-mail TO - ' . $vars['message_id'] . ' - because import priority is lower than - ' . $recipient->mail . ' - ' . $mailInfo->uid;

                                    // Skip this e-mail
                                    continue 2;
                                }
                            }
                        }

                    } elseif (isset($head->to)) {
                        foreach (array_keys($head->to) as $recipient) {
                            // Check is there any mailbox with higher priority
                            if ($mailbox->mail != $recipient && erLhcoreClassModelMailconvMailbox::getCount(array('filtergt' => array('import_priority' => $presentPriority), 'filter' => array('mail' => $recipient))) > 0) {
                                $statsImport[] = date('Y-m-d H:i:s').' | Skipping e-mail TO - ' . $vars['message_id'] . ' - because import priority is lower than - ' . $recipient . ' - ' . $mailInfo->uid;

                                // Skip this e-mail
                                continue 2;
                            }
                        }
                    }

                    if ($mailbox->auth_method == erLhcoreClassModelMailconvMailbox::AUTH_OAUTH2) {
                        if ($head->cc !== null) {
                            foreach ($head->cc->get() as $recipient) {
                                // Check is there any mailbox with higher priority
                                if ($mailbox->mail != $recipient->mail && erLhcoreClassModelMailconvMailbox::getCount(array('filtergt' => array('import_priority' => $presentPriority), 'filter' => array('mail' => $recipient->mail))) > 0) {
                                    $statsImport[] = date('Y-m-d H:i:s').' | Skipping e-mail CC - ' . $vars['message_id'] . ' - because import priority is lower than - ' . $recipient->mail . ' - ' . $mailInfo->uid;

                                    // Skip this e-mail
                                    continue 2;
                                }
                            }
                        }
                    } else if (isset($head->cc)) { // Handle multiple CC's
                        foreach (array_keys($head->cc) as $recipient) {
                            // Check is there any mailbox with higher priority
                            if ($mailbox->mail != $recipient && erLhcoreClassModelMailconvMailbox::getCount(array('filtergt' => array('import_priority' => $presentPriority), 'filter' => array('mail' => $recipient))) > 0) {
                                $statsImport[] = date('Y-m-d H:i:s').' | Skipping e-mail CC - ' . $vars['message_id'] . ' - because import priority is lower than - ' . $recipient . ' - ' . $mailInfo->uid;

                                // Skip this e-mail
                                continue 2;
                            }
                        }
                    }

                    $followUpConversationId = 0;
                    $followUpUserId = 0;

                    $logImport = [];

                    // Create a new conversations if message is just to old
                    $newConversation = false;
                    if (isset($mailInfo->in_reply_to)) {
                        $previousMessage = erLhcoreClassModelMailconvMessage::findOne(array('filterin' => ['mailbox_id' => $mailbox->relevant_mailbox_id],'filter' => ['message_id' => $vars['in_reply_to']]));

                        if ( !($previousMessage instanceof erLhcoreClassModelMailconvMessage) && isset($vars['references']) && !empty($vars['references']) ) {
                            $matches = [];
                            preg_match_all('/\<(.*?)\>/', $vars['references'],$matches);
                            $relatedMessagesIds = [];
                            if (isset($matches[0])) {
                                foreach ($matches[0] as $messageId) {
                                    if (trim($messageId) != '' && trim($vars['in_reply_to']) != trim($messageId)) {
                                        $relatedMessagesIds[] = str_replace(' ','',$messageId);
                                    }
                                }
                                if (!empty($relatedMessagesIds)) {
                                    $previousMessage = erLhcoreClassModelMailconvMessage::findOne(array('sort' => '`id` DESC','filterin' => ['mailbox_id' => $mailbox->relevant_mailbox_id, 'message_id' => $relatedMessagesIds]));
                                }
                            }
                        }

                        if (
                            $previousMessage instanceof erLhcoreClassModelMailconvMessage &&
                            $previousMessage->conversation instanceof erLhcoreClassModelMailconvConversation &&
                            $mailbox->reopen_timeout > 0 && $previousMessage->conversation->lr_time > 0 &&
                            $previousMessage->conversation->lr_time < time() - $mailbox->reopen_timeout * 24 * 3600
                        ) {
                            $followUpConversationId = $previousMessage->conversation->id;

                            if ($mailbox->assign_parent_user == 1) {
                                $followUpUserId = $previousMessage->conversation->user_id;
                                $logImport[] = erTranslationClassLhTranslation::getInstance()->getTranslation('module/mailconv', 'Previous mail owner').' [' .$followUpUserId . ']';
                            } else {
                                $logImport[] = erTranslationClassLhTranslation::getInstance()->getTranslation('module/mailconv', 'Assigning previous mail owner is disabled for the mailbox');
                            }

                            $newConversation = true;
                        }
                    }

                    $attributeToUse = 'headersRaw';

                    if ($mailbox->auth_method == erLhcoreClassModelMailconvMailbox::AUTH_OAUTH2) {
                        $attributeToUse = 'raw';
                    }

                    // Ignore, this is set while using bot and sending auto reply. Checked - Do not import send e-mail.
                    if (\preg_match("/X-LHC-IGN\:(.*)/i", $head->{$attributeToUse}, $matches)) {
                        continue;
                    }

                    // It's a new mail. Store it as new conversation.
                    if (!isset($mailInfo->in_reply_to) || $newConversation == true) {


                        $message = new erLhcoreClassModelMailconvMessage();

                        $message->setState($vars);
                        $message->mb_folder = $mailboxFolder['path'];

                        if ($mailbox->auth_method == erLhcoreClassModelMailconvMailbox::AUTH_OAUTH2) {

                            $message->from_host = (string)$head->from->first()->host;
                            $message->from_name = mb_substr($head->from->first()->personal,0,250);
                            $message->from_address = mb_substr($head->from->first()->mail,0,250);

                            $message->sender_host = $head->sender->first()->host;
                            $message->sender_name = mb_substr($head->sender->first()->personal,0,250);
                            $message->sender_address = $head->sender->first()->mail;

                        } else {
                            $message->from_host = (string)$head->fromHost;
                            $message->from_name = mb_substr(erLhcoreClassMailconvEncoding::toUTF8((string)$head->fromName),0,250);
                            $message->from_address = mb_substr((string)$head->fromAddress,0,250);

                            $message->sender_host = (string)$head->senderHost;
                            $message->sender_name = mb_substr(erLhcoreClassMailconvEncoding::toUTF8((string)$head->senderName),0,250);
                            $message->sender_address = (string)$head->senderAddress;
                        }

                        $message->mailbox_id = $mailbox->id;

                        // Perhaps it was initial message
                        $message->user_id = (\preg_match("/X-LHC-ID\:(.*)/i", $head->{$attributeToUse}, $matches)) ? (int)\trim($matches[1]) : 0;

                        $recipient_id = (\preg_match("/X-LHC-RCP\:(.*)/i", $head->{$attributeToUse}, $matches)) ? (int)\trim($matches[1]) : 0;


                        if ($mailbox->auth_method == erLhcoreClassModelMailconvMailbox::AUTH_OAUTH2) {

                            $attributesDirect = [
                                'to' => 'to_data',
                                'reply_to' => 'reply_to_data',
                                'cc' => 'cc_data',
                                'bcc' => 'bcc_data',
                            ];

                            foreach ($attributesDirect as $key => $objAttribute) {
                                if ($head->get($key) !== null) {
                                    $dataItems = [];
                                    foreach ($head->get($key)->toArray() as $dataItem) {
                                        $dataItems[$dataItem->mail] = (string)$dataItem->personal;
                                    }

                                    if (!empty($dataItems)) {
                                        $message->{$objAttribute} = json_encode($dataItems);
                                    }
                                }
                            }

                        } else {
                            if (isset($head->to)) {
                                $message->to_data = json_encode($head->to);
                            }

                            if (isset($head->replyTo)) {
                                $message->reply_to_data = json_encode($head->replyTo);
                            }

                            if (isset($head->cc)) {
                                $message->cc_data = json_encode($head->cc);
                            }

                            if (isset($head->bcc)) {
                                $message->bcc_data = json_encode($head->bcc);
                            }
                        }

                        if ($mailbox->auth_method == erLhcoreClassModelMailconvMailbox::AUTH_OAUTH2) {

                            if ($mailInfoRaw->hasHTMLBody()) {
                                $message->body = self::cleanupMailBody($mailInfoRaw->getHTMLBody());
                            }

                            $message->alt_body = $mailInfoRaw->getTextBody();

                            // Same object
                            $mail = $mailInfoRaw;

                        } else {
                            // Parse body
                            $mail = $mailboxHandler->getMail($mailInfo->uid, false);

                            if ($mail->textHtml) {
                                $message->body = self::cleanupMailBody(erLhcoreClassMailconvEncoding::toUTF8($mail->textHtml));
                            }

                            if ($mail->textPlain) {
                                $message->alt_body = erLhcoreClassMailconvEncoding::toUTF8($mail->textPlain);
                            }
                        }

                        $message->headers_raw_array = erLhcoreClassMailconvParser::parseDeliveryStatus(preg_replace('/([\w-]+:\r\n)/i','',$head->{$attributeToUse}));

                        $matchingRuleSelected = self::getMatchingRuleByMessage($message, $filteredMatchingRules);

                        if (!($matchingRuleSelected instanceof erLhcoreClassModelMailconvMatchRule)) {
                            $statsImport[] = 'No matching rule - Skipping e-mail - ' . $vars['message_id'] . ' - ' . $mailInfo->uid;
                            continue;
                        }

                        $priorityConversation = $matchingRuleSelected->priority;

                        // Rule without department has higher priority
                        $matchingPriorityRuleSelected = self::getMatchingRuleByMessage($message, $filteredPriorityMatchingRules);
                        if ($matchingPriorityRuleSelected instanceof erLhcoreClassModelMailconvMatchRule && $matchingPriorityRuleSelected->priority > $priorityConversation) {
                            $priorityConversation = $matchingPriorityRuleSelected->priority;
                        }

<<<<<<< HEAD
                        $rfc822RawBody = '';
                        if ($mailbox->auth_method == erLhcoreClassModelMailconvMailbox::AUTH_OAUTH2) {
                            foreach ($mailInfoRaw->getStructure()->find_parts() as $part) {
                                if ($part->subtype == 'delivery-status') {
                                    $message->undelivered = 1;
                                    $message->delivery_status_array = self::parseDeliveryStatus($part->content);
                                    $message->delivery_status = json_encode($message->delivery_status_array);
                                } elseif ($part->subtype == 'rfc822') {
                                    $rfc822RawBody = $message->rfc822_body = trim($part->raw);
                                }
                            }
                        } else {
                            if ($mail->deliveryStatus) {
                                $message->delivery_status_array = self::parseDeliveryStatus($mail->deliveryStatus);
                                $message->delivery_status = json_encode($message->delivery_status_array);
                                $message->undelivered = 1;
                            }
=======
                        if (
                            (isset($matchingRuleSelected->options_array['skip_message']) && $matchingRuleSelected->options_array['skip_message'] == true) ||
                            ($matchingPriorityRuleSelected instanceof erLhcoreClassModelMailconvMatchRule && isset($matchingPriorityRuleSelected->options_array['skip_message']) && $matchingPriorityRuleSelected->options_array['skip_message'] == true)
                        ) {
                            $statsImport[] = 'Skipping e-mail because of matching rule - ' . $vars['message_id'] . ' - ' . $mailInfo->uid;
                            continue;
                        }

                        $statsImport[] = date('Y-m-d H:i:s').' | Importing - ' . $vars['message_id'] .  ' - ' . $mailInfo->uid;

                        if ($mail->deliveryStatus) {
                            $message->delivery_status_array = self::parseDeliveryStatus($mail->deliveryStatus);
                            $message->delivery_status = json_encode($message->delivery_status_array);
                            $message->undelivered = 1;
                        }
>>>>>>> f5ab3bb8

                            if ($mail->RFC822) {
                                $message->rfc822_body = erLhcoreClassMailconvEncoding::toUTF8($mail->RFC822);
                                $rfc822RawBody = $mail->RFC822;
                            }
                        }

                        // Message was undelivered
                        // But there is returned message data
                        // So just extract this data from message
                        if ($message->user_id == 0 && $message->undelivered == 1 && !empty($message->rfc822_body)) {
                            $message->user_id = (\preg_match("/X-LHC-ID\:(.*)/i", $message->rfc822_body, $matches)) ? (int)\trim($matches[1]) : 0;
                            $head = \imap_rfc822_parse_headers($rfc822RawBody);

                            // Set recipient_id if it exists
                            $recipient_id = (\preg_match("/X-LHC-RCP\:(.*)/i", $message->rfc822_body, $matches)) ? (int)\trim($matches[1]) : $recipient_id;

                            if (isset($head->to)) {
                                foreach ($head->to as $to) {
                                    $to_parsed = $mailboxHandlerHelper->possiblyGetEmailAndNameFromRecipient($to);
                                    if ($to_parsed) {
                                        list($toEmail, $toName) = $to_parsed;
                                        // Switch message data to the e-mail whom we send it
                                        $message->from_name = mb_substr(erLhcoreClassMailconvEncoding::toUTF8((string)$toName),0,250);
                                        $message->from_address = mb_substr((string)$toEmail,0,250);
                                        $message->reply_to_data = json_encode([$message->from_address => $message->from_name]);
                                    }
                                }
                            }

                            if (isset($head->Subject)) {
                                $message->subject = (string)erLhcoreClassMailconvEncoding::toUTF8($mailboxHandlerHelper->decodeMimeStr($head->Subject));
                            }

                            if (isset($head->in_reply_to) and !empty(\trim($head->in_reply_to))) {
                                $inReplyTo = mb_substr($mailboxHandlerHelper->cleanReferences($head->in_reply_to),0,250);
                                $previousMessage = erLhcoreClassModelMailconvMessage::findOne(array('filterin' => ['mailbox_id' => $mailbox->relevant_mailbox_id], 'filter' => ['message_id' => $inReplyTo]));
                                if ($previousMessage instanceof erLhcoreClassModelMailconvMessage) {
                                    if ($previousMessage->conversation instanceof erLhcoreClassModelMailconvConversation) {
                                        $followUpConversationId = $previousMessage->conversation->id;
                                        $message->user_id = $previousMessage->conversation->user_id;
                                    }
                                }
                            }

                            if (isset($head->message_id) && !empty(\trim($head->message_id)) && $followUpConversationId == 0) {
                                $inReplyTo = mb_substr($mailboxHandlerHelper->cleanReferences($head->message_id),0,250);
                                $previousMessage = erLhcoreClassModelMailconvMessage::findOne(array('filterin' => ['mailbox_id' => $mailbox->relevant_mailbox_id],'filter' => ['message_id' => $inReplyTo]));
                                if ($previousMessage instanceof erLhcoreClassModelMailconvMessage) {
                                    if ($previousMessage->conversation instanceof erLhcoreClassModelMailconvConversation) {
                                        $followUpConversationId = $previousMessage->conversation->id;
                                        $message->user_id = $previousMessage->conversation->user_id;
                                    }
                                }
                            }
                        }

                        try {
                            $message->saveThis();
                        } catch (\ezcPersistentQueryException $e) { // Handle incorrect encoding for body/alt_body
                            if (strpos($e->getMessage(),'SQLSTATE[22007]') !== false && strpos($e->getMessage(),'`lhc_mailconv_msg`.`alt_body`') !== false) {
                                $message->alt_body = '';
                                try {
                                    $message->saveThis();
                                } catch (\ezcPersistentQueryException $e) {
                                    $message->body = '';
                                    $message->saveThis();
                                }
                            } elseif (strpos($e->getMessage(),'SQLSTATE[22007]') !== false && strpos($e->getMessage(),'`lhc_mailconv_msg`.`body`') !== false) {
                                $message->body = '';
                                try {
                                    $message->saveThis();
                                } catch (\ezcPersistentQueryException $e) {
                                    $message->alt_body = '';
                                    $message->saveThis();
                                }
                            } else {
                                throw $e;
                            }
                        }

                        $conversations = new erLhcoreClassModelMailconvConversation();
                        $conversations->dep_id = $matchingRuleSelected->dep_id;
                        $conversations->subject = erLhcoreClassMailconvEncoding::toUTF8((string)$message->subject);
                        $conversations->undelivered = $message->undelivered;

                        $conversations->from_name = mb_substr(erLhcoreClassMailconvEncoding::toUTF8((string)$message->from_name),0,250);
                        $conversations->from_address = mb_substr($message->from_address,0,250);

                        $internalInit = false;
                        // set from address to recipient
                        if ($message->from_address == $mailbox->mail) {
                            $internalInit = true;
                            foreach ($message->to_data_array as $toData) {
                                $conversations->from_address = mb_substr((string)$toData['email'],0,250);
                                $conversations->from_name = mb_substr((string)$toData['name'],0,250);
                                break;
                            }
                        }

                        $conversations->body = erLhcoreClassMailconvEncoding::toUTF8($message->alt_body != '' ? $message->alt_body : strip_tags($message->body));
                        $conversations->last_message_id = $conversations->message_id = $message->id;
                        $conversations->udate = $message->udate;
                        $conversations->date = $message->date;
                        $conversations->mailbox_id = $mailbox->id;
                        $conversations->match_rule_id = $matchingRuleSelected->id;
                        $conversations->priority = $priorityConversation;
                        $conversations->total_messages = 1;
                        $conversations->pnd_time = time();
                        $conversations->user_id = $message->user_id;
                        $conversations->follow_up_id = $followUpConversationId;

                        if ($conversations->user_id == 0 && $followUpUserId > 0) {
                            $conversations->user_id = $followUpUserId;
                            $logImport[] = erTranslationClassLhTranslation::getInstance()->getTranslation('module/mailconv', 'Conversation user id was set by previous conversation user.') . ' [' . $followUpUserId . ']';
                        }

                        if ($conversations->user_id == 0 && $mailbox->user_id > 0) {
                            $conversations->user_id = $mailbox->user_id;
                        }

                        // It was just a send e-mail. We can mark conversations as finished. Until someone replies back to us.
                        if ($internalInit == true) {

                            // Operator send a message as closed
                            $statusMessage = (\preg_match("/X-LHC-ST\:(.*)/i", $head->{$attributeToUse}, $matches)) ? (int)\trim($matches[1]) : 0;

                            $conversations->status = $statusMessage == erLhcoreClassModelMailconvMessage::STATUS_ACTIVE ? erLhcoreClassModelMailconvMessage::STATUS_ACTIVE : erLhcoreClassModelMailconvConversation::STATUS_CLOSED;

                            if ($conversations->status == erLhcoreClassModelMailconvConversation::STATUS_CLOSED) {
                                $conversations->cls_time = time();
                            }

                            $conversations->start_type = erLhcoreClassModelMailconvConversation::START_OUT;

                            // It was just a send messages we can set all required attributes as this messages was processed
                            $message->response_type = erLhcoreClassModelMailconvMessage::RESPONSE_INTERNAL;
                            $message->status = erLhcoreClassModelMailconvMessage::STATUS_RESPONDED;
                            $message->lr_time = time();
                            $message->accept_time = time();
                            $message->cls_time = time();
                        }

                        if ($conversations->user_id > 0 && erLhcoreClassModelUser::getCount(['filter' => ['id' => $conversations->user_id, 'disabled' => 1]]) == 1) {
                            $conversations->user_id = 0;
                        }

                        $conversations->saveThis();

                        $message->priority = $priorityConversation;
                        $message->conversation_id = $conversations->id;
                        $message->dep_id = $conversations->dep_id;
                        $message->updateThis(['update' =>  ['dep_id','conversation_id','response_type','status','lr_time','accept_time','cls_time']]);

                        // Save initial message
                        if (!empty($logImport)) {
                            $messageLog = new erLhcoreClassModelMailconvMessageInternal();
                            $messageLog->msg = implode("\n",$logImport);
                            $messageLog->user_id = -1;
                            $messageLog->chat_id = $conversations->id;
                            $messageLog->time = time();
                            $messageLog->saveThis();
                        }

                        $messages[] = $message;

                        if ($mail->hasAttachments() == true) {
                            self::saveAttatchements($mail, $message, $mailbox);
                        }

                        // Update attachment status
                        if ($message->has_attachment > $conversations->has_attachment) {
                            $conversations->has_attachment = $message->has_attachment;
                            $conversations->updateThis(['update' => ['has_attachment']]);
                        }

                        if (
                            (isset($matchingRuleSelected->options_array['close_conversation']) && $matchingRuleSelected->options_array['close_conversation'] == true) ||
                            ($matchingPriorityRuleSelected instanceof erLhcoreClassModelMailconvMatchRule && isset($matchingPriorityRuleSelected->options_array['close_conversation']) && $matchingPriorityRuleSelected->options_array['close_conversation'] == true)
                        ) {
                            erLhcoreClassMailconvWorkflow::closeConversation(['conv' => & $conversations]);
                        }

                        if ($message->undelivered == 0 && $conversations->start_type == erLhcoreClassModelMailconvConversation::START_IN && $conversations->status != erLhcoreClassModelMailconvConversation::STATUS_CLOSED) {
                            erLhcoreClassChatEventDispatcher::getInstance()->dispatch('mail.conversation_started',array(
                                'mail' => & $message,
                                'conversation' => & $conversations
                            ));
                        } else {
                            erLhcoreClassChatEventDispatcher::getInstance()->dispatch('mail.conversation_started_passive',array(
                                'mail' => & $message,
                                'conversation' => & $conversations
                            ));
                        }

                        if ($recipient_id > 0) {
                            $recipient = erLhcoreClassModelMailconvMailingCampaignRecipient::fetch($recipient_id);
                            if ($recipient instanceof erLhcoreClassModelMailconvMailingCampaignRecipient) {
                                $recipient->message_id = (int)$message->id;
                                $recipient->conversation_id = (int)$conversations->id;
                                $recipient->updateThis(['update' => ['message_id','conversation_id']]);
                            }
                        }

                        \LiveHelperChat\mailConv\workers\LangWorker::detectLanguage($message);

                    // It's an reply
                    } else {

                        $conversation = null;

                        $previousMessage = erLhcoreClassModelMailconvMessage::findOne(array('filterin' => ['mailbox_id' => $mailbox->relevant_mailbox_id],'filter' => ['message_id' => $vars['in_reply_to']]));

                        if ($previousMessage instanceof erLhcoreClassModelMailconvMessage && $previousMessage->conversation instanceof erLhcoreClassModelMailconvConversation) {
                            $conversation = $previousMessage->conversation;
                        } else if (isset($vars['references']) && !empty($vars['references'])) { // Handle auto responder logic when it's not imported.
                            $matches = [];
                            preg_match_all('/\<(.*?)\>/',$vars['references'],$matches);
                            $relatedMessagesIds = [];
                            if (isset($matches[0])) {
                                foreach ($matches[0] as $messageId) {
                                    if (trim($messageId) != '' && trim($vars['in_reply_to']) != trim($messageId)) {
                                        $relatedMessagesIds[] = str_replace(' ','',$messageId);
                                    }
                                }

                                if (!empty($relatedMessagesIds)) {
                                    $previousMessage = erLhcoreClassModelMailconvMessage::findOne(array('sort' => '`id` DESC','filterin' => ['mailbox_id' => $mailbox->relevant_mailbox_id, 'message_id' => $relatedMessagesIds]));
                                    if ($previousMessage instanceof erLhcoreClassModelMailconvMessage && $previousMessage->conversation instanceof erLhcoreClassModelMailconvConversation) {
                                        $conversation = $previousMessage->conversation;
                                    }
                                }
                            }
                        }

                        $message = self::importMessage($vars, $mailbox, $mailboxHandler, $conversation, $head, $mailInfoRaw);

                        $rfc822RawBody = '';
                        
                        if ($mailbox->auth_method == erLhcoreClassModelMailconvMailbox::AUTH_OAUTH2) {
                            foreach ($mailInfoRaw->getStructure()->find_parts() as $part) {
                                if ($part->subtype == 'delivery-status') {

                                    $message->undelivered = 1;
                                    $message->delivery_status_array = self::parseDeliveryStatus($part->content);
                                    $message->delivery_status = json_encode($message->delivery_status_array);
                                    $message->updateThis(['update' => ['undelivered','delivery_status']]);

                                    if ($conversation instanceof erLhcoreClassModelMailconvConversation){
                                        $conversation->undelivered = 1;
                                        $conversation->updateThis(['update' => ['undelivered']]);
                                    }

                                } elseif ($part->subtype == 'rfc822') {
                                    $rfc822RawBody = $message->rfc822_body = trim($part->raw);
                                    $message->updateThis(['update' => ['rfc822_body']]);
                                }
                            }
                        }

                        if ($conversation instanceof erLhcoreClassModelMailconvConversation && $conversation->user_id > 0 && erLhcoreClassModelUser::getCount(['filter' => ['id' => $conversation->user_id, 'disabled' => 1]]) == 1) {
                            $conversation->user_id = 0;
                            $conversation->updateThis(['update' => ['user_id']]);
                        }

                        // Set folder from where message was taken;
                        $message->mb_folder = $mailboxFolder['path'];
                        $message->updateThis(['update' => ['mb_folder']]);

                        $messages[] = $message;

                        if ($conversation instanceof erLhcoreClassModelMailconvConversation && $conversation->udate < $message->udate) {
                            $conversation->pending_sync = 0;
                            $conversation->last_message_id = $message->id;
                            $conversation->conv_duration = erLhcoreClassChat::getCount(['filter' => ['conversation_id' => $conversation->id]],'lhc_mailconv_msg','SUM(conv_duration)');
                            $conversation->updateThis(['update' => ['last_message_id', 'conv_duration', 'pending_sync']]);
                            self::setLastConversationByMessage($conversation, $message);
                        }

                        // Update attachment status
                        if ($conversation instanceof erLhcoreClassModelMailconvConversation &&
                            $conversation->has_attachment != erLhcoreClassModelMailconvConversation::ATTACHMENT_MIX &&
                            $message->has_attachment != erLhcoreClassModelMailconvMessage::ATTACHMENT_EMPTY
                        ) {
                            if (
                                ($message->has_attachment == erLhcoreClassModelMailconvMessage::ATTACHMENT_MIX) ||
                                (
                                    $conversation->has_attachment == erLhcoreClassModelMailconvConversation::ATTACHMENT_INLINE &&
                                    $message->has_attachment == erLhcoreClassModelMailconvMessage::ATTACHMENT_FILE
                                ) ||
                                (
                                    $conversation->has_attachment == erLhcoreClassModelMailconvConversation::ATTACHMENT_FILE &&
                                    $message->has_attachment == erLhcoreClassModelMailconvMessage::ATTACHMENT_INLINE
                                )
                            ) {
                                $conversation->has_attachment = erLhcoreClassModelMailconvConversation::ATTACHMENT_MIX;
                                $conversation->updateThis(['update' => ['has_attachment']]);
                            } elseif ($conversation->has_attachment == erLhcoreClassModelMailconvConversation::ATTACHMENT_EMPTY) {
                                $conversation->has_attachment = $message->has_attachment;
                                $conversation->updateThis(['update' => ['has_attachment']]);
                            }
                        }

                        // If conversations is active we set accept time to import time
                        if ($conversation instanceof erLhcoreClassModelMailconvConversation && $conversation->status == erLhcoreClassModelMailconvConversation::STATUS_ACTIVE) {
                            $message->accept_time = time();
                            $message->wait_time = $message->accept_time - $message->ctime;

                            if ($message->status != erLhcoreClassModelMailconvMessage::STATUS_RESPONDED) {
                                $message->status = erLhcoreClassModelMailconvMessage::STATUS_ACTIVE;
                            }

                            $message->saveThis(['update' => ['accept_time','status','wait_time']]);
                        }

                        if ($conversation instanceof erLhcoreClassModelMailconvConversation && $message->response_type != erLhcoreClassModelMailconvMessage::RESPONSE_INTERNAL) {
                            erLhcoreClassChatEventDispatcher::getInstance()->dispatch('mail.conversation_reply',array(
                                'mail' => & $message,
                                'conversation' => & $conversation
                            ));
                        } elseif ($conversation instanceof erLhcoreClassModelMailconvConversation) {
                            erLhcoreClassChatEventDispatcher::getInstance()->dispatch('mail.conversation_reply_passive',array(
                                'mail' => & $message,
                                'conversation' => & $conversations
                            ));
                        }

                        \LiveHelperChat\mailConv\workers\LangWorker::detectLanguage($message);

                        $statsImport[] = date('Y-m-d H:i:s').' | Importing reply - ' . $vars['message_id'] . ' - ' .  $mailInfo->uid;
                   }
                }
            }
        } catch (Exception $e) {

            $statsImport[] = date('Y-m-d H:i:s').' | ' . $e->getMessage() . ' - ' . $e->getTraceAsString() . ' - ' . $e->getFile() . ' - ' . $e->getLine();

            try {
                $db->reconnect();

                \erLhcoreClassLog::write(json_encode($statsImport, JSON_PRETTY_PRINT),
                    \ezcLog::SUCCESS_AUDIT,
                    array(
                        'source' => 'lhc',
                        'category' => 'mail_import_failure',
                        'line' => __LINE__,
                        'file' => __FILE__,
                        'object_id' => $mailbox->id
                    )
                );

            } catch (Exception $e) {
                // Ignore
            }

            $mailbox->failed = 1;
        }

        $db->reconnect();

        self::setConversations($messages);

        // We have to create a conversations for forwarded messages
        // Because they have in reply-to-header
        foreach ($messages as $message) {
            if ($message->conversation_id == 0) {

                $matchingRuleSelected = self::getMatchingRuleByMessage($message, $filteredMatchingRules);

                if (!($matchingRuleSelected instanceof erLhcoreClassModelMailconvMatchRule)) {
                    $statsImport[] = 'No matching rule - Skipping e-mail - ' . $message->message_id . ' - ' . $message->uid;
                    continue;
                }

                $priorityConversation = $matchingRuleSelected->priority;

                $matchingPriorityRuleSelected = self::getMatchingRuleByMessage($message, $filteredPriorityMatchingRules);
                if ($matchingPriorityRuleSelected instanceof erLhcoreClassModelMailconvMatchRule && $matchingPriorityRuleSelected->priority > $priorityConversation) {
                    $priorityConversation = $matchingPriorityRuleSelected->priority;
                }

                $conversations = new erLhcoreClassModelMailconvConversation();
                $conversations->dep_id = $matchingRuleSelected->dep_id;
                $conversations->subject = erLhcoreClassMailconvEncoding::toUTF8((string)$message->subject);
                $conversations->from_name = mb_substr(erLhcoreClassMailconvEncoding::toUTF8((string)$message->from_name),0,250);
                $conversations->from_address = mb_substr($message->from_address,0,250);
                $conversations->body = erLhcoreClassMailconvEncoding::toUTF8($message->alt_body != '' ? $message->alt_body : strip_tags($message->body));
                $conversations->last_message_id = $conversations->message_id = $message->id;
                $conversations->udate = $message->udate;
                $conversations->date = $message->date;
                $conversations->mailbox_id = $mailbox->id;
                $conversations->match_rule_id = $matchingRuleSelected->id;
                $conversations->priority = $priorityConversation;
                $conversations->total_messages = 1;
                $conversations->pnd_time = time();
                $conversations->lang = $message->lang;
                $conversations->undelivered = $message->undelivered;
                $conversations->saveThis();

                // Assign conversation
                $message->priority = $priorityConversation;
                $message->conversation_id = $conversations->id;
                $message->dep_id = $conversations->dep_id;
                $message->updateThis(['update' => ['conversation_id','dep_id']]);

                if (isset($matchingRuleSelected->options_array['close_conversation']) && $matchingRuleSelected->options_array['close_conversation'] == true) {
                    erLhcoreClassMailconvWorkflow::closeConversation(['conv' => & $conversations]);
                }

                erLhcoreClassChatEventDispatcher::getInstance()->dispatch('mail.conversation_started',array(
                    'mail' => & $message,
                    'conversation' => & $conversations
                ));
            }
        }

        // We did not found any conversation for particular message
        foreach ($messages as $message) {
            if ($message->conversation_id == 0) {
                $message->removeThis();
            } else {
                // Track mail open status
                if ($message->opened_at == 0 && $message->message_hash != '') {
                    $openedMessage = erLhcoreClassModelMailconvMessageOpen::findOne(['filter' => ['hash' => $message->message_hash]]);
                    if ($openedMessage instanceof erLhcoreClassModelMailconvMessageOpen) {

                        $campaignRecipient = erLhcoreClassModelMailconvMailingCampaignRecipient::findOne(['filter' => ['message_id' => $message->id]]);

                        if ($campaignRecipient instanceof erLhcoreClassModelMailconvMailingCampaignRecipient) {
                            $campaignRecipient->opened_at = $openedMessage->opened_at;
                            $campaignRecipient->updateThis(['update' => ['opened_at']]);
                        }

                        $message->opened_at = $openedMessage->opened_at;
                        $message->updateThis(['update' => ['opened_at']]);
                        if ($message->conversation instanceof erLhcoreClassModelMailconvConversation && $message->conversation->opened_at == 0) {
                            $message->conversation->opened_at = time();
                            $message->conversation->updateThis(['update' => ['opened_at']]);
                        }
                    }
                }
            }
        }


        $db->reconnect();

        $mailbox->last_sync_time = time();
        $log = $mailbox->last_sync_log_array;
        array_unshift ($log, $statsImport);
        $log = array_slice($log,0,5);
        $mailbox->last_sync_log_array = $log;
        $mailbox->last_sync_log = json_encode($mailbox->last_sync_log_array);
        $mailbox->sync_status = erLhcoreClassModelMailconvMailbox::SYNC_PENDING;
        $mailbox->updateThis(['update' => ['failed','uuid_status','sync_status','last_sync_log','last_sync_time']]);
    }

    // Set conversations for the messages
    public static function setConversations($messages)
    {
        foreach ($messages as $message) {
            if ($message->conversation_id == 0) {
                self::setConversation($message);
            }
        }
    }

    public static function saveAttatchements($mail, & $message, $mailbox) {

        $dispositions = [];

        foreach ($mail->getAttachments() as $attachmentRaw) {

            if ($mailbox->auth_method == erLhcoreClassModelMailconvMailbox::AUTH_OAUTH2) {

                $attributesOAuth['disposition'] = (string)$attachmentRaw->getDisposition();
                $attributesOAuth['name'] = (string)$attachmentRaw->getName();
                $attributesOAuth['description'] = (string)$attachmentRaw->getName();
                $attributesOAuth['sizeInBytes'] = (int)$attachmentRaw->getSize();
                $attributesOAuth['contentId'] = (string)$attachmentRaw->getId();
                $attributesOAuth['mime'] = (string)$attachmentRaw->getMimeType();
                $attributesOAuth['subtype'] = (string)$attachmentRaw->getExtension();
                $attributesOAuth['id'] = md5(microtime() . $attachmentRaw->getId() . $attachmentRaw->getName() . $attachmentRaw->getSize());

                if ($attachmentRaw->getContentType() == 'message/rfc822' ||  $attributesOAuth['name'] == 'undefined') {
                    $attributesOAuth['subtype'] = 'eml';
                    $attributesOAuth['name'] = 'undelivered.eml';
                } else {
                    if ($attributesOAuth['subtype'] == '') {
                        $extension = \erLhcoreClassChatWebhookIncoming::getExtensionByMime($attributesOAuth['mime']);
                        if ($extension !== false) {
                            $attributesOAuth['subtype'] = $extension;
                        }
                    }
                }

                $attachment = json_decode(json_encode($attributesOAuth)); // Just convert to object

            } else {
                $attachment = $attachmentRaw;
            }

            if ((int)$attachment->sizeInBytes == 0) {
                continue;
            }

            $mailAttatchement = new erLhcoreClassModelMailconvFile();
            $mailAttatchement->message_id = $message->id;
            $mailAttatchement->attachment_id = $attachment->id;
            $mailAttatchement->content_id = (string)$attachment->contentId;
            $mailAttatchement->disposition = (string)$attachment->disposition;
            $mailAttatchement->size = (int)$attachment->sizeInBytes;
            $mailAttatchement->name = mb_substr((string)$attachment->name,-250);
            $mailAttatchement->description = (string)$attachment->description;
            $mailAttatchement->extension = mb_substr((string)strtolower($attachment->subtype),0,10);
            $mailAttatchement->type = (string)$attachment->mime;
            $mailAttatchement->conversation_id = $message->conversation_id;
            $mailAttatchement->saveThis();

            if (!in_array(strtolower($mailAttatchement->disposition),$dispositions)) {
                $dispositions[] = strtolower($mailAttatchement->disposition);
            }

            if ($mailbox->auth_method == erLhcoreClassModelMailconvMailbox::AUTH_OAUTH2) {
                $fileBody = $attachmentRaw->getContent();
            } else {
                $fileBody = $attachment->getContents();
            }

            $dir = 'var/tmpfiles/';
            $fileName = md5($mailAttatchement->id . '_' . $mailAttatchement->name . '_' . $mailAttatchement->attachment_id);

            $cfg = erConfigClassLhConfig::getInstance();

            $defaultGroup = $cfg->getSetting( 'site', 'default_group', false );
            $defaultUser = $cfg->getSetting( 'site', 'default_user', false );

            erLhcoreClassFileUpload::mkdirRecursive( $dir, true, $defaultUser, $defaultGroup);

            $localFile = $dir . $fileName;
            file_put_contents($localFile, $fileBody);

            $dir = 'var/storagemail/' . date('Y') . 'y/' . date('m') . '/' . date('d') .'/' . $mailAttatchement->id . '/';

            erLhcoreClassFileUpload::mkdirRecursive( $dir, true, $defaultUser, $defaultGroup);

            rename($localFile, $dir . $fileName);
            chmod($dir . $fileName, 0644);

            if ($defaultUser != '') {;
                chown($dir, $defaultUser);
            }

            if ($defaultGroup != '') {
                chgrp($dir, $defaultGroup);
            }

            $mailAttatchement->file_name = $fileName;
            $mailAttatchement->file_path = $dir;
            $mailAttatchement->saveThis();
        }

        if (in_array('attachment',$dispositions) && in_array('inline',$dispositions)) {
            $message->has_attachment = erLhcoreClassModelMailconvMessage::ATTACHMENT_MIX;
        } elseif (in_array('attachment',$dispositions)) {
            $message->has_attachment = erLhcoreClassModelMailconvMessage::ATTACHMENT_FILE;
        } elseif (in_array('inline',$dispositions)) {
            $message->has_attachment = erLhcoreClassModelMailconvMessage::ATTACHMENT_INLINE;
        }

        if ($message->has_attachment > 0) {
            $message->updateThis(['update' => ['has_attachment']]);
        }
    }

    public static function parseDeliveryStatus($text) {

        $arr = preg_split('~([\w-]+: )~',$text,-1,PREG_SPLIT_DELIM_CAPTURE|PREG_SPLIT_NO_EMPTY);

        for ($res = array(), $i = 0; $i < count($arr); $i+=2) {
            $key = strtr($arr[$i],array(': '=>'','-'=>'_'));
            if (isset($arr[$i+1])) {
                $res[$key] = trim($arr[$i+1]);
            }
        }
        return $res;
    }
    
    public static function getMatchingRuleByMessage($message, $filteredMatchingRules) {

        foreach ($filteredMatchingRules as $matchingRule) {
            $matched = true;

            $from_mail_array = $matchingRule->from_mail_array;

            if (!empty($from_mail_array) && !in_array($message->from_address, $from_mail_array)) {
                $matched = false;
            }

            if (!empty($matchingRule->from_name)) {
                $fromNameRules = explode("\n",$matchingRule->from_name);
                $ruleFound = false;
                foreach ($fromNameRules as $fromNameRule)
                {
                    $mustCombinations = explode('&&',$fromNameRule);
                    $wordsFound = true;
                    foreach ($mustCombinations as $mustCombination) {
                        if (!erLhcoreClassGenericBotWorkflow::checkPresence(explode(',',$mustCombination),$message->from_name,0)) {
                            $wordsFound = false;
                            break;
                        }
                    }

                    if ($wordsFound == true) {
                        $ruleFound = true;
                    }
                }

                if ($ruleFound == false) {
                    $matched = false;
                }
            }

            if (!empty($matchingRule->subject_contains)) {
                $fromNameRules = explode("\n",$matchingRule->subject_contains);
                $ruleFound = false;
                foreach ($fromNameRules as $fromNameRule)
                {
                    $mustCombinations = explode('&&',$fromNameRule);
                    $wordsFound = true;
                    foreach ($mustCombinations as $mustCombination) {
                        if (!erLhcoreClassGenericBotWorkflow::checkPresence(explode(',',$mustCombination),$message->subject,0)) {
                            $wordsFound = false;
                            break;
                        }
                    }

                    if ($wordsFound == true) {
                        $ruleFound = true;
                    }
                }

                if ($ruleFound == false) {
                    $matched = false;
                }
            }

            // Check conditions
            $conditions = $matchingRule->conditions_array;
            if (!empty($conditions)) {
                // Same logic applies to matching rules and webhooks
                if (erLhcoreClassChatWebhookHttp::isValidConditions($matchingRule, $message) !== true) {
                    $matched = false;
                }
            }

            if ($matched == true) {
                return $matchingRule;
            }
        }
    }

    public static function setConversation($message) {
        if ($message->in_reply_to != '') {

            // Do nothing as we will find ourself
            // And avoid infinitive loop
            if ($message->message_id == $message->in_reply_to) {
                return $message->conversation_id;
            }

            $messageReply = erLhcoreClassModelMailconvMessage::findOne(['filter' => ['message_id' => $message->in_reply_to]]);
            if ($messageReply instanceof erLhcoreClassModelMailconvMessage)
            {
                if ($messageReply->conversation_id > 0) {
                    $message->conversation_id = $messageReply->conversation_id;
                    $message->dep_id = $messageReply->dep_id;
                    $message->saveThis(array('update' => array('conversation_id','dep_id')));
                    self::setLastConversationByMessage($message->conversation, $message);
                    return $message->conversation_id;
                } else {
                    $conversationId = self::setConversation($messageReply);
                    if ($conversationId > 0) {
                        $conversation = erLhcoreClassModelMailconvConversation::fetch($conversationId);
                        if ($conversation instanceof erLhcoreClassModelMailconvConversation) {
                            $message->conversation_id = $conversation->id;
                            $message->dep_id = $conversation->dep_id;
                            $message->saveThis(array('update' => array('conversation_id','dep_id')));
                            self::setLastConversationByMessage($message->conversation, $message);
                            return $message->conversation_id;
                        }
                    }
                }
            }
        }
    }

    public static function setLastConversationByMessage($conversation, $message) {
        if ($conversation instanceof erLhcoreClassModelMailconvConversation &&
            $message instanceof erLhcoreClassModelMailconvMessage &&
            $message->udate > $conversation->udate
        ) {
            $conversation->body = $message->alt_body != '' ? $message->alt_body : strip_tags($message->body);
            $conversation->udate = $message->udate;
            $conversation->date = $message->date;
            $conversation->subject = $message->subject;
            $conversation->undelivered = $message->undelivered;

            // We have to reopen conversation
            if ($conversation->status == erLhcoreClassModelMailconvConversation::STATUS_CLOSED && $message->status != erLhcoreClassModelMailconvMessage::STATUS_RESPONDED) {
                $conversation->pnd_time = time();
                $conversation->accept_time = 0;
                $conversation->tslasign = 0;
                // $conversation->user_id = 0;       // Keep operator so he can follow up
                $conversation->cls_time = 0;        // Reset close time
                $conversation->status = erLhcoreClassModelMailconvConversation::STATUS_PENDING;
            }

            $conversation->saveThis();
        }
    }

    public static function importMessage($mailInfo, $mailbox, $mailboxHandler, $conversation, $head, $mailInfoRaw)
    {
        // @todo migrate to oauth flow
        $message = new erLhcoreClassModelMailconvMessage();
        $message->setState($mailInfo);

        $attributeToUse = 'headersRaw';

        if ($mailbox->auth_method == erLhcoreClassModelMailconvMailbox::AUTH_OAUTH2) {

            $message->from_host = (string)$head->from->first()->host;
            $message->from_name = mb_substr($head->from->first()->personal,0,250);
            $message->from_address = mb_substr($head->from->first()->mail,0,250);

            $message->sender_host = $head->sender->first()->host;
            $message->sender_name =  mb_substr($head->sender->first()->personal,0,250);
            $message->sender_address = $head->sender->first()->mail;

            $attributeToUse = 'raw';
        } else {
            $message->from_host = (string)$head->fromHost;
            $message->from_name = mb_substr(erLhcoreClassMailconvEncoding::toUTF8((string)$head->fromName), 0, 250);
            $message->from_address = mb_substr(erLhcoreClassMailconvEncoding::toUTF8((string)$head->fromAddress), 0, 250);

            $message->sender_host = (string)$head->senderHost;
            $message->sender_name = mb_substr(erLhcoreClassMailconvEncoding::toUTF8((string)$head->senderName),0,250);
            $message->sender_address = $head->senderAddress;
        }

        $message->mailbox_id = $mailbox->id;

        // Find out what operator send this message if any
        $message->user_id = (\preg_match("/X-LHC-ID\:(.*)/i", $head->{$attributeToUse}, $matches)) ? (int)\trim($matches[1]) : 0;

        if ($mailbox->auth_method == erLhcoreClassModelMailconvMailbox::AUTH_OAUTH2) {

            $attributesDirect = [
                'to' => 'to_data',
                'reply_to' => 'reply_to_data',
                'cc' => 'cc_data',
                'bcc' => 'bcc_data',
            ];

            foreach ($attributesDirect as $key => $objAttribute) {
                if ($head->get($key) !== null) {
                    $dataItems = [];
                    foreach ($head->get($key)->toArray() as $dataItem) {
                        $dataItems[$dataItem->mail] = (string)$dataItem->personal;
                    }

                    if (!empty($dataItems)) {
                        $message->{$objAttribute} = json_encode($dataItems);
                    }
                }
            }

            if ($mailInfoRaw->hasHTMLBody()) {
                $message->body = self::cleanupMailBody($mailInfoRaw->getHTMLBody());
            }

            $message->alt_body = $mailInfoRaw->getTextBody();

            $mail = $mailInfoRaw;

        } else {

            if (isset($head->to)) {
                $message->to_data = json_encode($head->to);
            }

            if (isset($head->replyTo)) {
                $message->reply_to_data = json_encode($head->replyTo);
            }

            if (isset($head->cc)) {
                $message->cc_data = json_encode($head->cc);
            }

            if (isset($head->bcc)) {
                $message->bcc_data = json_encode($head->bcc);
            }

            // Parse body
            $mail = $mailboxHandler->getMail($mailInfo['uid'], false);

            if ($mail->textHtml) {
                $message->body = self::cleanupMailBody(erLhcoreClassMailconvEncoding::toUTF8((string)$mail->textHtml));
            }

            if ($mail->textPlain) {
                $message->alt_body = erLhcoreClassMailconvEncoding::toUTF8((string)$mail->textPlain);
            }
        }

        if ($conversation instanceof erLhcoreClassModelMailconvConversation && $conversation->id > 0) {
            $message->conversation_id = $conversation->id;
            $message->dep_id = $conversation->dep_id;
        }

        if ($message->from_address == $mailbox->mail) {
            // It was just a send messages we can set all required attributes as this messages was processed
            $message->response_type = erLhcoreClassModelMailconvMessage::RESPONSE_INTERNAL;
            $message->status = erLhcoreClassModelMailconvMessage::STATUS_RESPONDED;
            $message->lr_time = time();
            $message->accept_time = time();
            $message->cls_time = time();
        }

        try {
            $message->saveThis();
        } catch (\ezcPersistentQueryException $e) { // Handle incorrect encoding for body/alt_body
            if (strpos($e->getMessage(),'SQLSTATE[22007]') !== false && strpos($e->getMessage(),'`lhc_mailconv_msg`.`alt_body`') !== false) {
                $message->alt_body = '';
                try {
                    $message->saveThis();
                } catch (\ezcPersistentQueryException $e) {
                    $message->body = '';
                    $message->saveThis();
                }
            } elseif (strpos($e->getMessage(),'SQLSTATE[22007]') !== false && strpos($e->getMessage(),'`lhc_mailconv_msg`.`body`') !== false) {
                $message->body = '';
                try {
                    $message->saveThis();
                } catch (\ezcPersistentQueryException $e) {
                    $message->alt_body = '';
                    $message->saveThis();
                }
            } else {
                throw $e;
            }
        }

        if ($mail->hasAttachments() == true) {
              self::saveAttatchements($mail, $message, $mailbox);
        }

        return $message;
    }

    public static function cleanupMailBody($body)
    {
        return preg_replace('/<img src="http(s?):\/\/([A-Za-z0-9\.\-]{6,})\/mailconv\/tpx\/([A-Za-z0-9]{20,})" \/>/is','',$body);
    }

    public static function purgeMessage($message)
    {
        $mailbox = erLhcoreClassModelMailconvMailbox::fetch($message->mailbox_id);

        // Check that we have trash mailbox configured
        if ($mailbox->trash_mailbox == null) {
            return;
        }

        if ($mailbox->delete_mode == erLhcoreClassModelMailconvMailbox::DELETE_ALL) {

            if ($mailbox->auth_method == erLhcoreClassModelMailconvMailbox::AUTH_OAUTH2) {

                $mailboxHandler = \LiveHelperChat\mailConv\OAuth\OAuth::getClient($mailbox);
                $mailboxFolderOAuth = $mailboxHandler->getFolderByPath($message->mb_folder);

                $messagesCollection = $mailboxFolderOAuth->search()->whereUid($message->uid)->get();

                if ($messagesCollection->total() == 1) {
                    $email = $messagesCollection->shift();
                    $email->delete(true, $mailbox->trash_mailbox);
                }

            } else {
                $mailboxHandler = new PhpImap\Mailbox(
                    $message->mb_folder, // We use message mailbox folder.
                    $mailbox->username, // Username for the before configured mailbox
                    $mailbox->password, // Password for the before configured username
                    false
                );

                $mailboxHandler->moveMail($message->uid, $mailbox->trash_mailbox);
                $mailboxHandler->expungeDeletedMails();

            }
        }
    }
}

?><|MERGE_RESOLUTION|>--- conflicted
+++ resolved
@@ -203,21 +203,20 @@
                 $mailbox->uuid_status_array = $uuidStatusArray;
                 $mailbox->uuid_status = json_encode($uuidStatusArray);
 
-<<<<<<< HEAD
-                if ($mailbox->auth_method == erLhcoreClassModelMailconvMailbox::AUTH_OAUTH2) {
-                    $mailsInfo = $mailboxFolderOAuth->search()->since(date('d.m.Y',($mailbox->last_sync_time > 0 ? $mailbox->last_sync_time : time()) - 2*24*3600))->get();
-=======
                 $since = 'SINCE "' . date('d M Y',
                         (!(isset($workflowOptions['workflow_import_present']) && $workflowOptions['workflow_import_present'] == 1) && $mailbox->last_sync_time > 0 ? $mailbox->last_sync_time : time()) -
                         (isset($workflowOptions['workflow_older_than']) && is_numeric($workflowOptions['workflow_older_than']) && $workflowOptions['workflow_older_than'] > 0 ? ((int)$workflowOptions['workflow_older_than'] * 3600) : (2*24*3600))).'"';
 
+                $sinceOAUTH = date('d.m.Y',
+                        (!(isset($workflowOptions['workflow_import_present']) && $workflowOptions['workflow_import_present'] == 1) && $mailbox->last_sync_time > 0 ? $mailbox->last_sync_time : time()) -
+                        (isset($workflowOptions['workflow_older_than']) && is_numeric($workflowOptions['workflow_older_than']) && $workflowOptions['workflow_older_than'] > 0 ? ((int)$workflowOptions['workflow_older_than'] * 3600) : (2*24*3600)));
+
                 $statsImport[] = 'Search started at '.date('Y-m-d H:i:s') . ' data range - '.$since;
 
-                // We disable server encoding because exchange servers does not support UTF-8 encoding in search.
-                $mailsIds = $mailboxHandler->searchMailbox($since, true);
-
-                $statsImport[] = 'Search finished at '.date('Y-m-d H:i:s');
->>>>>>> f5ab3bb8
+                if ($mailbox->auth_method == erLhcoreClassModelMailconvMailbox::AUTH_OAUTH2) {
+                    $mailsInfo = $mailboxFolderOAuth->search()->since($sinceOAUTH)->get();
+
+                    // We disable server encoding because exchange servers does not support UTF-8 encoding in search.
 
                    // $mailsInfo = $mailboxFolderOAuth->search()->whereUid(2198477)->get();
 
@@ -227,7 +226,7 @@
 
                 } else {
                     // We disable server encoding because exchange servers does not support UTF-8 encoding in search.
-                    $mailsIds = $mailboxHandler->searchMailbox('SINCE "'.date('d M Y',($mailbox->last_sync_time > 0 ? $mailbox->last_sync_time : time()) - 2*24*3600).'"',true);
+                    $mailsIds = $mailboxHandler->searchMailbox($since, true);
 
                     if (empty($mailsIds)) {
                         continue;
@@ -235,6 +234,9 @@
 
                     $mailsInfo = $mailboxHandler->getMailsInfo($mailsIds);
                 }
+
+                $statsImport[] = 'Search finished at '.date('Y-m-d H:i:s');
+
 
                 $statsImport[] = 'Fetching mail info finished '.date('Y-m-d H:i:s');
 
@@ -523,7 +525,14 @@
                             $priorityConversation = $matchingPriorityRuleSelected->priority;
                         }
 
-<<<<<<< HEAD
+                        if (
+                            (isset($matchingRuleSelected->options_array['skip_message']) && $matchingRuleSelected->options_array['skip_message'] == true) ||
+                            ($matchingPriorityRuleSelected instanceof erLhcoreClassModelMailconvMatchRule && isset($matchingPriorityRuleSelected->options_array['skip_message']) && $matchingPriorityRuleSelected->options_array['skip_message'] == true)
+                        ) {
+                            $statsImport[] = 'Skipping e-mail because of matching rule - ' . $vars['message_id'] . ' - ' . $mailInfo->uid;
+                            continue;
+                        }
+
                         $rfc822RawBody = '';
                         if ($mailbox->auth_method == erLhcoreClassModelMailconvMailbox::AUTH_OAUTH2) {
                             foreach ($mailInfoRaw->getStructure()->find_parts() as $part) {
@@ -541,23 +550,6 @@
                                 $message->delivery_status = json_encode($message->delivery_status_array);
                                 $message->undelivered = 1;
                             }
-=======
-                        if (
-                            (isset($matchingRuleSelected->options_array['skip_message']) && $matchingRuleSelected->options_array['skip_message'] == true) ||
-                            ($matchingPriorityRuleSelected instanceof erLhcoreClassModelMailconvMatchRule && isset($matchingPriorityRuleSelected->options_array['skip_message']) && $matchingPriorityRuleSelected->options_array['skip_message'] == true)
-                        ) {
-                            $statsImport[] = 'Skipping e-mail because of matching rule - ' . $vars['message_id'] . ' - ' . $mailInfo->uid;
-                            continue;
-                        }
-
-                        $statsImport[] = date('Y-m-d H:i:s').' | Importing - ' . $vars['message_id'] .  ' - ' . $mailInfo->uid;
-
-                        if ($mail->deliveryStatus) {
-                            $message->delivery_status_array = self::parseDeliveryStatus($mail->deliveryStatus);
-                            $message->delivery_status = json_encode($message->delivery_status_array);
-                            $message->undelivered = 1;
-                        }
->>>>>>> f5ab3bb8
 
                             if ($mail->RFC822) {
                                 $message->rfc822_body = erLhcoreClassMailconvEncoding::toUTF8($mail->RFC822);
