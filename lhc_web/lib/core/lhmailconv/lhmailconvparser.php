--- conflicted
+++ resolved
@@ -548,9 +548,6 @@
                             }
                         }
 
-                        // Insert pending import record to track processing
-                        $pendingImport = self::createPendingImport($mailbox->id, $mailInfo->uid);
-
                         if ($mailbox->auth_method == erLhcoreClassModelMailconvMailbox::AUTH_OAUTH2) {
 
                             if ($mailInfoRaw->hasHTMLBody()) {
@@ -574,9 +571,6 @@
                                 $message->alt_body = erLhcoreClassMailconvEncoding::toUTF8($mail->textPlain);
                             }
                         }
-
-                        // Remove pending import record after successful processing
-                        self::removePendingImport($pendingImport);
 
                         $message->headers_raw_array = erLhcoreClassMailconvParser::parseDeliveryStatus(preg_replace('/([\w-]+:\r\n)/i','',$head->{$attributeToUse}));
 
@@ -843,7 +837,6 @@
 
                         \LiveHelperChat\mailConv\workers\LangWorker::detectLanguage($message);
 
-
                     // It's an reply
                     } else {
 
@@ -980,25 +973,13 @@
 
                         \LiveHelperChat\mailConv\workers\LangWorker::detectLanguage($message);
 
-                        // Remove pending import record after successful processing
-                        self::removePendingImport($pendingImport);
-
                         $statsImport[] = date('Y-m-d H:i:s').' | Importing reply - ' . $vars['message_id'] . ' - ' .  $mailInfo->uid . ' at ' . date('Y-m-d H:i:s',(int)$vars['udate']);
                    }
                 }
             }
         } catch (Exception $e) {
 
-<<<<<<< HEAD
-            $statsImport[] = date('Y-m-d H:i:s').' | ' . ($vars['message_id'] ?? 'NO_message_id') . ' - ' . (isset($mailInfo) ? $mailInfo?->uid : 'NO_uid') . ' - ' . $e->getMessage() . ' - ' . $e->getTraceAsString() . ' - ' . $e->getFile() . ' - ' . $e->getLine();
-
-            // Mark pending import as failed if it exists
-            if (isset($pendingImport) && $pendingImport instanceof \LiveHelperChat\Models\mailConv\PendingImport) {
-                self::updatePendingImportStatus($pendingImport, \LiveHelperChat\Models\mailConv\PendingImport::FAILED, $e->getMessage());
-            }
-=======
             $statsImport[] = date('Y-m-d H:i:s').' | ' . ($vars['message_id'] ?? 'NO_message_id') . ' - ' . (isset($mailInfo) && isset($mailInfo->uid) ? $mailInfo->uid : 'NO_uid') . ' - ' . $e->getMessage() . ' - ' . $e->getTraceAsString() . ' - ' . $e->getFile() . ' - ' . $e->getLine();
->>>>>>> df4d0592
 
             try {
                 $db->reconnect();
@@ -1973,88 +1954,6 @@
             }
         }
     }
-
-    /**
-     * Create a pending import record to indicate email is being processed
-     * Uses INSERT ... ON DUPLICATE KEY UPDATE for atomic operation
-     * 
-     * @param int $mailboxId - Mailbox ID
-     * @param int $uid - Email UID
-     * @return \LiveHelperChat\Models\mailConv\PendingImport|null
-     */
-    public static function createPendingImport($mailboxId, $uid)
-    {
-        $db = ezcDbInstance::get();
-        $currentTime = time();
-        $status = \LiveHelperChat\Models\mailConv\PendingImport::WORKING;
-        
-        $stmt = $db->prepare(
-            'INSERT INTO lhc_mailconv_pending_import 
-            (mailbox_id, uid, status, attempt, created_at, updated_at, last_failure) 
-            VALUES (:mailbox_id, :uid, :status, 0, :created_at, :updated_at, \'\')
-            ON DUPLICATE KEY UPDATE 
-                status = VALUES(status),
-                attempt = attempt + 1,
-                updated_at = VALUES(updated_at)'
-        );
-        
-        $stmt->bindValue(':mailbox_id', (int)$mailboxId, PDO::PARAM_INT);
-        $stmt->bindValue(':uid', (int)$uid, PDO::PARAM_INT);
-        $stmt->bindValue(':status', $status, PDO::PARAM_INT);
-        $stmt->bindValue(':created_at', $currentTime, PDO::PARAM_INT);
-        $stmt->bindValue(':updated_at', $currentTime, PDO::PARAM_INT);
-        $stmt->execute();
-        
-        // Fetch and return the record
-        return \LiveHelperChat\Models\mailConv\PendingImport::findOne([
-            'filter' => [
-                'mailbox_id' => $mailboxId,
-                'uid' => $uid
-            ]
-        ]);
-    }
-
-    /**
-     * Update pending import record status
-     * Uses raw SQL UPDATE for better performance
-     * 
-     * @param \LiveHelperChat\Models\mailConv\PendingImport|null $pendingImport
-     * @param int $status
-     * @param string $errorMessage
-     */
-    public static function updatePendingImportStatus($pendingImport, $status, $errorMessage = '')
-    {
-        if ($pendingImport instanceof \LiveHelperChat\Models\mailConv\PendingImport) {
-            $db = ezcDbInstance::get();
-            $currentTime = time();
-            
-            $stmt = $db->prepare(
-                'UPDATE lhc_mailconv_pending_import 
-                SET status = :status, 
-                    updated_at = :updated_at, 
-                    last_failure = :last_failure 
-                WHERE id = :id'
-            );
-            
-            $stmt->bindValue(':id', $pendingImport->id, PDO::PARAM_INT);
-            $stmt->bindValue(':status', $status, PDO::PARAM_INT);
-            $stmt->bindValue(':updated_at', $currentTime, PDO::PARAM_INT);
-            $stmt->bindValue(':last_failure', $errorMessage !== '' ? $errorMessage : '', PDO::PARAM_STR);
-            $stmt->execute();
-        }
-    }
-
-    /**
-     * Remove pending import record after successful processing
-     * 
-     * @param \LiveHelperChat\Models\mailConv\PendingImport $pendingImport
-     */
-    public static function removePendingImport($pendingImport)
-    {
-        if ($pendingImport instanceof \LiveHelperChat\Models\mailConv\PendingImport) {
-            $pendingImport->removeThis();
-        }
-    }
 }
 
 ?>