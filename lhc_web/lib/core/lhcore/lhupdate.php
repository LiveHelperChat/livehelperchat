<?php

class erLhcoreClassUpdate
{
<<<<<<< HEAD
    const DB_VERSION = 306;
    const LHC_RELEASE = 435;
=======
    const DB_VERSION = 307;
    const LHC_RELEASE = 436;
>>>>>>> 7067c355

	public static function doTablesUpdate($definition){
		$updateInformation = self::getTablesStatus($definition);
		$db = ezcDbInstance::get();

        $errorMessages = array();

		try {
            $db->query('SET GLOBAL innodb_strict_mode=0;');
            $db->query('SET GLOBAL innodb_file_per_table=1;');
            $db->query('SET GLOBAL innodb_large_prefix=1;');
        } catch (Exception $e) {
            //$errorMessages[] = $e->getMessage();
        }

		foreach ($updateInformation as $table => $tableData) {
			if ($tableData['error'] == true) {
				foreach ($tableData['queries'] as $query) {
					try {
						$db->query($query);
					} catch (Exception $e) {
						$errorMessages[] = $e->getMessage();
					}
				}
			}
		}
		
		return $errorMessages;
	}
	
	public static function getTablesStatus($definition){
		$db = ezcDbInstance::get();
		
		$tablesStatus = array();
		
		// Get archive tables		
		$archives = erLhcoreClassModelChatArchiveRange::getList(array('ignore_fields' => array('year_month','range_from','range_to','older_than','last_id','first_id'),'offset' => 0, 'limit' => 1000000,'sort' => 'id ASC'));
			
		if (isset($definition['tables']['lh_chat']) && isset($definition['tables']['lh_msg']))
		{
    		// Update archives tables also
    		foreach ($archives as $archive) {
    		    $archive->setTables();
    		    $definition['tables'][erLhcoreClassModelChatArchiveRange::$archiveTable] = $definition['tables']['lh_chat'];
    		    $definition['tables'][erLhcoreClassModelChatArchiveRange::$archiveMsgTable] = $definition['tables']['lh_msg'];
    		    $definition['tables'][erLhcoreClassModelChatArchiveRange::$archiveChatParticipantTable] = $definition['tables']['lh_chat_participant'];
    		    $definition['tables_create'][erLhcoreClassModelChatArchiveRange::$archiveChatParticipantTable] = str_replace('`lh_chat_participant`',"`".erLhcoreClassModelChatArchiveRange::$archiveChatParticipantTable."`",$definition['tables_create']['lh_chat_participant']);
    		}
		}

		if (isset($definition['tables_collation'])){
            foreach ($definition['tables_collation'] as $table => $dataTableCollation) {
                $tablesStatus[$table] = array('error' => false, 'status' => '', 'queries' => array());
                try {
                    $stmt = $db->prepare("show table status like '{$table}'");
                    $stmt->execute();
                    $tableData = $stmt->fetch(PDO::FETCH_ASSOC);

                    if (!empty($tableData) && $tableData['collation'] != $dataTableCollation) {
                        $tablesStatus[$table]['queries'][] = "ALTER TABLE `{$table}` COMMENT='' COLLATE '{$dataTableCollation}';";
                        $tablesStatus[$table]['error'] = true;
                        $tablesStatus[$table]['status'] = "{$table} collation {$tableData['collation']} mismatch expected {$dataTableCollation}";
                    }

                } catch (Exception $e) {
                    // Just not existing table perhaps
                }
            }
        }

		foreach ($definition['tables'] as $table => $tableDefinition) {

		    if (!isset( $tablesStatus[$table])) {
                $tablesStatus[$table] = array('error' => false, 'status' => '', 'queries' => array());
            }

			try {
				$sql = 'SHOW FULL COLUMNS FROM '.$table;

				$stmt = $db->prepare($sql);
				$stmt->execute();
				$columnsData = $stmt->fetchAll(PDO::FETCH_ASSOC);				
				$columnsDesired = (array)$tableDefinition;

				$status = array();
				$fieldsHandled = array();
				$existingColumns = array();
				
				foreach ($columnsData as $column) {
				    $existingColumns[] = $column['field'];
				}

				foreach ($columnsData as $column) {
					if (isset($definition['tables_alter'][$table][$column['field']])) {
					    
					    if (!in_array($definition['tables_alter'][$table][$column['field']]['new'], $existingColumns)) {
    						$status[] = '['.$column['field'] . "] field will be renamed";
    						$tablesStatus[$table]['queries'][] = $definition['tables_alter'][$table][$column['field']]['sql'];
    						$fieldsHandled[] = $definition['tables_alter'][$table][$column['field']]['new'];
					    } else {
					        $status[] = '['.$column['field'] . "] field will be dropped";
					        $tablesStatus[$table]['queries'][] = "ALTER TABLE `{$table}` DROP `{$column['field']}`,COMMENT=''";
					    }
					}

					if (isset($definition['tables_drop_column'][$table])) {
					    if (in_array($column['field'], $definition['tables_drop_column'][$table])) {
    						$status[] = '['.$column['field'] . "] field will be dropped";
                            $tablesStatus[$table]['queries'][] = "ALTER TABLE `{$table}` DROP `{$column['field']}`,COMMENT=''";
					    }
					}
				}

				$tableDataChanged = false;
				$queriesChangeType = array();

				foreach ($columnsDesired as $columnDesired) {
					$columnFound = false;
					$typeMatch = true;
					$collationMatch = true;
					foreach ($columnsData as $column) {
						if ($columnDesired['field'] == $column['field']) {
							$columnFound = true;

                            if (($columnDesired['type'] != $column['type'] && strpos($column['type'],'(') !== false) || (strpos($column['type'],'(') === false && explode('(',$columnDesired['type'])[0] != explode(' ',$column['type'])[0])) {
								$typeMatch = false;
							}

							if ($columnDesired['default'] != $column['default']) {
								$typeMatch = false;
							}

							if ($column['collation'] != '' && isset($columnDesired['collation']) && $columnDesired['collation'] != $column['collation']) {
                                $typeMatch = $collationMatch = false;
							}
						}


					}

					if ($typeMatch == false) {
                        $tableDataChanged = true;

						$tablesStatus[$table]['error'] = true;
						$status[] = "[{$columnDesired['field']}] column type/collation is not correct";

						$extra = '';
						if ($columnDesired['extra'] == 'auto_increment') {
						    $extra = ' AUTO_INCREMENT';
						} elseif ($columnDesired['default'] !== null) {
                            $extra = " DEFAULT '{$columnDesired['default']}'";
                        }

						$collation = '';
                        if ($collationMatch == false) {
                            $collation = " COLLATE '".$columnDesired['collation']."' ";
                        }

                        $queriesChangeType[] = "CHANGE `{$columnDesired['field']}` `{$columnDesired['field']}` {$columnDesired['type']}{$collation} NOT NULL{$extra}";
					}
					
					if ($columnFound == false && !in_array($columnDesired['field'], $fieldsHandled)) {
						
						$tablesStatus[$table]['error'] = true;
						$status[] = "[{$columnDesired['field']}] column was not found";
						
						$default = '';
						if ($columnDesired['default'] != null){
							$default = " DEFAULT '{$columnDesired['default']}'";
						}
								
						$tablesStatus[$table]['queries'][] = "ALTER TABLE `{$table}`
						ADD `{$columnDesired['field']}` {$columnDesired['type']} NOT NULL{$default},
						COMMENT='';";

						if (isset($columnDesired['post_query']) && !empty($columnDesired['post_query'])) {
                            $tablesStatus[$table]['queries'][] = $columnDesired['post_query'];
                        }

					}					
				}

				if ($tableDataChanged == true) {
                    $tablesStatus[$table]['queries'][] = "ALTER TABLE `{$table}` " . implode(', ', $queriesChangeType) . ';';
                }
				
				if (!empty($status)) {
					$tablesStatus[$table]['status'] = implode(", ", $status);
					$tablesStatus[$table]['error'] = true;
				}
								
			} catch (Exception $e) {
		        if (isset($definition['tables_create'][$table]))
                {
                    $tablesStatus[$table]['error'] = true;
                    $tablesStatus[$table]['status'] = "table does not exists";
                    $tablesStatus[$table]['queries'][] = $definition['tables_create'][$table];
                }
			}			
		}
		
		foreach ($definition['tables_indexes'] as $table => $dataTableIndex) {		    
		    try {
    		    $sql = 'SHOW INDEX FROM '.$table;
    		    $stmt = $db->prepare($sql);
    		    $stmt->execute();
    		    $columnsData = $stmt->fetchAll(PDO::FETCH_ASSOC); 
    		    $status = array();
    		       		    
    		    $existingIndexes = array();
    		    foreach ($columnsData as $indexData) {
    		        $existingIndexes[] = $indexData['key_name'];
    		    }
    		    
    		    $existingIndexes = array_unique($existingIndexes);
    		    
    		    $newIndexes = array_diff(array_keys($dataTableIndex['new']), $existingIndexes);
    		    
    		    foreach ($newIndexes as $newIndex) {
    		        $tablesStatus[$table]['queries'][] = $dataTableIndex['new'][$newIndex];
    		        $status[] = "{$newIndex} index was not found";
    		    }
    		    
    		    $removeIndexes = array_intersect($dataTableIndex['old'], $existingIndexes);
    		   
    		    foreach ($removeIndexes as $removeIndex) {
                    array_unshift($tablesStatus[$table]['queries'],"ALTER TABLE `{$table}` DROP INDEX `{$removeIndex}`;");
    		        $tablesStatus[$table]['error'] = true;
    		        $status[] = "{$removeIndex} legacy index was found";
    		    }
    		    
    		    if (!empty($status)) {
    		        $tablesStatus[$table]['status'] = implode(", ", $status);
    		        $tablesStatus[$table]['error'] = true;
    		    }
    		    
		    } catch (Exception $e) {		        
		        // Just not existing table perhaps
		    }	    
		}



		foreach ($definition['tables_data'] as $table => $dataTable) {
			$tableIdentifier = $definition['tables_data_identifier'][$table];
			
			$status = array();
			// Check that table has all required records
			foreach ($dataTable as $record) {	

				try {
					$sql = "SELECT COUNT(*) as total_records FROM `{$table}` WHERE `{$tableIdentifier}` = :identifier_value";
					$stmt = $db->prepare($sql);
					$stmt->bindValue(':identifier_value',$record[$tableIdentifier]);
					$stmt->execute();
					$columnsData = $stmt->fetchColumn();
					if ($columnsData == 0){
						$status[] = "Record with identifier {$tableIdentifier} = {$record[$tableIdentifier]} was not found";
						
						$columns = array();
						$values = array();
						foreach ($record as $column => $value) {
							$columns[] = '`' . $column . '`';
							$values[] = $db->quote($value);
						}					
						$tablesStatus[$table]['queries'][] = "INSERT INTO `{$table}` (".implode(',', $columns).") VALUES (".implode(',', $values).")";					
					}
				} catch (Exception $e) {
					
					$status[] = "Record with identifier {$tableIdentifier} = {$record[$tableIdentifier]} was not found";
					
					$columns = array();
					$values = array();
					foreach ($record as $column => $value) {
						$columns[] = '`' . $column . '`';
						$values[] = $db->quote($value);
					}
					$tablesStatus[$table]['queries'][] = "INSERT INTO `{$table}` (".implode(',', $columns).") VALUES (".implode(',', $values).")";										
					// Perhaps table does not exists
				}			
			}
			
			if (!empty($status)){
				$tablesStatus[$table]['status'] .= implode(", ", $status);
				$tablesStatus[$table]['error'] = true;
			}
		}
		
		return $tablesStatus;
	}
}

?><|MERGE_RESOLUTION|>--- conflicted
+++ resolved
@@ -1,304 +1,300 @@
-<?php
-
-class erLhcoreClassUpdate
-{
-<<<<<<< HEAD
-    const DB_VERSION = 306;
-    const LHC_RELEASE = 435;
-=======
-    const DB_VERSION = 307;
-    const LHC_RELEASE = 436;
->>>>>>> 7067c355
-
-	public static function doTablesUpdate($definition){
-		$updateInformation = self::getTablesStatus($definition);
-		$db = ezcDbInstance::get();
-
-        $errorMessages = array();
-
-		try {
-            $db->query('SET GLOBAL innodb_strict_mode=0;');
-            $db->query('SET GLOBAL innodb_file_per_table=1;');
-            $db->query('SET GLOBAL innodb_large_prefix=1;');
-        } catch (Exception $e) {
-            //$errorMessages[] = $e->getMessage();
-        }
-
-		foreach ($updateInformation as $table => $tableData) {
-			if ($tableData['error'] == true) {
-				foreach ($tableData['queries'] as $query) {
-					try {
-						$db->query($query);
-					} catch (Exception $e) {
-						$errorMessages[] = $e->getMessage();
-					}
-				}
-			}
-		}
-		
-		return $errorMessages;
-	}
-	
-	public static function getTablesStatus($definition){
-		$db = ezcDbInstance::get();
-		
-		$tablesStatus = array();
-		
-		// Get archive tables		
-		$archives = erLhcoreClassModelChatArchiveRange::getList(array('ignore_fields' => array('year_month','range_from','range_to','older_than','last_id','first_id'),'offset' => 0, 'limit' => 1000000,'sort' => 'id ASC'));
-			
-		if (isset($definition['tables']['lh_chat']) && isset($definition['tables']['lh_msg']))
-		{
-    		// Update archives tables also
-    		foreach ($archives as $archive) {
-    		    $archive->setTables();
-    		    $definition['tables'][erLhcoreClassModelChatArchiveRange::$archiveTable] = $definition['tables']['lh_chat'];
-    		    $definition['tables'][erLhcoreClassModelChatArchiveRange::$archiveMsgTable] = $definition['tables']['lh_msg'];
-    		    $definition['tables'][erLhcoreClassModelChatArchiveRange::$archiveChatParticipantTable] = $definition['tables']['lh_chat_participant'];
-    		    $definition['tables_create'][erLhcoreClassModelChatArchiveRange::$archiveChatParticipantTable] = str_replace('`lh_chat_participant`',"`".erLhcoreClassModelChatArchiveRange::$archiveChatParticipantTable."`",$definition['tables_create']['lh_chat_participant']);
-    		}
-		}
-
-		if (isset($definition['tables_collation'])){
-            foreach ($definition['tables_collation'] as $table => $dataTableCollation) {
-                $tablesStatus[$table] = array('error' => false, 'status' => '', 'queries' => array());
-                try {
-                    $stmt = $db->prepare("show table status like '{$table}'");
-                    $stmt->execute();
-                    $tableData = $stmt->fetch(PDO::FETCH_ASSOC);
-
-                    if (!empty($tableData) && $tableData['collation'] != $dataTableCollation) {
-                        $tablesStatus[$table]['queries'][] = "ALTER TABLE `{$table}` COMMENT='' COLLATE '{$dataTableCollation}';";
-                        $tablesStatus[$table]['error'] = true;
-                        $tablesStatus[$table]['status'] = "{$table} collation {$tableData['collation']} mismatch expected {$dataTableCollation}";
-                    }
-
-                } catch (Exception $e) {
-                    // Just not existing table perhaps
-                }
-            }
-        }
-
-		foreach ($definition['tables'] as $table => $tableDefinition) {
-
-		    if (!isset( $tablesStatus[$table])) {
-                $tablesStatus[$table] = array('error' => false, 'status' => '', 'queries' => array());
-            }
-
-			try {
-				$sql = 'SHOW FULL COLUMNS FROM '.$table;
-
-				$stmt = $db->prepare($sql);
-				$stmt->execute();
-				$columnsData = $stmt->fetchAll(PDO::FETCH_ASSOC);				
-				$columnsDesired = (array)$tableDefinition;
-
-				$status = array();
-				$fieldsHandled = array();
-				$existingColumns = array();
-				
-				foreach ($columnsData as $column) {
-				    $existingColumns[] = $column['field'];
-				}
-
-				foreach ($columnsData as $column) {
-					if (isset($definition['tables_alter'][$table][$column['field']])) {
-					    
-					    if (!in_array($definition['tables_alter'][$table][$column['field']]['new'], $existingColumns)) {
-    						$status[] = '['.$column['field'] . "] field will be renamed";
-    						$tablesStatus[$table]['queries'][] = $definition['tables_alter'][$table][$column['field']]['sql'];
-    						$fieldsHandled[] = $definition['tables_alter'][$table][$column['field']]['new'];
-					    } else {
-					        $status[] = '['.$column['field'] . "] field will be dropped";
-					        $tablesStatus[$table]['queries'][] = "ALTER TABLE `{$table}` DROP `{$column['field']}`,COMMENT=''";
-					    }
-					}
-
-					if (isset($definition['tables_drop_column'][$table])) {
-					    if (in_array($column['field'], $definition['tables_drop_column'][$table])) {
-    						$status[] = '['.$column['field'] . "] field will be dropped";
-                            $tablesStatus[$table]['queries'][] = "ALTER TABLE `{$table}` DROP `{$column['field']}`,COMMENT=''";
-					    }
-					}
-				}
-
-				$tableDataChanged = false;
-				$queriesChangeType = array();
-
-				foreach ($columnsDesired as $columnDesired) {
-					$columnFound = false;
-					$typeMatch = true;
-					$collationMatch = true;
-					foreach ($columnsData as $column) {
-						if ($columnDesired['field'] == $column['field']) {
-							$columnFound = true;
-
-                            if (($columnDesired['type'] != $column['type'] && strpos($column['type'],'(') !== false) || (strpos($column['type'],'(') === false && explode('(',$columnDesired['type'])[0] != explode(' ',$column['type'])[0])) {
-								$typeMatch = false;
-							}
-
-							if ($columnDesired['default'] != $column['default']) {
-								$typeMatch = false;
-							}
-
-							if ($column['collation'] != '' && isset($columnDesired['collation']) && $columnDesired['collation'] != $column['collation']) {
-                                $typeMatch = $collationMatch = false;
-							}
-						}
-
-
-					}
-
-					if ($typeMatch == false) {
-                        $tableDataChanged = true;
-
-						$tablesStatus[$table]['error'] = true;
-						$status[] = "[{$columnDesired['field']}] column type/collation is not correct";
-
-						$extra = '';
-						if ($columnDesired['extra'] == 'auto_increment') {
-						    $extra = ' AUTO_INCREMENT';
-						} elseif ($columnDesired['default'] !== null) {
-                            $extra = " DEFAULT '{$columnDesired['default']}'";
-                        }
-
-						$collation = '';
-                        if ($collationMatch == false) {
-                            $collation = " COLLATE '".$columnDesired['collation']."' ";
-                        }
-
-                        $queriesChangeType[] = "CHANGE `{$columnDesired['field']}` `{$columnDesired['field']}` {$columnDesired['type']}{$collation} NOT NULL{$extra}";
-					}
-					
-					if ($columnFound == false && !in_array($columnDesired['field'], $fieldsHandled)) {
-						
-						$tablesStatus[$table]['error'] = true;
-						$status[] = "[{$columnDesired['field']}] column was not found";
-						
-						$default = '';
-						if ($columnDesired['default'] != null){
-							$default = " DEFAULT '{$columnDesired['default']}'";
-						}
-								
-						$tablesStatus[$table]['queries'][] = "ALTER TABLE `{$table}`
-						ADD `{$columnDesired['field']}` {$columnDesired['type']} NOT NULL{$default},
-						COMMENT='';";
-
-						if (isset($columnDesired['post_query']) && !empty($columnDesired['post_query'])) {
-                            $tablesStatus[$table]['queries'][] = $columnDesired['post_query'];
-                        }
-
-					}					
-				}
-
-				if ($tableDataChanged == true) {
-                    $tablesStatus[$table]['queries'][] = "ALTER TABLE `{$table}` " . implode(', ', $queriesChangeType) . ';';
-                }
-				
-				if (!empty($status)) {
-					$tablesStatus[$table]['status'] = implode(", ", $status);
-					$tablesStatus[$table]['error'] = true;
-				}
-								
-			} catch (Exception $e) {
-		        if (isset($definition['tables_create'][$table]))
-                {
-                    $tablesStatus[$table]['error'] = true;
-                    $tablesStatus[$table]['status'] = "table does not exists";
-                    $tablesStatus[$table]['queries'][] = $definition['tables_create'][$table];
-                }
-			}			
-		}
-		
-		foreach ($definition['tables_indexes'] as $table => $dataTableIndex) {		    
-		    try {
-    		    $sql = 'SHOW INDEX FROM '.$table;
-    		    $stmt = $db->prepare($sql);
-    		    $stmt->execute();
-    		    $columnsData = $stmt->fetchAll(PDO::FETCH_ASSOC); 
-    		    $status = array();
-    		       		    
-    		    $existingIndexes = array();
-    		    foreach ($columnsData as $indexData) {
-    		        $existingIndexes[] = $indexData['key_name'];
-    		    }
-    		    
-    		    $existingIndexes = array_unique($existingIndexes);
-    		    
-    		    $newIndexes = array_diff(array_keys($dataTableIndex['new']), $existingIndexes);
-    		    
-    		    foreach ($newIndexes as $newIndex) {
-    		        $tablesStatus[$table]['queries'][] = $dataTableIndex['new'][$newIndex];
-    		        $status[] = "{$newIndex} index was not found";
-    		    }
-    		    
-    		    $removeIndexes = array_intersect($dataTableIndex['old'], $existingIndexes);
-    		   
-    		    foreach ($removeIndexes as $removeIndex) {
-                    array_unshift($tablesStatus[$table]['queries'],"ALTER TABLE `{$table}` DROP INDEX `{$removeIndex}`;");
-    		        $tablesStatus[$table]['error'] = true;
-    		        $status[] = "{$removeIndex} legacy index was found";
-    		    }
-    		    
-    		    if (!empty($status)) {
-    		        $tablesStatus[$table]['status'] = implode(", ", $status);
-    		        $tablesStatus[$table]['error'] = true;
-    		    }
-    		    
-		    } catch (Exception $e) {		        
-		        // Just not existing table perhaps
-		    }	    
-		}
-
-
-
-		foreach ($definition['tables_data'] as $table => $dataTable) {
-			$tableIdentifier = $definition['tables_data_identifier'][$table];
-			
-			$status = array();
-			// Check that table has all required records
-			foreach ($dataTable as $record) {	
-
-				try {
-					$sql = "SELECT COUNT(*) as total_records FROM `{$table}` WHERE `{$tableIdentifier}` = :identifier_value";
-					$stmt = $db->prepare($sql);
-					$stmt->bindValue(':identifier_value',$record[$tableIdentifier]);
-					$stmt->execute();
-					$columnsData = $stmt->fetchColumn();
-					if ($columnsData == 0){
-						$status[] = "Record with identifier {$tableIdentifier} = {$record[$tableIdentifier]} was not found";
-						
-						$columns = array();
-						$values = array();
-						foreach ($record as $column => $value) {
-							$columns[] = '`' . $column . '`';
-							$values[] = $db->quote($value);
-						}					
-						$tablesStatus[$table]['queries'][] = "INSERT INTO `{$table}` (".implode(',', $columns).") VALUES (".implode(',', $values).")";					
-					}
-				} catch (Exception $e) {
-					
-					$status[] = "Record with identifier {$tableIdentifier} = {$record[$tableIdentifier]} was not found";
-					
-					$columns = array();
-					$values = array();
-					foreach ($record as $column => $value) {
-						$columns[] = '`' . $column . '`';
-						$values[] = $db->quote($value);
-					}
-					$tablesStatus[$table]['queries'][] = "INSERT INTO `{$table}` (".implode(',', $columns).") VALUES (".implode(',', $values).")";										
-					// Perhaps table does not exists
-				}			
-			}
-			
-			if (!empty($status)){
-				$tablesStatus[$table]['status'] .= implode(", ", $status);
-				$tablesStatus[$table]['error'] = true;
-			}
-		}
-		
-		return $tablesStatus;
-	}
-}
-
+<?php
+
+class erLhcoreClassUpdate
+{
+
+    const DB_VERSION = 307;
+    const LHC_RELEASE = 436;
+
+	public static function doTablesUpdate($definition){
+		$updateInformation = self::getTablesStatus($definition);
+		$db = ezcDbInstance::get();
+
+        $errorMessages = array();
+
+		try {
+            $db->query('SET GLOBAL innodb_strict_mode=0;');
+            $db->query('SET GLOBAL innodb_file_per_table=1;');
+            $db->query('SET GLOBAL innodb_large_prefix=1;');
+        } catch (Exception $e) {
+            //$errorMessages[] = $e->getMessage();
+        }
+
+		foreach ($updateInformation as $table => $tableData) {
+			if ($tableData['error'] == true) {
+				foreach ($tableData['queries'] as $query) {
+					try {
+						$db->query($query);
+					} catch (Exception $e) {
+						$errorMessages[] = $e->getMessage();
+					}
+				}
+			}
+		}
+		
+		return $errorMessages;
+	}
+	
+	public static function getTablesStatus($definition){
+		$db = ezcDbInstance::get();
+		
+		$tablesStatus = array();
+		
+		// Get archive tables		
+		$archives = erLhcoreClassModelChatArchiveRange::getList(array('ignore_fields' => array('year_month','range_from','range_to','older_than','last_id','first_id'),'offset' => 0, 'limit' => 1000000,'sort' => 'id ASC'));
+			
+		if (isset($definition['tables']['lh_chat']) && isset($definition['tables']['lh_msg']))
+		{
+    		// Update archives tables also
+    		foreach ($archives as $archive) {
+    		    $archive->setTables();
+    		    $definition['tables'][erLhcoreClassModelChatArchiveRange::$archiveTable] = $definition['tables']['lh_chat'];
+    		    $definition['tables'][erLhcoreClassModelChatArchiveRange::$archiveMsgTable] = $definition['tables']['lh_msg'];
+    		    $definition['tables'][erLhcoreClassModelChatArchiveRange::$archiveChatParticipantTable] = $definition['tables']['lh_chat_participant'];
+    		    $definition['tables_create'][erLhcoreClassModelChatArchiveRange::$archiveChatParticipantTable] = str_replace('`lh_chat_participant`',"`".erLhcoreClassModelChatArchiveRange::$archiveChatParticipantTable."`",$definition['tables_create']['lh_chat_participant']);
+    		}
+		}
+
+		if (isset($definition['tables_collation'])){
+            foreach ($definition['tables_collation'] as $table => $dataTableCollation) {
+                $tablesStatus[$table] = array('error' => false, 'status' => '', 'queries' => array());
+                try {
+                    $stmt = $db->prepare("show table status like '{$table}'");
+                    $stmt->execute();
+                    $tableData = $stmt->fetch(PDO::FETCH_ASSOC);
+
+                    if (!empty($tableData) && $tableData['collation'] != $dataTableCollation) {
+                        $tablesStatus[$table]['queries'][] = "ALTER TABLE `{$table}` COMMENT='' COLLATE '{$dataTableCollation}';";
+                        $tablesStatus[$table]['error'] = true;
+                        $tablesStatus[$table]['status'] = "{$table} collation {$tableData['collation']} mismatch expected {$dataTableCollation}";
+                    }
+
+                } catch (Exception $e) {
+                    // Just not existing table perhaps
+                }
+            }
+        }
+
+		foreach ($definition['tables'] as $table => $tableDefinition) {
+
+		    if (!isset( $tablesStatus[$table])) {
+                $tablesStatus[$table] = array('error' => false, 'status' => '', 'queries' => array());
+            }
+
+			try {
+				$sql = 'SHOW FULL COLUMNS FROM '.$table;
+
+				$stmt = $db->prepare($sql);
+				$stmt->execute();
+				$columnsData = $stmt->fetchAll(PDO::FETCH_ASSOC);				
+				$columnsDesired = (array)$tableDefinition;
+
+				$status = array();
+				$fieldsHandled = array();
+				$existingColumns = array();
+				
+				foreach ($columnsData as $column) {
+				    $existingColumns[] = $column['field'];
+				}
+
+				foreach ($columnsData as $column) {
+					if (isset($definition['tables_alter'][$table][$column['field']])) {
+					    
+					    if (!in_array($definition['tables_alter'][$table][$column['field']]['new'], $existingColumns)) {
+    						$status[] = '['.$column['field'] . "] field will be renamed";
+    						$tablesStatus[$table]['queries'][] = $definition['tables_alter'][$table][$column['field']]['sql'];
+    						$fieldsHandled[] = $definition['tables_alter'][$table][$column['field']]['new'];
+					    } else {
+					        $status[] = '['.$column['field'] . "] field will be dropped";
+					        $tablesStatus[$table]['queries'][] = "ALTER TABLE `{$table}` DROP `{$column['field']}`,COMMENT=''";
+					    }
+					}
+
+					if (isset($definition['tables_drop_column'][$table])) {
+					    if (in_array($column['field'], $definition['tables_drop_column'][$table])) {
+    						$status[] = '['.$column['field'] . "] field will be dropped";
+                            $tablesStatus[$table]['queries'][] = "ALTER TABLE `{$table}` DROP `{$column['field']}`,COMMENT=''";
+					    }
+					}
+				}
+
+				$tableDataChanged = false;
+				$queriesChangeType = array();
+
+				foreach ($columnsDesired as $columnDesired) {
+					$columnFound = false;
+					$typeMatch = true;
+					$collationMatch = true;
+					foreach ($columnsData as $column) {
+						if ($columnDesired['field'] == $column['field']) {
+							$columnFound = true;
+
+                            if (($columnDesired['type'] != $column['type'] && strpos($column['type'],'(') !== false) || (strpos($column['type'],'(') === false && explode('(',$columnDesired['type'])[0] != explode(' ',$column['type'])[0])) {
+								$typeMatch = false;
+							}
+
+							if ($columnDesired['default'] != $column['default']) {
+								$typeMatch = false;
+							}
+
+							if ($column['collation'] != '' && isset($columnDesired['collation']) && $columnDesired['collation'] != $column['collation']) {
+                                $typeMatch = $collationMatch = false;
+							}
+						}
+
+
+					}
+
+					if ($typeMatch == false) {
+                        $tableDataChanged = true;
+
+						$tablesStatus[$table]['error'] = true;
+						$status[] = "[{$columnDesired['field']}] column type/collation is not correct";
+
+						$extra = '';
+						if ($columnDesired['extra'] == 'auto_increment') {
+						    $extra = ' AUTO_INCREMENT';
+						} elseif ($columnDesired['default'] !== null) {
+                            $extra = " DEFAULT '{$columnDesired['default']}'";
+                        }
+
+						$collation = '';
+                        if ($collationMatch == false) {
+                            $collation = " COLLATE '".$columnDesired['collation']."' ";
+                        }
+
+                        $queriesChangeType[] = "CHANGE `{$columnDesired['field']}` `{$columnDesired['field']}` {$columnDesired['type']}{$collation} NOT NULL{$extra}";
+					}
+					
+					if ($columnFound == false && !in_array($columnDesired['field'], $fieldsHandled)) {
+						
+						$tablesStatus[$table]['error'] = true;
+						$status[] = "[{$columnDesired['field']}] column was not found";
+						
+						$default = '';
+						if ($columnDesired['default'] != null){
+							$default = " DEFAULT '{$columnDesired['default']}'";
+						}
+								
+						$tablesStatus[$table]['queries'][] = "ALTER TABLE `{$table}`
+						ADD `{$columnDesired['field']}` {$columnDesired['type']} NOT NULL{$default},
+						COMMENT='';";
+
+						if (isset($columnDesired['post_query']) && !empty($columnDesired['post_query'])) {
+                            $tablesStatus[$table]['queries'][] = $columnDesired['post_query'];
+                        }
+
+					}					
+				}
+
+				if ($tableDataChanged == true) {
+                    $tablesStatus[$table]['queries'][] = "ALTER TABLE `{$table}` " . implode(', ', $queriesChangeType) . ';';
+                }
+				
+				if (!empty($status)) {
+					$tablesStatus[$table]['status'] = implode(", ", $status);
+					$tablesStatus[$table]['error'] = true;
+				}
+								
+			} catch (Exception $e) {
+		        if (isset($definition['tables_create'][$table]))
+                {
+                    $tablesStatus[$table]['error'] = true;
+                    $tablesStatus[$table]['status'] = "table does not exists";
+                    $tablesStatus[$table]['queries'][] = $definition['tables_create'][$table];
+                }
+			}			
+		}
+		
+		foreach ($definition['tables_indexes'] as $table => $dataTableIndex) {		    
+		    try {
+    		    $sql = 'SHOW INDEX FROM '.$table;
+    		    $stmt = $db->prepare($sql);
+    		    $stmt->execute();
+    		    $columnsData = $stmt->fetchAll(PDO::FETCH_ASSOC); 
+    		    $status = array();
+    		       		    
+    		    $existingIndexes = array();
+    		    foreach ($columnsData as $indexData) {
+    		        $existingIndexes[] = $indexData['key_name'];
+    		    }
+    		    
+    		    $existingIndexes = array_unique($existingIndexes);
+    		    
+    		    $newIndexes = array_diff(array_keys($dataTableIndex['new']), $existingIndexes);
+    		    
+    		    foreach ($newIndexes as $newIndex) {
+    		        $tablesStatus[$table]['queries'][] = $dataTableIndex['new'][$newIndex];
+    		        $status[] = "{$newIndex} index was not found";
+    		    }
+    		    
+    		    $removeIndexes = array_intersect($dataTableIndex['old'], $existingIndexes);
+    		   
+    		    foreach ($removeIndexes as $removeIndex) {
+                    array_unshift($tablesStatus[$table]['queries'],"ALTER TABLE `{$table}` DROP INDEX `{$removeIndex}`;");
+    		        $tablesStatus[$table]['error'] = true;
+    		        $status[] = "{$removeIndex} legacy index was found";
+    		    }
+    		    
+    		    if (!empty($status)) {
+    		        $tablesStatus[$table]['status'] = implode(", ", $status);
+    		        $tablesStatus[$table]['error'] = true;
+    		    }
+    		    
+		    } catch (Exception $e) {		        
+		        // Just not existing table perhaps
+		    }	    
+		}
+
+
+
+		foreach ($definition['tables_data'] as $table => $dataTable) {
+			$tableIdentifier = $definition['tables_data_identifier'][$table];
+			
+			$status = array();
+			// Check that table has all required records
+			foreach ($dataTable as $record) {	
+
+				try {
+					$sql = "SELECT COUNT(*) as total_records FROM `{$table}` WHERE `{$tableIdentifier}` = :identifier_value";
+					$stmt = $db->prepare($sql);
+					$stmt->bindValue(':identifier_value',$record[$tableIdentifier]);
+					$stmt->execute();
+					$columnsData = $stmt->fetchColumn();
+					if ($columnsData == 0){
+						$status[] = "Record with identifier {$tableIdentifier} = {$record[$tableIdentifier]} was not found";
+						
+						$columns = array();
+						$values = array();
+						foreach ($record as $column => $value) {
+							$columns[] = '`' . $column . '`';
+							$values[] = $db->quote($value);
+						}					
+						$tablesStatus[$table]['queries'][] = "INSERT INTO `{$table}` (".implode(',', $columns).") VALUES (".implode(',', $values).")";					
+					}
+				} catch (Exception $e) {
+					
+					$status[] = "Record with identifier {$tableIdentifier} = {$record[$tableIdentifier]} was not found";
+					
+					$columns = array();
+					$values = array();
+					foreach ($record as $column => $value) {
+						$columns[] = '`' . $column . '`';
+						$values[] = $db->quote($value);
+					}
+					$tablesStatus[$table]['queries'][] = "INSERT INTO `{$table}` (".implode(',', $columns).") VALUES (".implode(',', $values).")";										
+					// Perhaps table does not exists
+				}			
+			}
+			
+			if (!empty($status)){
+				$tablesStatus[$table]['status'] .= implode(", ", $status);
+				$tablesStatus[$table]['error'] = true;
+			}
+		}
+		
+		return $tablesStatus;
+	}
+}
+
 ?>