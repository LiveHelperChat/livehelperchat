<?php

class erLhcoreClassTransfer
{
	public static function getDepartmentLimitation(){
		$currentUser = erLhcoreClassUser::instance();
		$LimitationDepartament = '';
		$userData = $currentUser->getUserData(true);
		if ( $userData->all_departments == 0 )
		{
			$userDepartaments = erLhcoreClassUserDep::getUserDepartaments($currentUser->getUserID());

			if (count($userDepartaments) == 0) return false;

			$LimitationDepartament = '(lh_transfer.dep_id IN ('.implode(',',$userDepartaments).'))';

			return $LimitationDepartament;
		}

		return true;
	}

    public static function getTransferChats($params = array())
    {
       $db = ezcDbInstance::get();
       $currentUser = erLhcoreClassUser::instance();
       $limitationSQL = '';

       if (isset($params['department_transfers']) && $params['department_transfers'] == true) {

	       	$limitation = self::getDepartmentLimitation();

	       	// Does not have any assigned department
	       	if ($limitation === false) {
	       		return array();
	       	}

	       	if ($limitation !== true) {
	       		$limitationSQL = ' AND '.$limitation;
	       	}

	       	// Chat transfers
	       	$stmt = $db->prepare('SELECT lh_chat.*,lh_transfer.id as transfer_id, lh_transfer.transfer_to_user_id, lh_transfer.transfer_user_id, lh_transfer.transfer_scope FROM lh_chat INNER JOIN lh_transfer ON lh_transfer.chat_id = lh_chat.id WHERE transfer_scope = 0 AND transfer_user_id != :transfer_user_id '.$limitationSQL.' ORDER BY lh_transfer.id DESC LIMIT 10');
	       	$stmt->bindValue( ':transfer_user_id',$currentUser->getUserID());
	       	$stmt->setFetchMode(PDO::FETCH_ASSOC);
	       	$stmt->execute();
	       	$rows = $stmt->fetchAll();

            $stmt = $db->prepare('SELECT lhc_mailconv_conversation.id, lhc_mailconv_conversation.subject as nick, lhc_mailconv_conversation.udate as `time`, lh_transfer.id as transfer_id, lh_transfer.transfer_to_user_id, lh_transfer.transfer_user_id, lh_transfer.transfer_scope FROM lhc_mailconv_conversation INNER JOIN lh_transfer ON lh_transfer.chat_id = lhc_mailconv_conversation.id WHERE transfer_scope = 1 AND transfer_user_id != :transfer_user_id '.$limitationSQL.' ORDER BY lh_transfer.id DESC LIMIT 10');
            $stmt->bindValue( ':transfer_user_id',$currentUser->getUserID());
            $stmt->setFetchMode(PDO::FETCH_ASSOC);
            $stmt->execute();
            $rows = array_merge($rows ,$stmt->fetchAll());

       } else {
           // Chat transfers
	       	$stmt = $db->prepare('SELECT lh_chat.*,lh_transfer.id as transfer_id, lh_transfer.transfer_to_user_id, lh_transfer.transfer_user_id FROM lh_chat INNER JOIN lh_transfer ON lh_transfer.chat_id = lh_chat.id WHERE transfer_scope = 0 AND lh_transfer.transfer_to_user_id = :user_id ORDER BY lh_transfer.id DESC LIMIT 10');
	       	$stmt->bindValue( ':user_id',$currentUser->getUserID());
	       	$stmt->setFetchMode(PDO::FETCH_ASSOC);
	       	$stmt->execute();
	       	$rows = $stmt->fetchAll();

	       	$stmt = $db->prepare('SELECT lhc_mailconv_conversation.id, lhc_mailconv_conversation.status, lhc_mailconv_conversation.subject as nick, lhc_mailconv_conversation.udate as `time`, lh_transfer.id as transfer_id, lh_transfer.transfer_to_user_id, lh_transfer.transfer_user_id, lh_transfer.transfer_scope FROM lhc_mailconv_conversation INNER JOIN lh_transfer ON lh_transfer.chat_id = lhc_mailconv_conversation.id WHERE transfer_scope = 1 AND lh_transfer.transfer_to_user_id = :user_id ORDER BY lh_transfer.id DESC LIMIT 10');
	       	$stmt->bindValue(':user_id',$currentUser->getUserID());
	       	$stmt->setFetchMode(PDO::FETCH_ASSOC);
	       	$stmt->execute();
            $rows = array_merge($rows ,$stmt->fetchAll());
       }
       
       foreach ($rows as & $row) {
            $row['user_id'] = $row['transfer_to_user_id'];
       }
       
       return $rows;
   }

   public static function getTransferByChat($chat_id, $scope = erLhcoreClassModelTransfer::SCOPE_CHAT)
   {
       $db = ezcDbInstance::get();

       $stmt = $db->prepare('SELECT * FROM lh_transfer WHERE lh_transfer.chat_id = :chat_id AND transfer_scope = :transfer_scope');
       $stmt->bindValue( ':chat_id',$chat_id);
       $stmt->bindValue( ':transfer_scope',$scope);
       $stmt->setFetchMode(PDO::FETCH_ASSOC);
       $stmt->execute();
       $rows = $stmt->fetchAll();

       return (isset($rows[0])) ? $rows[0] : false;
   }

    /**
     * @param $chat
     *
     * @param $userId
     */
    public static function handleTransferredChatOpen(& $chat, $userId, $transferScope = erLhcoreClassModelTransfer::SCOPE_CHAT)
    {
<<<<<<< HEAD
        $transfer = erLhcoreClassModelTransfer::findOne(array('filter' => array('chat_id' => $chat->id, 'transfer_scope' => $transferScope)));
        if ($transfer instanceof erLhcoreClassModelTransfer) {
            $chat->status_sub = erLhcoreClassModelChat::STATUS_SUB_OWNER_CHANGED;
=======
        $transfer = erLhcoreClassModelTransfer::findOne(array('filter' => array('chat_id' => $chat->id)));
        if ($transfer instanceof erLhcoreClassModelTransfer) {

            if (!in_array($chat->status_sub, array(erLhcoreClassModelChat::STATUS_SUB_SURVEY_COMPLETED, erLhcoreClassModelChat::STATUS_SUB_USER_CLOSED_CHAT, erLhcoreClassModelChat::STATUS_SUB_SURVEY_SHOW, erLhcoreClassModelChat::STATUS_SUB_CONTACT_FORM))) {
                $chat->status_sub = erLhcoreClassModelChat::STATUS_SUB_OWNER_CHANGED;
            }
>>>>>>> aae865ca

            // If it was transfer to operator change operator
            if ($userId == $transfer->transfer_to_user_id) {
                $chat->user_id = $transfer->transfer_to_user_id;
                $transfer->removeThis();
            } elseif ($transfer->transfer_to_user_id == 0) { // It was transfer to department so we can remove record
                $transfer->removeThis();
            }
        }
    }

   public static function getSession()
   {
        if ( !isset( self::$persistentSession ) )
        {
            self::$persistentSession = new ezcPersistentSession(
                ezcDbInstance::get(),
                new ezcPersistentCodeManager( './pos/lhtransfer' )
            );
        }
        return self::$persistentSession;
   }

   private static $persistentSession;
}


?><|MERGE_RESOLUTION|>--- conflicted
+++ resolved
@@ -95,18 +95,12 @@
      */
     public static function handleTransferredChatOpen(& $chat, $userId, $transferScope = erLhcoreClassModelTransfer::SCOPE_CHAT)
     {
-<<<<<<< HEAD
         $transfer = erLhcoreClassModelTransfer::findOne(array('filter' => array('chat_id' => $chat->id, 'transfer_scope' => $transferScope)));
-        if ($transfer instanceof erLhcoreClassModelTransfer) {
-            $chat->status_sub = erLhcoreClassModelChat::STATUS_SUB_OWNER_CHANGED;
-=======
-        $transfer = erLhcoreClassModelTransfer::findOne(array('filter' => array('chat_id' => $chat->id)));
         if ($transfer instanceof erLhcoreClassModelTransfer) {
 
             if (!in_array($chat->status_sub, array(erLhcoreClassModelChat::STATUS_SUB_SURVEY_COMPLETED, erLhcoreClassModelChat::STATUS_SUB_USER_CLOSED_CHAT, erLhcoreClassModelChat::STATUS_SUB_SURVEY_SHOW, erLhcoreClassModelChat::STATUS_SUB_CONTACT_FORM))) {
                 $chat->status_sub = erLhcoreClassModelChat::STATUS_SUB_OWNER_CHANGED;
             }
->>>>>>> aae865ca
 
             // If it was transfer to operator change operator
             if ($userId == $transfer->transfer_to_user_id) {
