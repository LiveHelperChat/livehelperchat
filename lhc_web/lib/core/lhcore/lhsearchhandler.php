<<<<<<< HEAD
<?php

class erLhcoreClassSearchHandler {

    public static function getParams($params = array() ) {

        $uparams = isset($params['uparams']) ? $params['uparams'] : array();

        if (isset($params['customfilterfile'])) {
            $fieldsObjects = include($params['customfilterfile']);
        } else {
            $fieldsObjects = include('lib/core/lh'.$params['module'].'/searchattr/'.$params['module_file'].'.php');
        }
        
        $fields = $fieldsObjects['filterAttributes'];
        $orderOptions = $fieldsObjects['sortAttributes'];

        foreach ($fields as $key => $field) {
            $definition[$key] = $field['validation_definition'];
        }

        foreach ($uparams as $key => &$value) {
            if (!is_array($value))
            $value = urldecode($value);
        }

        $inputParams = new stdClass();
        $inputFrom = new stdClass();

        $form = new erLhcoreClassInputForm( INPUT_GET, $definition, null, $uparams, isset($params['use_override']) ? $params['use_override'] : false);
        $Errors = array();

        foreach ($fields as $key => $field) {

            $inputParams->$key = null;
            $inputFrom->$key = null;

            if ($form->hasValidData( $key ) && (($field['required'] == false && $field['valid_if_filled'] == false) || ($field['type'] == 'combobox') || ($field['required'] == true && $field['type'] == 'text' && $form->{$key} != '') )) {

            	if (isset($field['datatype']) && $field['datatype'] == 'date_ymd') {

            		$dateTemp = $form->{$key};

            		if (self::isValidDateFormat($dateTemp) == false) {
            			continue;
            		}

            	}

                 $inputParams->$key = $form->{$key};
                 $inputFrom->$key = $form->{$key};

                if (isset($field['depend_fields'])) {
                    foreach ($field['depend_fields'] as $depend){
                        if (!$form->hasValidData( $depend ) && !key_exists($depend,$Errors)) {
                            $Errors[$depend] = $fields[$depend]['trans'].' is required';
                        }
                    }
                }

            } elseif ($field['required'] == true) {
                $Errors[$key] = $field['trans'].' is required';
            } elseif (isset($field['valid_if_filled']) && $field['valid_if_filled'] == true && $form->hasValidData( $key ) && $form->{$key} != '' ) {
                $inputFrom->$key = $form->{$key};
                $inputParams->$key = $form->{$key};


                if (isset($field['depend_fields'])) {
                    foreach ($field['depend_fields'] as $depend){

                        if (!$form->hasValidData( $depend ) && !key_exists($depend,$Errors)) {
                            $Errors[$depend] = $fields[$depend]['trans'].' is required';
                        }
                    }
                }

            } elseif (isset($field['valid_if_filled']) && $field['valid_if_filled'] == true && isset($_GET[$key]) && $_GET[$key] != '') {
                $Errors[$key] = $field['trans'].' is filled incorrectly!';
                $inputFrom->$key = $_GET[$key];
            } elseif ( isset($field['depend_fields']) ) { // No value, we can clean dependence fields

                foreach ($field['depend_fields'] as $depend) {
                     $inputFrom->$depend = null;
                     $inputParams->$depend = null;
                }
            }
        }

        $filter = array();

        if (isset($params['format_filter']) && count($Errors) == 0) {

            foreach ($fields as $key => $field) {

                if (($field['filter_type'] !== false && $inputParams->$key != '') || $inputParams->$key === 0)  {

                    if ($field['filter_type'] == 'filter' ) {

                        if (is_bool($inputParams->$key) && $inputParams->$key == true) {
                            $filter[$field['filter_type']][$field['filter_table_field']] = 1;
                        } else {
                            $filter[$field['filter_type']][$field['filter_table_field']] = $inputParams->$key;
                        }

                    } elseif ($field['filter_type'] == 'filterin_remote') {

                        $args = array();
                        foreach ($field['filter_in_args'] as $fieldInput) {
                            $args[] = $inputParams->$fieldInput;
                        }
                        $filter['filterin'][$key] = call_user_func_array($field['filter_in_generator'],$args);

                        if (count($filter['filterin'][$key]) == 0){
                            $filter['filterin'][$key] = array(-1);
                        }

                        if (isset($field['depend_fields'])){
                            foreach ($field['depend_fields'] as $depend) {
                                 if ($inputFrom->$depend == -1){
                                       unset($filter['filterin'][$key]);
                                }
                            }
                        }

                    } elseif ($field['filter_type'] == 'filtergte') {

                    	if (isset($field['datatype']) && $field['datatype'] == 'date') {

                    		$dateFormated = self::formatDateToTimestamp($inputParams->$key);
                    		if ($dateFormated != false) {
                    			$filter['filtergte'][$field['filter_table_field']] = $dateFormated;
                    		}

                    	} elseif (isset($field['datatype']) && $field['datatype'] == 'date_ymd') {

                    		$dateFormated = self::formatDateToDateYmd($inputParams->$key);
                    		if ($dateFormated != false) {
                    			$filter['filtergte'][$field['filter_table_field']] = $dateFormated;
                    		}

                    	} else {
	                    	$filter['filtergte'][$field['filter_table_field']] = $inputParams->$key;
                    	}

                    } elseif ($field['filter_type'] == 'filterlte') {

                        if (isset($field['range_from']) && isset($filter['filtergte'][$fields[$field['range_from']]['filter_table_field']]) && $filter['filtergte'][$fields[$field['range_from']]['filter_table_field']] == $inputParams->$key) {
                            unset($filter['filtergte'][$fields[$field['range_from']]['filter_table_field']]);
                            $filter['filter'][$field['filter_table_field']] = $inputParams->$key;
                        } else {

                        	if (isset($field['datatype']) && $field['datatype'] == 'date') {

                        		$dateFormated = self::formatDateToTimestamp($inputParams->$key);
                        		if ($dateFormated != false) {
                        			$filter['filterlte'][$field['filter_table_field']] = $dateFormated;
                        		}

                        	} elseif(isset($field['datatype']) && $field['datatype'] == 'date_ymd') {

                        		$dateFormated = self::formatDateToDateYmd($inputParams->$key);
	                    		if ($dateFormated != false) {
	                    			$filter['filterlte'][$field['filter_table_field']] = $dateFormated;
	                    		}

                        	} else {
                        		$filter['filterlte'][$field['filter_table_field']] = $inputParams->$key;
                        	}

                        }

                    } elseif ($field['filter_type'] == 'filter_join') {
                        $filter['filterin'][$field['filter_table_field']] = $inputParams->$key;
                        $filter['filter_join'][$field['join_table_name']] = $field['join_attributes'];
                        $filter['filter_having'][] = 'COUNT(*) = '.count($inputParams->$key);
                        $filter['filter_group'][] = $field['group_by_field'];
                    } elseif ($field['filter_type'] == 'filter_map') {

                        $mapObject =  call_user_func($field['class'].'::fetch',$inputParams->$key);
                        $filter['filter'][$mapObject->field] = $mapObject->status;

                    } elseif ($field['filter_type'] == 'like') {
                        $filter['filterlike'][$field['filter_table_field']] = $inputParams->$key;
                    } elseif ($field['filter_type'] == 'ilike') {
                        $filter['filterilike'][$field['filter_table_field']] = $inputParams->$key;
                    } elseif ($field['filter_type'] == 'filterkeyword') {

                     	if (isset($field['filter_transform_to_search']) && $field['filter_transform_to_search'] == true) {
                     		$filter['filterkeyword'][$field['filter_table_field']] = erLhcoreClassCharTransform::transformToSearch($inputParams->$key) ;
                     	} else {
                     		$filter['filterkeyword'][$field['filter_table_field']] = $inputParams->$key;
                     	}

                    } elseif ($field['filter_type'] == 'filterin') {

                    	if ( $field['datatype'] == 'transaction_types' ) {

							$filterInData = array();

							foreach ($inputParams->$key as $typeId) {

								if (erLhcoreClassModelLingbidTransactionLog::isValidType($typeId)) {
									$filterInData[] = $typeId;
								}

							}

							if ( !empty($filterInData) ) {
								$filter['filterin'][$field['filter_table_field']] = $filterInData;
							}

						} else {
							$filter['filterin'][$field['filter_table_field']] = $inputParams->$key;
						}
                    } elseif ($field['filter_type'] == 'filter_work_types') {

                    	$filter['filter_keywords'][] = 'work_type_'.$inputParams->$key;

                    } elseif ($field['filter_type'] == 'filter_topic_types') {

                    	$filter['filter_keywords'][] = 'topic_type_'.$inputParams->$key;

                    } elseif ($field['filter_type'] == 'filterbetween') {

                    	$parts = explode('_',$inputParams->$key);

                    	if (is_numeric($parts[0])){
                    		$filter['filtergte'][$field['filter_table_field']] = (int)$parts[0];
                    	}

                    	if (is_numeric($parts[1])){
                    		$filter['filterlte'][$field['filter_table_field']] = (int)$parts[1];
                    	}

                    } elseif ($field['filter_type'] == 'filter_languages') {

                    	$filter['filter_keywords'][] = 'language_'.$inputParams->$key;

                    } elseif ($field['filter_type'] == 'user_expert_type') {

                    	if($inputParams->$key == erLhcoreClassModelUser::USER_EXPERT_TYPE_BOTH) {
                    		$filter['filter']['is_worker'] = 1;
                    		$filter['filter']['is_employer'] = 1;
                    	} elseif ($inputParams->$key == erLhcoreClassModelUser::USER_EXPERT_TYPE_WORKER) {
                    		$filter['filter']['is_worker'] = 1;
                    		$filter['filter']['is_employer'] = 0;
                    	} elseif ($inputParams->$key == erLhcoreClassModelUser::USER_EXPERT_TYPE_EMPLOYER) {
                    		$filter['filter']['is_employer'] = 1;
                    		$filter['filter']['is_worker'] = 0;
                    	}

                   	} elseif ($field['filter_type'] == 'user_status') {

                   		if($inputParams->$key == 1) {
                   			$filter['filter'][$field['filter_table_field']] = 1;
                   		} elseif ($inputParams->$key == 2) {
                    		$filter['filter'][$field['filter_table_field']] = 0;
                    	}

                    } elseif($field['filter_type'] == 'filterkeyword_blogpost') {

                    	$locale = strtolower(erLhcoreClassSystem::instance()->Language);

                    	$tableFields = explode(',',$field['filter_table_fields']);

                    	foreach ($tableFields as $tableField) {
                    		$filter['filterseqor'][$tableField.'_'.$locale] = $inputParams->$key;
                    	}

                    } elseif($field['filter_type'] == 'filtertag_blogpost') {

                    	$locale = strtolower(erLhcoreClassSystem::instance()->Language);

                    	$tableField = $field['filter_table_field'].'_'.$locale;

                    	$filter['filterseq'][$tableField] = $inputParams->$key;

                    } elseif($field['filter_type'] == 'filterseq') {

                       $filter[$field['filter_type']][$field['filter_table_field']] = $inputParams->$key;

                    }

                }
            }

            if (isset($currentOrder['as_append'])){
                foreach ($currentOrder['as_append'] as $key => $appendSelect) {

                   if (isset($currentOrder['replace_params'])) {

                       $returnObj = call_user_func($currentOrder['param_call_func'],$inputParams->{$currentOrder['param_call_name_attr']});

                       foreach ($currentOrder['replace_params'] as $attrObj => $targetString)
                       {
                           $appendSelect = str_replace($targetString,$returnObj->$attrObj,$appendSelect);
                       }
                   }

                   $filter['as_append'] = $appendSelect.' AS ' .$key;
                }
            }

            if (!isset($orderOptions['disabled'])) {
	            $keySort = key_exists($inputParams->{$orderOptions['field']},$orderOptions['options']) ? $inputParams->{$orderOptions['field']} : $orderOptions['default'];
	            $currentOrder = $orderOptions['options'][$keySort];
	            $filter['sort'] = $currentOrder['sort_column'];
	            $inputFrom->sortby = $keySort;

	            if (key_exists($inputParams->{$orderOptions['field']},$orderOptions['options']) && $orderOptions['default'] != $inputParams->{$orderOptions['field']})
	            {
	                $inputParams->sortby = $keySort;
	            } else {
	                // Standard sort mode does not need any append in URL
	                if (isset($inputParams->sortby)) {
	                    unset($inputParams->sortby);
	                }
	            }
            }
        }

        return array('errors' => $Errors,'input_form' => $inputFrom, 'input' => $inputParams,'filter' => $filter);
    }

    public static function getURLAppendFromInput($inputParams,$skipSort = false){
        $URLappend = '';
        $sortByAppend = '';

        foreach ($inputParams as $key => $value) {
            if (is_numeric($value) || $value != '') {
                $value = is_array($value) ? implode('/',$value) : urlencode($value);
                if ($key != 'sortby') {
                    $URLappend .= "/({$key})/".$value;
                } else {
                    $sortByAppend = "/({$key})/".$value;
                }
            }
        }

        if ($skipSort == false){
            return $URLappend.$sortByAppend;
        } else {
            return $URLappend;
        }
    }


    public static function formatDateToTimestamp($date) {

    	$dateFormat = DateTime::createFromFormat('Y-m-d', $date);

    	if ($dateFormat != false) {
    		$return = intval(self::formatTimeToYearMontDate($dateFormat->getTimestamp()));
    	} else {
    		$return = false;
    	}

        return $return;

    }

    public static function formatTimeToYearMontDate($timestamp) {

		$year = date('Y', $timestamp);
		$month = date('m', $timestamp);
		$day = date('d', $timestamp);
		return mktime(0, 0, 0, $month, $day, $year);

   }

   public static function formatDateToDateYmd($date) {

   		$dateFormat = DateTime::createFromFormat('Y-m-d', $date);

   		if ($dateFormat != false) {
   			$return = intval(date("Ymd",$dateFormat->getTimestamp()));
   		} else {
   			$return = false;
   		}

        return $return;
   }

   public static function isValidDateFormat($date) {

   		if (DateTime::createFromFormat('Y-m-d', $date) != false) {
   			$return = true;
   		} else {
   			$return = false;
   		}

        return $return;
   }
   
   public static $lastError = null;
   
   public static function isFile($fileName, $supportedExtensions = array ('zip','doc','docx','pdf','xls','gif','xlsx','jpg','jpeg','png','bmp','rar','7z'), $maxFileSize = false)
   { 
	   	if (isset($_FILES[$fileName]) &&  is_uploaded_file($_FILES[$fileName]["tmp_name"]) && $_FILES[$fileName]["error"] == 0 )
	   	{
	   		$fileNameAray = explode('.',$_FILES[$fileName]['name']);
	   		end($fileNameAray);
	   		$extension = strtolower(current($fileNameAray));
	   		
	   		if (is_array($supportedExtensions) && !in_array($extension,$supportedExtensions)){
	   			self::$lastError = erTranslationClassLhTranslation::getInstance()->getTranslation('chat/startchat','Invalid file extension');
	   			return false;
	   		}
	   		
	   		if (is_string($supportedExtensions)){
	   			if (!preg_match($supportedExtensions, $_FILES[$fileName]['name'])) {
	   				self::$lastError = erTranslationClassLhTranslation::getInstance()->getTranslation('chat/startchat','Invalid file extension!');	   				
	   				return false;
	   			}
	   		}
	   		
	   		if ($maxFileSize !== false && $maxFileSize > 0 && $_FILES[$fileName]['size'] > $maxFileSize){
	   			self::$lastError = erTranslationClassLhTranslation::getInstance()->getTranslation('chat/startchat','To big file!');
	   			return false;
	   		}
	   		
	   		return true;
	   	}
	   	 
	   	return false;
   }
   
   public static function isImageFile($fileName)
   {
	   	$supportedExtensions = array (
	   			'jpg','jpeg','png','gif'
	   	);
	   	 
	   	if (isset($_FILES[$fileName]) &&  is_uploaded_file($_FILES[$fileName]["tmp_name"]) && $_FILES[$fileName]["error"] == 0 && erLhcoreClassImageConverter::isPhoto($fileName))
	   	{
	   		$fileNameAray = explode('.',$_FILES[$fileName]['name']);
	   		end($fileNameAray);
	   		$extension = strtolower(current($fileNameAray));
	   		return in_array($extension,$supportedExtensions);
	   	}
	   	 
	   	return false;
   }
   
   public static function moveUploadedFile($fileName,$destination_dir, $extensionSeparator = '')
   {
	   	if (isset($_FILES[$fileName]) &&  is_uploaded_file($_FILES[$fileName]["tmp_name"]) && $_FILES[$fileName]["error"] == 0 )
	   	{
	   		$fileNameAray = explode('.',$_FILES[$fileName]['name']);
	   		end($fileNameAray);
	   		$extension = current($fileNameAray);
	   		 
	   		$fileNamePhysic = md5($_FILES[$fileName]['tmp_name'].time()).$extensionSeparator.strtolower($extension);
	   
	   		move_uploaded_file($_FILES[$fileName]["tmp_name"],$destination_dir . $fileNamePhysic);
	   		chmod($destination_dir . $fileNamePhysic, 0644);
	   		 
	   		return $fileNamePhysic;
	   	}
   }
   
   public static function moveLocalFile($fileName, $destination_dir, $extensionSeparator = '')
   {
   		$fileNameAray = explode('.',$fileName);
   		end($fileNameAray);
   		$extension = current($fileNameAray);
   		 
   		$fileNamePhysic = md5($fileName.time().rand(0, 1000)).$extensionSeparator.strtolower($extension);
   
   		rename($fileName, $destination_dir . $fileNamePhysic);
   		chmod($destination_dir . $fileNamePhysic, 0644);
   		 
   		return $fileNamePhysic;	   	
   }
   
=======
<?php

class erLhcoreClassSearchHandler
{

    public static function getParams($params = array())
    {
        $uparams = isset($params['uparams']) ? $params['uparams'] : array();
        
        if (isset($params['customfilterfile'])) {
            $fieldsObjects = include ($params['customfilterfile']);
        } else {
            $fieldsObjects = include ('lib/core/lh' . $params['module'] . '/searchattr/' . $params['module_file'] . '.php');
        }
        
        $fields = $fieldsObjects['filterAttributes'];
        $orderOptions = $fieldsObjects['sortAttributes'];
        
        foreach ($fields as $key => $field) {
            $definition[$key] = $field['validation_definition'];
        }
        
        foreach ($uparams as $key => &$value) {
            if (! is_array($value))
                $value = urldecode($value);
        }
        
        $inputParams = new stdClass();
        $inputFrom = new stdClass();
        
        $form = new erLhcoreClassInputForm(INPUT_GET, $definition, null, $uparams, isset($params['use_override']) ? $params['use_override'] : false);
        $Errors = array();
        
        foreach ($fields as $key => $field) {
            
            $inputParams->$key = null;
            $inputFrom->$key = null;
            
            if ($form->hasValidData($key) && (($field['required'] == false && $field['valid_if_filled'] == false) || ($field['type'] == 'combobox') || ($field['required'] == true && $field['type'] == 'text' && $form->{$key} != ''))) {
                
                if (isset($field['datatype']) && $field['datatype'] == 'date_ymd') {
                    
                    $dateTemp = $form->{$key};
                    
                    if (self::isValidDateFormat($dateTemp) == false) {
                        continue;
                    }
                }
                
                $inputParams->$key = $form->{$key};
                $inputFrom->$key = $form->{$key};
                
                if (isset($field['depend_fields'])) {
                    foreach ($field['depend_fields'] as $depend) {
                        if (! $form->hasValidData($depend) && ! key_exists($depend, $Errors)) {
                            $Errors[$depend] = $fields[$depend]['trans'] . ' is required';
                        }
                    }
                }
            } elseif ($field['required'] == true) {
                $Errors[$key] = $field['trans'] . ' is required';
            } elseif (isset($field['valid_if_filled']) && $field['valid_if_filled'] == true && $form->hasValidData($key) && $form->{$key} != '') {
                $inputFrom->$key = $form->{$key};
                $inputParams->$key = $form->{$key};
                
                if (isset($field['depend_fields'])) {
                    foreach ($field['depend_fields'] as $depend) {
                        
                        if (! $form->hasValidData($depend) && ! key_exists($depend, $Errors)) {
                            $Errors[$depend] = $fields[$depend]['trans'] . ' is required';
                        }
                    }
                }
            } elseif (isset($field['valid_if_filled']) && $field['valid_if_filled'] == true && isset($_GET[$key]) && $_GET[$key] != '') {
                $Errors[$key] = $field['trans'] . ' is filled incorrectly!';
                $inputFrom->$key = $_GET[$key];
            } elseif (isset($field['depend_fields'])) { // No value, we can clean dependence fields
                
                foreach ($field['depend_fields'] as $depend) {
                    $inputFrom->$depend = null;
                    $inputParams->$depend = null;
                }
            }
        }
        
        $filter = array();
        
        if (isset($params['format_filter']) && count($Errors) == 0) {
            
            foreach ($fields as $key => $field) {
                
                if (($field['filter_type'] !== false && $inputParams->$key != '') || $inputParams->$key === 0) {
                    
                    if ($field['filter_type'] == 'filter') {
                        
                        if (is_bool($inputParams->$key) && $inputParams->$key == true) {
                            $filter[$field['filter_type']][$field['filter_table_field']] = 1;
                        } else {
                            $filter[$field['filter_type']][$field['filter_table_field']] = $inputParams->$key;
                        }
                    } elseif ($field['filter_type'] == 'filterin_remote') {
                        
                        $args = array();
                        foreach ($field['filter_in_args'] as $fieldInput) {
                            $args[] = $inputParams->$fieldInput;
                        }
                        $filter['filterin'][$key] = call_user_func_array($field['filter_in_generator'], $args);
                        
                        if (count($filter['filterin'][$key]) == 0) {
                            $filter['filterin'][$key] = array(
                                - 1
                            );
                        }
                        
                        if (isset($field['depend_fields'])) {
                            foreach ($field['depend_fields'] as $depend) {
                                if ($inputFrom->$depend == - 1) {
                                    unset($filter['filterin'][$key]);
                                }
                            }
                        }
                    } elseif ($field['filter_type'] == 'filtergte') {
                        
                        if (isset($field['datatype']) && $field['datatype'] == 'date') {
                            
                            $dateFormated = self::formatDateToTimestamp($inputParams->$key);
                            if ($dateFormated != false) {
                                $filter['filtergte'][$field['filter_table_field']] = $dateFormated;
                            }
                        } elseif (isset($field['datatype']) && $field['datatype'] == 'date_ymd') {
                            
                            $dateFormated = self::formatDateToDateYmd($inputParams->$key);
                            
                            if ($dateFormated != false) {
                                $filter['filtergte'][$field['filter_table_field']] = $dateFormated;
                            }
                        } elseif (isset($field['datatype']) && $field['datatype'] == 'datetime') {
                            
                            $dateFormated = self::formatDateToTimestamp($inputParams->$key);
                            
                            if ($dateFormated != false) {
                                
                                $hours = isset($_GET[$key.'_hours']) && is_numeric($_GET[$key.'_hours']) ? (int)$_GET[$key.'_hours']*3600 : 0;
                                $inputFrom->{$key.'_hours'} = isset($_GET[$key.'_hours']) ? $_GET[$key.'_hours'] : null;
                                
                                $minutes = isset($_GET[$key.'_minutes']) && is_numeric($_GET[$key.'_minutes']) ? (int)$_GET[$key.'_minutes']*60 : 0;
                                $inputFrom->{$key.'_minutes'} = isset($_GET[$key.'_minutes']) ? $_GET[$key.'_minutes'] : null;
                                                                
                                $filter['filtergte'][$field['filter_table_field']] = $dateFormated + $hours + $minutes;
                            }
                            
                        } else {
                            $filter['filtergte'][$field['filter_table_field']] = $inputParams->$key;
                        }
                    } elseif ($field['filter_type'] == 'filterlte') {
                        
                        if (isset($field['range_from']) && isset($filter['filtergte'][$fields[$field['range_from']]['filter_table_field']]) && $filter['filtergte'][$fields[$field['range_from']]['filter_table_field']] == $inputParams->$key) {
                            unset($filter['filtergte'][$fields[$field['range_from']]['filter_table_field']]);
                            $filter['filter'][$field['filter_table_field']] = $inputParams->$key;
                        } else {
                            
                            if (isset($field['datatype']) && $field['datatype'] == 'date') {
                                
                                $dateFormated = self::formatDateToTimestamp($inputParams->$key);
                                if ($dateFormated != false) {
                                    $filter['filterlte'][$field['filter_table_field']] = $dateFormated;
                                }
                            } elseif (isset($field['datatype']) && $field['datatype'] == 'date_ymd') {
                                
                                $dateFormated = self::formatDateToDateYmd($inputParams->$key);
                                if ($dateFormated != false) {
                                    $filter['filterlte'][$field['filter_table_field']] = $dateFormated;
                                }
                            } elseif (isset($field['datatype']) && $field['datatype'] == 'datetime') {
                                
                                $dateFormated = self::formatDateToTimestamp($inputParams->$key);
                                if ($dateFormated != false) {
                                    
                                    $hours = isset($_GET[$key.'_hours']) && is_numeric($_GET[$key.'_hours']) ? (int)$_GET[$key.'_hours']*3600 : 0;
                                    $inputFrom->{$key.'_hours'} = isset($_GET[$key.'_hours']) ? $_GET[$key.'_hours'] : null;
                                    
                                    $minutes = isset($_GET[$key.'_minutes']) && is_numeric($_GET[$key.'_minutes']) ? (int)$_GET[$key.'_minutes']*60 : 0;
                                    $inputFrom->{$key.'_minutes'} = isset($_GET[$key.'_minutes']) ? $_GET[$key.'_minutes'] : null;
                                    
                                    $filter['filterlte'][$field['filter_table_field']] = $dateFormated+$hours+$minutes;
                                }
                            } else {
                                $filter['filterlte'][$field['filter_table_field']] = $inputParams->$key;
                            }
                        }
                    } elseif ($field['filter_type'] == 'filter_join') {
                        $filter['filterin'][$field['filter_table_field']] = $inputParams->$key;
                        $filter['filter_join'][$field['join_table_name']] = $field['join_attributes'];
                        $filter['filter_having'][] = 'COUNT(*) = ' . count($inputParams->$key);
                        $filter['filter_group'][] = $field['group_by_field'];
                    } elseif ($field['filter_type'] == 'filter_map') {
                        
                        $mapObject = call_user_func($field['class'] . '::fetch', $inputParams->$key);
                        $filter['filter'][$mapObject->field] = $mapObject->status;
                    } elseif ($field['filter_type'] == 'like') {
                        $filter['filterlike'][$field['filter_table_field']] = $inputParams->$key;
                    } elseif ($field['filter_type'] == 'filterkeyword') {
                        
                        if (isset($field['filter_transform_to_search']) && $field['filter_transform_to_search'] == true) {
                            $filter['filterkeyword'][$field['filter_table_field']] = erLhcoreClassCharTransform::transformToSearch($inputParams->$key);
                        } else {
                            $filter['filterkeyword'][$field['filter_table_field']] = $inputParams->$key;
                        }
                    } elseif ($field['filter_type'] == 'filterin') {
                        
                        if ($field['datatype'] == 'transaction_types') {
                            
                            $filterInData = array();
                            
                            foreach ($inputParams->$key as $typeId) {
                                
                                if (erLhcoreClassModelLingbidTransactionLog::isValidType($typeId)) {
                                    $filterInData[] = $typeId;
                                }
                            }
                            
                            if (! empty($filterInData)) {
                                $filter['filterin'][$field['filter_table_field']] = $filterInData;
                            }
                        } else {
                            $filter['filterin'][$field['filter_table_field']] = $inputParams->$key;
                        }
                    } elseif ($field['filter_type'] == 'filter_work_types') {
                        
                        $filter['filter_keywords'][] = 'work_type_' . $inputParams->$key;
                    } elseif ($field['filter_type'] == 'filter_topic_types') {
                        
                        $filter['filter_keywords'][] = 'topic_type_' . $inputParams->$key;
                    } elseif ($field['filter_type'] == 'filterbetween') {
                        
                        $parts = explode('_', $inputParams->$key);
                        
                        if (is_numeric($parts[0])) {
                            $filter['filtergte'][$field['filter_table_field']] = (int) $parts[0];
                        }
                        
                        if (is_numeric($parts[1])) {
                            $filter['filterlte'][$field['filter_table_field']] = (int) $parts[1];
                        }
                    } elseif ($field['filter_type'] == 'filter_languages') {
                        
                        $filter['filter_keywords'][] = 'language_' . $inputParams->$key;
                    } elseif ($field['filter_type'] == 'user_expert_type') {
                        
                        if ($inputParams->$key == erLhcoreClassModelUser::USER_EXPERT_TYPE_BOTH) {
                            $filter['filter']['is_worker'] = 1;
                            $filter['filter']['is_employer'] = 1;
                        } elseif ($inputParams->$key == erLhcoreClassModelUser::USER_EXPERT_TYPE_WORKER) {
                            $filter['filter']['is_worker'] = 1;
                            $filter['filter']['is_employer'] = 0;
                        } elseif ($inputParams->$key == erLhcoreClassModelUser::USER_EXPERT_TYPE_EMPLOYER) {
                            $filter['filter']['is_employer'] = 1;
                            $filter['filter']['is_worker'] = 0;
                        }
                    } elseif ($field['filter_type'] == 'user_status') {
                        
                        if ($inputParams->$key == 1) {
                            $filter['filter'][$field['filter_table_field']] = 1;
                        } elseif ($inputParams->$key == 2) {
                            $filter['filter'][$field['filter_table_field']] = 0;
                        }
                    } elseif ($field['filter_type'] == 'filterkeyword_blogpost') {
                        
                        $locale = strtolower(erLhcoreClassSystem::instance()->Language);
                        
                        $tableFields = explode(',', $field['filter_table_fields']);
                        
                        foreach ($tableFields as $tableField) {
                            $filter['filterseqor'][$tableField . '_' . $locale] = $inputParams->$key;
                        }
                    } elseif ($field['filter_type'] == 'filtertag_blogpost') {
                        
                        $locale = strtolower(erLhcoreClassSystem::instance()->Language);
                        
                        $tableField = $field['filter_table_field'] . '_' . $locale;
                        
                        $filter['filterseq'][$tableField] = $inputParams->$key;
                    } elseif ($field['filter_type'] == 'filterseq') {
                        
                        $filter[$field['filter_type']][$field['filter_table_field']] = $inputParams->$key;
                    }
                }
            }
            
            if (isset($currentOrder['as_append'])) {
                foreach ($currentOrder['as_append'] as $key => $appendSelect) {
                    
                    if (isset($currentOrder['replace_params'])) {
                        
                        $returnObj = call_user_func($currentOrder['param_call_func'], $inputParams->{$currentOrder['param_call_name_attr']});
                        
                        foreach ($currentOrder['replace_params'] as $attrObj => $targetString) {
                            $appendSelect = str_replace($targetString, $returnObj->$attrObj, $appendSelect);
                        }
                    }
                    
                    $filter['as_append'] = $appendSelect . ' AS ' . $key;
                }
            }
            
            if (! isset($orderOptions['disabled'])) {
                $keySort = key_exists($inputParams->{$orderOptions['field']}, $orderOptions['options']) ? $inputParams->{$orderOptions['field']} : $orderOptions['default'];
                $currentOrder = $orderOptions['options'][$keySort];
                $filter['sort'] = $currentOrder['sort_column'];
                $inputFrom->sortby = $keySort;
                
                if (key_exists($inputParams->{$orderOptions['field']}, $orderOptions['options']) && $orderOptions['default'] != $inputParams->{$orderOptions['field']}) {
                    $inputParams->sortby = $keySort;
                } else {
                    // Standard sort mode does not need any append in URL
                    if (isset($inputParams->sortby)) {
                        unset($inputParams->sortby);
                    }
                }
            }
        }
        
        return array(
            'errors' => $Errors,
            'input_form' => $inputFrom,
            'input' => $inputParams,
            'filter' => $filter
        );
    }

    public static function getURLAppendFromInput($inputParams, $skipSort = false)
    {
        $URLappend = '';
        $sortByAppend = '';
        
        foreach ($inputParams as $key => $value) {
            if (is_numeric($value) || $value != '') {
                $value = is_array($value) ? implode('/', $value) : urlencode($value);
                if ($key != 'sortby') {
                    $URLappend .= "/({$key})/" . $value;
                } else {
                    $sortByAppend = "/({$key})/" . $value;
                }
            }
        }
        
        if ($skipSort == false) {
            return $URLappend . $sortByAppend;
        } else {
            return $URLappend;
        }
    }

    public static function formatDateToTimestamp($date)
    {
        $dateFormat = DateTime::createFromFormat('Y-m-d', $date);
        
        if ($dateFormat != false) {
            $return = intval(self::formatTimeToYearMontDate($dateFormat->getTimestamp()));
        } else {
            $return = false;
        }
        
        return $return;
    }

    public static function formatTimeToYearMontDate($timestamp)
    {
        $year = date('Y', $timestamp);
        $month = date('m', $timestamp);
        $day = date('d', $timestamp);
        return mktime(0, 0, 0, $month, $day, $year);
    }

    public static function formatDateToDateYmd($date)
    {
        $dateFormat = DateTime::createFromFormat('Y-m-d', $date);
        
        if ($dateFormat != false) {
            $return = intval(date("Ymd", $dateFormat->getTimestamp()));
        } else {
            $return = false;
        }
        
        return $return;
    }

    public static function isValidDateFormat($date)
    {
        if (DateTime::createFromFormat('Y-m-d', $date) != false) {
            $return = true;
        } else {
            $return = false;
        }
        
        return $return;
    }

    public static $lastError = null;

    public static function isFile($fileName, $supportedExtensions = array ('zip','doc','docx','pdf','xls','gif','xlsx','jpg','jpeg','png','bmp','rar','7z'), $maxFileSize = false)
    {
        if (isset($_FILES[$fileName]) && is_uploaded_file($_FILES[$fileName]["tmp_name"]) && $_FILES[$fileName]["error"] == 0) {
            $fileNameAray = explode('.', $_FILES[$fileName]['name']);
            end($fileNameAray);
            $extension = strtolower(current($fileNameAray));
            
            if (is_array($supportedExtensions) && ! in_array($extension, $supportedExtensions)) {
                self::$lastError = erTranslationClassLhTranslation::getInstance()->getTranslation('chat/startchat', 'Invalid file extension');
                return false;
            }
            
            if (is_string($supportedExtensions)) {
                if (! preg_match($supportedExtensions, $_FILES[$fileName]['name'])) {
                    self::$lastError = erTranslationClassLhTranslation::getInstance()->getTranslation('chat/startchat', 'Invalid file extension!');
                    return false;
                }
            }
            
            if ($maxFileSize !== false && $maxFileSize > 0 && $_FILES[$fileName]['size'] > $maxFileSize) {
                self::$lastError = erTranslationClassLhTranslation::getInstance()->getTranslation('chat/startchat', 'To big file!');
                return false;
            }
            
            return true;
        }
        
        return false;
    }

    public static function isImageFile($fileName)
    {
        $supportedExtensions = array(
            'jpg',
            'jpeg',
            'png',
            'gif'
        );
        
        if (isset($_FILES[$fileName]) && is_uploaded_file($_FILES[$fileName]["tmp_name"]) && $_FILES[$fileName]["error"] == 0 && erLhcoreClassImageConverter::isPhoto($fileName)) {
            $fileNameAray = explode('.', $_FILES[$fileName]['name']);
            end($fileNameAray);
            $extension = strtolower(current($fileNameAray));
            return in_array($extension, $supportedExtensions);
        }
        
        return false;
    }

    public static function moveUploadedFile($fileName, $destination_dir, $extensionSeparator = '')
    {
        if (isset($_FILES[$fileName]) && is_uploaded_file($_FILES[$fileName]["tmp_name"]) && $_FILES[$fileName]["error"] == 0) {
            $fileNameAray = explode('.', $_FILES[$fileName]['name']);
            end($fileNameAray);
            $extension = current($fileNameAray);
            
            $fileNamePhysic = md5($_FILES[$fileName]['tmp_name'] . time()) . $extensionSeparator . strtolower($extension);
            
            move_uploaded_file($_FILES[$fileName]["tmp_name"], $destination_dir . $fileNamePhysic);
            chmod($destination_dir . $fileNamePhysic, 0644);
            
            return $fileNamePhysic;
        }
    }

    public static function moveLocalFile($fileName, $destination_dir, $extensionSeparator = '')
    {
        $fileNameAray = explode('.', $fileName);
        end($fileNameAray);
        $extension = current($fileNameAray);
        
        $fileNamePhysic = md5($fileName . time() . rand(0, 1000)) . $extensionSeparator . strtolower($extension);
        
        rename($fileName, $destination_dir . $fileNamePhysic);
        chmod($destination_dir . $fileNamePhysic, 0644);
        
        return $fileNamePhysic;
    }
>>>>>>> adaab5a9
}<|MERGE_RESOLUTION|>--- conflicted
+++ resolved
@@ -1,480 +1,3 @@
-<<<<<<< HEAD
-<?php
-
-class erLhcoreClassSearchHandler {
-
-    public static function getParams($params = array() ) {
-
-        $uparams = isset($params['uparams']) ? $params['uparams'] : array();
-
-        if (isset($params['customfilterfile'])) {
-            $fieldsObjects = include($params['customfilterfile']);
-        } else {
-            $fieldsObjects = include('lib/core/lh'.$params['module'].'/searchattr/'.$params['module_file'].'.php');
-        }
-        
-        $fields = $fieldsObjects['filterAttributes'];
-        $orderOptions = $fieldsObjects['sortAttributes'];
-
-        foreach ($fields as $key => $field) {
-            $definition[$key] = $field['validation_definition'];
-        }
-
-        foreach ($uparams as $key => &$value) {
-            if (!is_array($value))
-            $value = urldecode($value);
-        }
-
-        $inputParams = new stdClass();
-        $inputFrom = new stdClass();
-
-        $form = new erLhcoreClassInputForm( INPUT_GET, $definition, null, $uparams, isset($params['use_override']) ? $params['use_override'] : false);
-        $Errors = array();
-
-        foreach ($fields as $key => $field) {
-
-            $inputParams->$key = null;
-            $inputFrom->$key = null;
-
-            if ($form->hasValidData( $key ) && (($field['required'] == false && $field['valid_if_filled'] == false) || ($field['type'] == 'combobox') || ($field['required'] == true && $field['type'] == 'text' && $form->{$key} != '') )) {
-
-            	if (isset($field['datatype']) && $field['datatype'] == 'date_ymd') {
-
-            		$dateTemp = $form->{$key};
-
-            		if (self::isValidDateFormat($dateTemp) == false) {
-            			continue;
-            		}
-
-            	}
-
-                 $inputParams->$key = $form->{$key};
-                 $inputFrom->$key = $form->{$key};
-
-                if (isset($field['depend_fields'])) {
-                    foreach ($field['depend_fields'] as $depend){
-                        if (!$form->hasValidData( $depend ) && !key_exists($depend,$Errors)) {
-                            $Errors[$depend] = $fields[$depend]['trans'].' is required';
-                        }
-                    }
-                }
-
-            } elseif ($field['required'] == true) {
-                $Errors[$key] = $field['trans'].' is required';
-            } elseif (isset($field['valid_if_filled']) && $field['valid_if_filled'] == true && $form->hasValidData( $key ) && $form->{$key} != '' ) {
-                $inputFrom->$key = $form->{$key};
-                $inputParams->$key = $form->{$key};
-
-
-                if (isset($field['depend_fields'])) {
-                    foreach ($field['depend_fields'] as $depend){
-
-                        if (!$form->hasValidData( $depend ) && !key_exists($depend,$Errors)) {
-                            $Errors[$depend] = $fields[$depend]['trans'].' is required';
-                        }
-                    }
-                }
-
-            } elseif (isset($field['valid_if_filled']) && $field['valid_if_filled'] == true && isset($_GET[$key]) && $_GET[$key] != '') {
-                $Errors[$key] = $field['trans'].' is filled incorrectly!';
-                $inputFrom->$key = $_GET[$key];
-            } elseif ( isset($field['depend_fields']) ) { // No value, we can clean dependence fields
-
-                foreach ($field['depend_fields'] as $depend) {
-                     $inputFrom->$depend = null;
-                     $inputParams->$depend = null;
-                }
-            }
-        }
-
-        $filter = array();
-
-        if (isset($params['format_filter']) && count($Errors) == 0) {
-
-            foreach ($fields as $key => $field) {
-
-                if (($field['filter_type'] !== false && $inputParams->$key != '') || $inputParams->$key === 0)  {
-
-                    if ($field['filter_type'] == 'filter' ) {
-
-                        if (is_bool($inputParams->$key) && $inputParams->$key == true) {
-                            $filter[$field['filter_type']][$field['filter_table_field']] = 1;
-                        } else {
-                            $filter[$field['filter_type']][$field['filter_table_field']] = $inputParams->$key;
-                        }
-
-                    } elseif ($field['filter_type'] == 'filterin_remote') {
-
-                        $args = array();
-                        foreach ($field['filter_in_args'] as $fieldInput) {
-                            $args[] = $inputParams->$fieldInput;
-                        }
-                        $filter['filterin'][$key] = call_user_func_array($field['filter_in_generator'],$args);
-
-                        if (count($filter['filterin'][$key]) == 0){
-                            $filter['filterin'][$key] = array(-1);
-                        }
-
-                        if (isset($field['depend_fields'])){
-                            foreach ($field['depend_fields'] as $depend) {
-                                 if ($inputFrom->$depend == -1){
-                                       unset($filter['filterin'][$key]);
-                                }
-                            }
-                        }
-
-                    } elseif ($field['filter_type'] == 'filtergte') {
-
-                    	if (isset($field['datatype']) && $field['datatype'] == 'date') {
-
-                    		$dateFormated = self::formatDateToTimestamp($inputParams->$key);
-                    		if ($dateFormated != false) {
-                    			$filter['filtergte'][$field['filter_table_field']] = $dateFormated;
-                    		}
-
-                    	} elseif (isset($field['datatype']) && $field['datatype'] == 'date_ymd') {
-
-                    		$dateFormated = self::formatDateToDateYmd($inputParams->$key);
-                    		if ($dateFormated != false) {
-                    			$filter['filtergte'][$field['filter_table_field']] = $dateFormated;
-                    		}
-
-                    	} else {
-	                    	$filter['filtergte'][$field['filter_table_field']] = $inputParams->$key;
-                    	}
-
-                    } elseif ($field['filter_type'] == 'filterlte') {
-
-                        if (isset($field['range_from']) && isset($filter['filtergte'][$fields[$field['range_from']]['filter_table_field']]) && $filter['filtergte'][$fields[$field['range_from']]['filter_table_field']] == $inputParams->$key) {
-                            unset($filter['filtergte'][$fields[$field['range_from']]['filter_table_field']]);
-                            $filter['filter'][$field['filter_table_field']] = $inputParams->$key;
-                        } else {
-
-                        	if (isset($field['datatype']) && $field['datatype'] == 'date') {
-
-                        		$dateFormated = self::formatDateToTimestamp($inputParams->$key);
-                        		if ($dateFormated != false) {
-                        			$filter['filterlte'][$field['filter_table_field']] = $dateFormated;
-                        		}
-
-                        	} elseif(isset($field['datatype']) && $field['datatype'] == 'date_ymd') {
-
-                        		$dateFormated = self::formatDateToDateYmd($inputParams->$key);
-	                    		if ($dateFormated != false) {
-	                    			$filter['filterlte'][$field['filter_table_field']] = $dateFormated;
-	                    		}
-
-                        	} else {
-                        		$filter['filterlte'][$field['filter_table_field']] = $inputParams->$key;
-                        	}
-
-                        }
-
-                    } elseif ($field['filter_type'] == 'filter_join') {
-                        $filter['filterin'][$field['filter_table_field']] = $inputParams->$key;
-                        $filter['filter_join'][$field['join_table_name']] = $field['join_attributes'];
-                        $filter['filter_having'][] = 'COUNT(*) = '.count($inputParams->$key);
-                        $filter['filter_group'][] = $field['group_by_field'];
-                    } elseif ($field['filter_type'] == 'filter_map') {
-
-                        $mapObject =  call_user_func($field['class'].'::fetch',$inputParams->$key);
-                        $filter['filter'][$mapObject->field] = $mapObject->status;
-
-                    } elseif ($field['filter_type'] == 'like') {
-                        $filter['filterlike'][$field['filter_table_field']] = $inputParams->$key;
-                    } elseif ($field['filter_type'] == 'ilike') {
-                        $filter['filterilike'][$field['filter_table_field']] = $inputParams->$key;
-                    } elseif ($field['filter_type'] == 'filterkeyword') {
-
-                     	if (isset($field['filter_transform_to_search']) && $field['filter_transform_to_search'] == true) {
-                     		$filter['filterkeyword'][$field['filter_table_field']] = erLhcoreClassCharTransform::transformToSearch($inputParams->$key) ;
-                     	} else {
-                     		$filter['filterkeyword'][$field['filter_table_field']] = $inputParams->$key;
-                     	}
-
-                    } elseif ($field['filter_type'] == 'filterin') {
-
-                    	if ( $field['datatype'] == 'transaction_types' ) {
-
-							$filterInData = array();
-
-							foreach ($inputParams->$key as $typeId) {
-
-								if (erLhcoreClassModelLingbidTransactionLog::isValidType($typeId)) {
-									$filterInData[] = $typeId;
-								}
-
-							}
-
-							if ( !empty($filterInData) ) {
-								$filter['filterin'][$field['filter_table_field']] = $filterInData;
-							}
-
-						} else {
-							$filter['filterin'][$field['filter_table_field']] = $inputParams->$key;
-						}
-                    } elseif ($field['filter_type'] == 'filter_work_types') {
-
-                    	$filter['filter_keywords'][] = 'work_type_'.$inputParams->$key;
-
-                    } elseif ($field['filter_type'] == 'filter_topic_types') {
-
-                    	$filter['filter_keywords'][] = 'topic_type_'.$inputParams->$key;
-
-                    } elseif ($field['filter_type'] == 'filterbetween') {
-
-                    	$parts = explode('_',$inputParams->$key);
-
-                    	if (is_numeric($parts[0])){
-                    		$filter['filtergte'][$field['filter_table_field']] = (int)$parts[0];
-                    	}
-
-                    	if (is_numeric($parts[1])){
-                    		$filter['filterlte'][$field['filter_table_field']] = (int)$parts[1];
-                    	}
-
-                    } elseif ($field['filter_type'] == 'filter_languages') {
-
-                    	$filter['filter_keywords'][] = 'language_'.$inputParams->$key;
-
-                    } elseif ($field['filter_type'] == 'user_expert_type') {
-
-                    	if($inputParams->$key == erLhcoreClassModelUser::USER_EXPERT_TYPE_BOTH) {
-                    		$filter['filter']['is_worker'] = 1;
-                    		$filter['filter']['is_employer'] = 1;
-                    	} elseif ($inputParams->$key == erLhcoreClassModelUser::USER_EXPERT_TYPE_WORKER) {
-                    		$filter['filter']['is_worker'] = 1;
-                    		$filter['filter']['is_employer'] = 0;
-                    	} elseif ($inputParams->$key == erLhcoreClassModelUser::USER_EXPERT_TYPE_EMPLOYER) {
-                    		$filter['filter']['is_employer'] = 1;
-                    		$filter['filter']['is_worker'] = 0;
-                    	}
-
-                   	} elseif ($field['filter_type'] == 'user_status') {
-
-                   		if($inputParams->$key == 1) {
-                   			$filter['filter'][$field['filter_table_field']] = 1;
-                   		} elseif ($inputParams->$key == 2) {
-                    		$filter['filter'][$field['filter_table_field']] = 0;
-                    	}
-
-                    } elseif($field['filter_type'] == 'filterkeyword_blogpost') {
-
-                    	$locale = strtolower(erLhcoreClassSystem::instance()->Language);
-
-                    	$tableFields = explode(',',$field['filter_table_fields']);
-
-                    	foreach ($tableFields as $tableField) {
-                    		$filter['filterseqor'][$tableField.'_'.$locale] = $inputParams->$key;
-                    	}
-
-                    } elseif($field['filter_type'] == 'filtertag_blogpost') {
-
-                    	$locale = strtolower(erLhcoreClassSystem::instance()->Language);
-
-                    	$tableField = $field['filter_table_field'].'_'.$locale;
-
-                    	$filter['filterseq'][$tableField] = $inputParams->$key;
-
-                    } elseif($field['filter_type'] == 'filterseq') {
-
-                       $filter[$field['filter_type']][$field['filter_table_field']] = $inputParams->$key;
-
-                    }
-
-                }
-            }
-
-            if (isset($currentOrder['as_append'])){
-                foreach ($currentOrder['as_append'] as $key => $appendSelect) {
-
-                   if (isset($currentOrder['replace_params'])) {
-
-                       $returnObj = call_user_func($currentOrder['param_call_func'],$inputParams->{$currentOrder['param_call_name_attr']});
-
-                       foreach ($currentOrder['replace_params'] as $attrObj => $targetString)
-                       {
-                           $appendSelect = str_replace($targetString,$returnObj->$attrObj,$appendSelect);
-                       }
-                   }
-
-                   $filter['as_append'] = $appendSelect.' AS ' .$key;
-                }
-            }
-
-            if (!isset($orderOptions['disabled'])) {
-	            $keySort = key_exists($inputParams->{$orderOptions['field']},$orderOptions['options']) ? $inputParams->{$orderOptions['field']} : $orderOptions['default'];
-	            $currentOrder = $orderOptions['options'][$keySort];
-	            $filter['sort'] = $currentOrder['sort_column'];
-	            $inputFrom->sortby = $keySort;
-
-	            if (key_exists($inputParams->{$orderOptions['field']},$orderOptions['options']) && $orderOptions['default'] != $inputParams->{$orderOptions['field']})
-	            {
-	                $inputParams->sortby = $keySort;
-	            } else {
-	                // Standard sort mode does not need any append in URL
-	                if (isset($inputParams->sortby)) {
-	                    unset($inputParams->sortby);
-	                }
-	            }
-            }
-        }
-
-        return array('errors' => $Errors,'input_form' => $inputFrom, 'input' => $inputParams,'filter' => $filter);
-    }
-
-    public static function getURLAppendFromInput($inputParams,$skipSort = false){
-        $URLappend = '';
-        $sortByAppend = '';
-
-        foreach ($inputParams as $key => $value) {
-            if (is_numeric($value) || $value != '') {
-                $value = is_array($value) ? implode('/',$value) : urlencode($value);
-                if ($key != 'sortby') {
-                    $URLappend .= "/({$key})/".$value;
-                } else {
-                    $sortByAppend = "/({$key})/".$value;
-                }
-            }
-        }
-
-        if ($skipSort == false){
-            return $URLappend.$sortByAppend;
-        } else {
-            return $URLappend;
-        }
-    }
-
-
-    public static function formatDateToTimestamp($date) {
-
-    	$dateFormat = DateTime::createFromFormat('Y-m-d', $date);
-
-    	if ($dateFormat != false) {
-    		$return = intval(self::formatTimeToYearMontDate($dateFormat->getTimestamp()));
-    	} else {
-    		$return = false;
-    	}
-
-        return $return;
-
-    }
-
-    public static function formatTimeToYearMontDate($timestamp) {
-
-		$year = date('Y', $timestamp);
-		$month = date('m', $timestamp);
-		$day = date('d', $timestamp);
-		return mktime(0, 0, 0, $month, $day, $year);
-
-   }
-
-   public static function formatDateToDateYmd($date) {
-
-   		$dateFormat = DateTime::createFromFormat('Y-m-d', $date);
-
-   		if ($dateFormat != false) {
-   			$return = intval(date("Ymd",$dateFormat->getTimestamp()));
-   		} else {
-   			$return = false;
-   		}
-
-        return $return;
-   }
-
-   public static function isValidDateFormat($date) {
-
-   		if (DateTime::createFromFormat('Y-m-d', $date) != false) {
-   			$return = true;
-   		} else {
-   			$return = false;
-   		}
-
-        return $return;
-   }
-   
-   public static $lastError = null;
-   
-   public static function isFile($fileName, $supportedExtensions = array ('zip','doc','docx','pdf','xls','gif','xlsx','jpg','jpeg','png','bmp','rar','7z'), $maxFileSize = false)
-   { 
-	   	if (isset($_FILES[$fileName]) &&  is_uploaded_file($_FILES[$fileName]["tmp_name"]) && $_FILES[$fileName]["error"] == 0 )
-	   	{
-	   		$fileNameAray = explode('.',$_FILES[$fileName]['name']);
-	   		end($fileNameAray);
-	   		$extension = strtolower(current($fileNameAray));
-	   		
-	   		if (is_array($supportedExtensions) && !in_array($extension,$supportedExtensions)){
-	   			self::$lastError = erTranslationClassLhTranslation::getInstance()->getTranslation('chat/startchat','Invalid file extension');
-	   			return false;
-	   		}
-	   		
-	   		if (is_string($supportedExtensions)){
-	   			if (!preg_match($supportedExtensions, $_FILES[$fileName]['name'])) {
-	   				self::$lastError = erTranslationClassLhTranslation::getInstance()->getTranslation('chat/startchat','Invalid file extension!');	   				
-	   				return false;
-	   			}
-	   		}
-	   		
-	   		if ($maxFileSize !== false && $maxFileSize > 0 && $_FILES[$fileName]['size'] > $maxFileSize){
-	   			self::$lastError = erTranslationClassLhTranslation::getInstance()->getTranslation('chat/startchat','To big file!');
-	   			return false;
-	   		}
-	   		
-	   		return true;
-	   	}
-	   	 
-	   	return false;
-   }
-   
-   public static function isImageFile($fileName)
-   {
-	   	$supportedExtensions = array (
-	   			'jpg','jpeg','png','gif'
-	   	);
-	   	 
-	   	if (isset($_FILES[$fileName]) &&  is_uploaded_file($_FILES[$fileName]["tmp_name"]) && $_FILES[$fileName]["error"] == 0 && erLhcoreClassImageConverter::isPhoto($fileName))
-	   	{
-	   		$fileNameAray = explode('.',$_FILES[$fileName]['name']);
-	   		end($fileNameAray);
-	   		$extension = strtolower(current($fileNameAray));
-	   		return in_array($extension,$supportedExtensions);
-	   	}
-	   	 
-	   	return false;
-   }
-   
-   public static function moveUploadedFile($fileName,$destination_dir, $extensionSeparator = '')
-   {
-	   	if (isset($_FILES[$fileName]) &&  is_uploaded_file($_FILES[$fileName]["tmp_name"]) && $_FILES[$fileName]["error"] == 0 )
-	   	{
-	   		$fileNameAray = explode('.',$_FILES[$fileName]['name']);
-	   		end($fileNameAray);
-	   		$extension = current($fileNameAray);
-	   		 
-	   		$fileNamePhysic = md5($_FILES[$fileName]['tmp_name'].time()).$extensionSeparator.strtolower($extension);
-	   
-	   		move_uploaded_file($_FILES[$fileName]["tmp_name"],$destination_dir . $fileNamePhysic);
-	   		chmod($destination_dir . $fileNamePhysic, 0644);
-	   		 
-	   		return $fileNamePhysic;
-	   	}
-   }
-   
-   public static function moveLocalFile($fileName, $destination_dir, $extensionSeparator = '')
-   {
-   		$fileNameAray = explode('.',$fileName);
-   		end($fileNameAray);
-   		$extension = current($fileNameAray);
-   		 
-   		$fileNamePhysic = md5($fileName.time().rand(0, 1000)).$extensionSeparator.strtolower($extension);
-   
-   		rename($fileName, $destination_dir . $fileNamePhysic);
-   		chmod($destination_dir . $fileNamePhysic, 0644);
-   		 
-   		return $fileNamePhysic;	   	
-   }
-   
-=======
 <?php
 
 class erLhcoreClassSearchHandler
@@ -953,5 +476,4 @@
         
         return $fileNamePhysic;
     }
->>>>>>> adaab5a9
 }