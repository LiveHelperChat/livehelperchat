--- conflicted
+++ resolved
@@ -88,18 +88,13 @@
 
        foreach ($Departaments as $DepartamentID)
        {
-<<<<<<< HEAD
-            $stmt = $db->prepare('INSERT INTO lh_userdep (user_id,dep_id,hide_online,last_activity) VALUES (:user_id,:dep_id,:hide_online,0)');
+
+            $stmt = $db->prepare('INSERT INTO lh_userdep (user_id,dep_id,hide_online,last_activity) VALUES (:user_id,:dep_id,:hide_online,0,0,:active_chats)');
             $stmt->bindValue( ':user_id',$userID,PDO::PARAM_INT);
             $stmt->bindValue( ':dep_id',$DepartamentID,PDO::PARAM_INT);
             $stmt->bindValue( ':hide_online',$UserData->hide_online,PDO::PARAM_INT);
-=======
-            $stmt = $db->prepare('INSERT INTO lh_userdep (user_id,dep_id,hide_online,last_activity,last_accepted,active_chats) VALUES (:user_id,:dep_id,:hide_online,0,0,:active_chats)');
-            $stmt->bindValue( ':user_id',$userID);
-            $stmt->bindValue( ':dep_id',$DepartamentID);
-            $stmt->bindValue( ':hide_online',$UserData->hide_online);
-            $stmt->bindValue( ':active_chats',erLhcoreClassChat::getCount(array('filter' => array('user_id' => $UserData->id, 'status' => erLhcoreClassModelChat::STATUS_ACTIVE_CHAT))));
->>>>>>> 8aecd060
+            $stmt->bindValue( ':active_chats',erLhcoreClassChat::getCount(array('filter' => array('user_id' => $UserData->id, 'status' => erLhcoreClassModelChat::STATUS_ACTIVE_CHAT))),PDO::PARAM_INT);
+            
             $stmt->execute();
        }
 
