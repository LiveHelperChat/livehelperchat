--- conflicted
+++ resolved
@@ -149,19 +149,16 @@
                 'bot_only_offline' => new ezcInputFormDefinitionElement(
                         ezcInputFormDefinitionElement::OPTIONAL, 'boolean'
                 ),
-<<<<<<< HEAD
                 'auto_delay_timeout' => new ezcInputFormDefinitionElement(
                         ezcInputFormDefinitionElement::OPTIONAL, 'int', array('min_range' => 1)
                 ),
                 'auto_delay_var' => new ezcInputFormDefinitionElement(
                         ezcInputFormDefinitionElement::OPTIONAL, 'unsafe_raw'
-                )
-=======
+                ),
                 'survey_id' => new ezcInputFormDefinitionElement(
                     ezcInputFormDefinitionElement::OPTIONAL, 'int', array('min_range' => 1)
-                ),
->>>>>>> 296e2699
-	   	);
+                )
+        );
 
         foreach (self::getWeekDays() as $dayShort => $dayLong) {
             $definition[$dayShort] = new ezcInputFormDefinitionElement(
@@ -479,19 +476,18 @@
            $botConfiguration['bot_id'] = 0;
        }
 
-<<<<<<< HEAD
+
        if ( $form->hasValidData( 'bot_tr_id' ) )
        {
            $botConfiguration['bot_tr_id'] = $form->bot_tr_id;
-=======
+       }
+
        if (erLhcoreClassUser::instance()->hasAccessTo('lhdepartment', 'managesurvey')) {
-           if ( $form->hasValidData( 'survey_id' ) )
-           {
+           if ($form->hasValidData('survey_id')) {
                $botConfiguration['survey_id'] = $form->survey_id;
            } else {
                $botConfiguration['survey_id'] = 0;
            }
->>>>>>> 296e2699
        }
 
        if ( $form->hasValidData( 'bot_only_offline' ) ) {
