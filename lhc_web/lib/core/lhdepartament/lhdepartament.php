<?php

class erLhcoreClassDepartament{

   public static function getDepartaments()
   {
         $db = ezcDbInstance::get();

         $stmt = $db->prepare('SELECT * FROM lh_departament ORDER BY id ASC');
         $stmt->execute();
         $rows = $stmt->fetchAll();

         return $rows;
   }

   public static function sortByStatus($departments) {

	   	$onlineDep = array();
	   	$offlineDep = array();

	   	foreach ($departments as $dep) {
	   		if ($dep->is_online === true){
	   			$onlineDep[] = $dep;
	   		} else {
	   			$offlineDep[] = $dep;
	   		}
	   	}

	   	return array_merge($onlineDep,$offlineDep);
   }

   public static function validateDepartment(erLhcoreClassModelDepartament & $department, $additionalParams = array()) {
   	
	   	$definition = array(
	   			'Name' => new ezcInputFormDefinitionElement(
	   					ezcInputFormDefinitionElement::OPTIONAL, 'unsafe_raw'
	   			),
                'Alias' => new ezcInputFormDefinitionElement(
	   					ezcInputFormDefinitionElement::OPTIONAL, 'unsafe_raw'
	   			),
	   			'Email' => new ezcInputFormDefinitionElement(
	   					ezcInputFormDefinitionElement::OPTIONAL, 'unsafe_raw'
	   			),
	   			'XMPPRecipients' => new ezcInputFormDefinitionElement(
	   					ezcInputFormDefinitionElement::OPTIONAL, 'unsafe_raw'
	   			),
	   			'XMPPRecipientsGroup' => new ezcInputFormDefinitionElement(
	   					ezcInputFormDefinitionElement::OPTIONAL, 'unsafe_raw'
	   			),
	   			'Identifier' => new ezcInputFormDefinitionElement(
	   					ezcInputFormDefinitionElement::OPTIONAL, 'string'
	   			),
	   			'Priority' => new ezcInputFormDefinitionElement(
	   					ezcInputFormDefinitionElement::OPTIONAL, 'int'
	   			),
	   			'SortPriority' => new ezcInputFormDefinitionElement(
	   					ezcInputFormDefinitionElement::OPTIONAL, 'int'
	   			),
	   			'TansferDepartmentID' => new ezcInputFormDefinitionElement(
	   					ezcInputFormDefinitionElement::OPTIONAL, 'int', array('min_range' => 1)
	   			),
	   			'TransferTimeout' => new ezcInputFormDefinitionElement(
	   					ezcInputFormDefinitionElement::OPTIONAL, 'int', array('min_range' => 5)
	   			),	   			
	   			'delay_lm' => new ezcInputFormDefinitionElement(
	   					ezcInputFormDefinitionElement::OPTIONAL, 'int', array('min_range' => 5)
	   			),
	   			'OnlineHoursActive' => new ezcInputFormDefinitionElement(
	   					ezcInputFormDefinitionElement::OPTIONAL, 'boolean'
	   			),
	   			'Disabled' => new ezcInputFormDefinitionElement(
	   					ezcInputFormDefinitionElement::OPTIONAL, 'boolean'
	   			),
	   			'Hidden' => new ezcInputFormDefinitionElement(
	   					ezcInputFormDefinitionElement::OPTIONAL, 'boolean'
	   			),
	   			'inform_close' => new ezcInputFormDefinitionElement(
	   					ezcInputFormDefinitionElement::OPTIONAL, 'boolean'
	   			),
	   			'inform_unread' => new ezcInputFormDefinitionElement(
	   					ezcInputFormDefinitionElement::OPTIONAL, 'boolean'
	   			),
	   			'off_op_exec' => new ezcInputFormDefinitionElement(
	   					ezcInputFormDefinitionElement::OPTIONAL, 'boolean'
	   			),
                'ru_on_transfer' => new ezcInputFormDefinitionElement(
	   					ezcInputFormDefinitionElement::OPTIONAL, 'boolean'
	   			),
                'nc_cb_execute' => new ezcInputFormDefinitionElement(
	   					ezcInputFormDefinitionElement::OPTIONAL, 'boolean'
	   			),
	   			'na_cb_execute' => new ezcInputFormDefinitionElement(
	   					ezcInputFormDefinitionElement::OPTIONAL, 'boolean'
	   			),
                'off_if_online' => new ezcInputFormDefinitionElement(
	   					ezcInputFormDefinitionElement::OPTIONAL, 'boolean'
	   			),
	   			'AutoAssignActive' => new ezcInputFormDefinitionElement(
	   					ezcInputFormDefinitionElement::OPTIONAL, 'boolean'
	   			),
                'active_mail_balancing' => new ezcInputFormDefinitionElement(
	   					ezcInputFormDefinitionElement::OPTIONAL, 'boolean'
	   			),
	   			'VisibleIfOnline' => new ezcInputFormDefinitionElement(
	   					ezcInputFormDefinitionElement::OPTIONAL, 'boolean'
	   			),
                'ExcludeInactiveChats' => new ezcInputFormDefinitionElement(
	   					ezcInputFormDefinitionElement::OPTIONAL, 'boolean'
	   			),
                'AutoAssignLowerLimit' => new ezcInputFormDefinitionElement(
	   					ezcInputFormDefinitionElement::OPTIONAL, 'boolean'
	   			),
	   			'MaxNumberActiveChats' => new ezcInputFormDefinitionElement(
	   					ezcInputFormDefinitionElement::OPTIONAL, 'int'
	   			),
                'max_ac_dep_mails' => new ezcInputFormDefinitionElement(
	   					ezcInputFormDefinitionElement::OPTIONAL, 'int'
	   			),
                'max_active_mails' => new ezcInputFormDefinitionElement(
	   					ezcInputFormDefinitionElement::OPTIONAL, 'int'
	   			),
	   			'MaxWaitTimeoutSeconds' => new ezcInputFormDefinitionElement(
	   					ezcInputFormDefinitionElement::OPTIONAL, 'int'
	   			),
	   			'max_timeout_seconds_mail' => new ezcInputFormDefinitionElement(
	   					ezcInputFormDefinitionElement::OPTIONAL, 'int'
	   			)
                ,'MaxNumberActiveDepChats' => new ezcInputFormDefinitionElement(
	   					ezcInputFormDefinitionElement::OPTIONAL, 'int'
	   			),
	   			'pending_max' => new ezcInputFormDefinitionElement(
	   					ezcInputFormDefinitionElement::OPTIONAL, 'int'
	   			),
                'delay_before_assign' => new ezcInputFormDefinitionElement(
	   					ezcInputFormDefinitionElement::OPTIONAL, 'int'
	   			),
                'delay_before_assign_mail' => new ezcInputFormDefinitionElement(
	   					ezcInputFormDefinitionElement::OPTIONAL, 'int'
	   			),
	   			'inform_unread_delay' => new ezcInputFormDefinitionElement(
	   					ezcInputFormDefinitionElement::OPTIONAL, 'int',array('min_range' => 5)
	   			),
	   			'inform_delay' => new ezcInputFormDefinitionElement(
	   					ezcInputFormDefinitionElement::OPTIONAL, 'int',array('min_range' => 0)
	   			),
                'transfer_min_priority' => new ezcInputFormDefinitionElement(
	   					ezcInputFormDefinitionElement::OPTIONAL, 'int'
	   			),
	   			'inform_options' => new ezcInputFormDefinitionElement(
	   					ezcInputFormDefinitionElement::OPTIONAL, 'string', null, FILTER_REQUIRE_ARRAY
	   			),
	   			'inform_close_all' => new ezcInputFormDefinitionElement(
	   					ezcInputFormDefinitionElement::OPTIONAL, 'boolean'
	   			),
	   			'inform_close_all_email' => new ezcInputFormDefinitionElement(
	   					ezcInputFormDefinitionElement::OPTIONAL, 'string'
	   			),
	   			'DepartamentProducts' => new ezcInputFormDefinitionElement(
	   					ezcInputFormDefinitionElement::OPTIONAL, 'int', null, FILTER_REQUIRE_ARRAY
	   			),
	   			'products_enabled' => new ezcInputFormDefinitionElement(
	   					ezcInputFormDefinitionElement::OPTIONAL, 'boolean'
	   			),
	   			'products_required' => new ezcInputFormDefinitionElement(
	   					ezcInputFormDefinitionElement::OPTIONAL, 'boolean'
	   			),
                'assign_same_language' => new ezcInputFormDefinitionElement(
	   					ezcInputFormDefinitionElement::OPTIONAL, 'boolean'
	   			),
                'hide_send_email' => new ezcInputFormDefinitionElement(
	   					ezcInputFormDefinitionElement::OPTIONAL, 'boolean'
	   			),
                // Bot attributes
                'bot_id' => new ezcInputFormDefinitionElement(
                        ezcInputFormDefinitionElement::OPTIONAL, 'int', array('min_range' => 1)
                ),
                'bot_tr_id' => new ezcInputFormDefinitionElement(
                        ezcInputFormDefinitionElement::OPTIONAL, 'int', array('min_range' => 1)
                ),
                'theme_ind' => new ezcInputFormDefinitionElement(
                        ezcInputFormDefinitionElement::OPTIONAL, 'int', array('min_range' => 1), FILTER_REQUIRE_ARRAY
                ),
                'bot_only_offline' => new ezcInputFormDefinitionElement(
                        ezcInputFormDefinitionElement::OPTIONAL, 'boolean'
                ),
                'bot_foh' => new ezcInputFormDefinitionElement(
                        ezcInputFormDefinitionElement::OPTIONAL, 'boolean'
                ),
                'archive' => new ezcInputFormDefinitionElement(
                        ezcInputFormDefinitionElement::OPTIONAL, 'boolean'
                ),
                'auto_delay_timeout' => new ezcInputFormDefinitionElement(
                        ezcInputFormDefinitionElement::OPTIONAL, 'int', array('min_range' => 1)
                ),
                'auto_delay_var' => new ezcInputFormDefinitionElement(
                        ezcInputFormDefinitionElement::OPTIONAL, 'unsafe_raw'
                ),
                'bot_debug' => new ezcInputFormDefinitionElement(
                        ezcInputFormDefinitionElement::OPTIONAL, 'boolean'
                ),
                'survey_id' => new ezcInputFormDefinitionElement(
                    ezcInputFormDefinitionElement::OPTIONAL, 'int', array('min_range' => 1)
                ),
                'attr_int_1' => new ezcInputFormDefinitionElement(
                    ezcInputFormDefinitionElement::OPTIONAL, 'int', array('min_range' => 0)
                ),
                'attr_int_2' => new ezcInputFormDefinitionElement(
                    ezcInputFormDefinitionElement::OPTIONAL, 'int', array('min_range' => 0)
                ),
                'attr_int_3' => new ezcInputFormDefinitionElement(
                    ezcInputFormDefinitionElement::OPTIONAL, 'int', array('min_range' => 0)
                ),
                'active_prioritized_assignment' => new ezcInputFormDefinitionElement(
                    ezcInputFormDefinitionElement::OPTIONAL, 'boolean'
                ),
                'assign_by_priority' => new ezcInputFormDefinitionElement(
                    ezcInputFormDefinitionElement::OPTIONAL, 'boolean'
                ),
                'assign_by_priority_chat' => new ezcInputFormDefinitionElement(
                    ezcInputFormDefinitionElement::OPTIONAL, 'boolean'
                ),
                'min_agent_priority' => new ezcInputFormDefinitionElement(
                    ezcInputFormDefinitionElement::OPTIONAL, 'int'
                ),
                'min_chat_priority' => new ezcInputFormDefinitionElement(
                    ezcInputFormDefinitionElement::OPTIONAL, 'int'
                ),
                'max_chat_priority' => new ezcInputFormDefinitionElement(
                    ezcInputFormDefinitionElement::OPTIONAL, 'int'
                ),

        );

        foreach (self::getWeekDays() as $dayShort => $dayLong) {
            $definition[$dayShort] = new ezcInputFormDefinitionElement(
                ezcInputFormDefinitionElement::OPTIONAL, 'boolean'
            );

            $key = 'StartHour'.ucfirst($dayShort);
            $definition[$key] = new ezcInputFormDefinitionElement(
                ezcInputFormDefinitionElement::OPTIONAL, 'int',array('min_range' => 0, 'mx_range' => 24)
            );

            $key = 'StartMinutes'.ucfirst($dayShort);
            $definition[$key] = new ezcInputFormDefinitionElement(
                ezcInputFormDefinitionElement::OPTIONAL, 'int',array('min_range' => 0, 'mx_range' => 60)
            );

            $key = 'EndHour'.ucfirst($dayShort);
            $definition[$key] = new ezcInputFormDefinitionElement(
                ezcInputFormDefinitionElement::OPTIONAL, 'int',array('min_range' => 0, 'mx_range' => 24)
            );

            $key = 'EndMinutes'.ucfirst($dayShort);
            $definition[$key] = new ezcInputFormDefinitionElement(
                ezcInputFormDefinitionElement::OPTIONAL, 'int',array('min_range' => 0, 'mx_range' => 60)
            );
        }

	   	 if (isset($additionalParams['payload_data'])) {
            $form = new erLhcoreClassInputForm(INPUT_GET, $definition, null, $additionalParams['payload_data']);
        } else {
	   	    $form = new ezcInputForm( INPUT_POST, $definition );
	   	 }

	   	$Errors = array();
	   	
	   	if ( !$form->hasValidData( 'Name' ) || $form->Name == '' )
	   	{
	   		$Errors[] =  erTranslationClassLhTranslation::getInstance()->getTranslation('departament/edit','Please enter a department name');
	   	} else {
	   		$department->name = $form->Name;
	   	}

        if (erLhcoreClassUser::instance()->hasAccessTo('lhdepartment','managealias') == true) {
            if ( $form->hasValidData( 'Alias' )  )
            {
                $department->alias = $form->Alias;
            }
        }

       $botConfiguration = $department->bot_configuration_array;

	   	if ((isset($additionalParams['payload_data']) && erLhcoreClassRestAPIHandler::hasAccessTo('lhdepartment', 'actautoassignment')) || erLhcoreClassUser::instance()->hasAccessTo('lhdepartment','actautoassignment') ) {
		   	if ( $form->hasValidData( 'AutoAssignActive' ) && $form->AutoAssignActive == true )	{
		   		$department->active_balancing = 1;
		   	} else {
		   		$department->active_balancing = 0;
		   	}

            if ( $form->hasValidData( 'active_mail_balancing' ) && $form->active_mail_balancing == true )	{
		   		$department->active_mail_balancing = 1;
		   	} else {
		   		$department->active_mail_balancing = 0;
		   	}

		   	if ( $form->hasValidData( 'assign_same_language' ) && $form->assign_same_language == true )	{
		   		$department->assign_same_language = 1;
		   	} else {
		   		$department->assign_same_language = 0;
		   	}
		   	
		   	if ( $form->hasValidData( 'MaxNumberActiveChats' ) )	{
		   		$department->max_active_chats = $form->MaxNumberActiveChats;
		   	} else {
		   		$department->max_active_chats = 0;
		   	}

            if ( $form->hasValidData( 'max_active_mails' ) )	{
		   		$department->max_active_mails = $form->max_active_mails;
		   	} else {
		   		$department->max_active_mails = 0;
		   	}
		   	
		   	if ( $form->hasValidData( 'MaxWaitTimeoutSeconds' ) )	{
		   		$department->max_timeout_seconds = $form->MaxWaitTimeoutSeconds;
		   	} else {
		   		$department->max_timeout_seconds = 0;
		   	}

		   	if ( $form->hasValidData( 'max_timeout_seconds_mail' ) )	{
		   		$department->max_timeout_seconds_mail = $form->max_timeout_seconds_mail;
		   	} else {
		   		$department->max_timeout_seconds_mail = 0;
		   	}

		   	if ( $form->hasValidData( 'delay_before_assign' ) )	{
		   		$department->delay_before_assign = $form->delay_before_assign;
		   	} else {
		   		$department->delay_before_assign = 0;
		   	}

		   	if ( $form->hasValidData( 'delay_before_assign_mail' ) )	{
		   		$department->delay_before_assign_mail = $form->delay_before_assign_mail;
		   	} else {
		   		$department->delay_before_assign_mail = 0;
		   	}

		   	if ( $form->hasValidData( 'ExcludeInactiveChats' ) )	{
		   		$department->exclude_inactive_chats = $form->ExcludeInactiveChats;
		   	} else {
		   		$department->exclude_inactive_chats = 0;
		   	}

		   	if ( $form->hasValidData( 'AutoAssignLowerLimit' ) )	{
                $botConfiguration['auto_lower_limit'] = $form->AutoAssignLowerLimit;
		   	} else {
                $botConfiguration['auto_lower_limit'] = 0;
		   	}

		   	if ( $form->hasValidData( 'MaxNumberActiveDepChats' ) )	{
		   		$department->max_ac_dep_chats = $form->MaxNumberActiveDepChats;
		   	} else {
		   		$department->max_ac_dep_chats = 0;
		   	}

<<<<<<< HEAD
		   	if ( $form->hasValidData( 'max_ac_dep_mails' ) )	{
		   		$department->max_ac_dep_mails = $form->max_ac_dep_mails;
		   	} else {
		   		$department->max_ac_dep_mails = 0;
		   	}
=======
            if ( $form->hasValidData( 'assign_by_priority' ) && $form->assign_by_priority == true )	{
                $botConfiguration['assign_by_priority'] = 1;
            } else {
                $botConfiguration['assign_by_priority'] = 0;
            }

            if ( $form->hasValidData( 'active_prioritized_assignment' ) && $form->active_prioritized_assignment == true )	{
                $botConfiguration['active_prioritized_assignment'] = 1;
            } else {
                $botConfiguration['active_prioritized_assignment'] = 0;
            }

            if ( $form->hasValidData( 'assign_by_priority_chat' ) && $form->assign_by_priority_chat == true ) {
                $botConfiguration['assign_by_priority_chat'] = 1;
            } else {
                $botConfiguration['assign_by_priority_chat'] = 0;
            }

            if ( $form->hasValidData( 'min_agent_priority' ) ) {
                $botConfiguration['min_agent_priority'] = $form->min_agent_priority;
            } else {
                $botConfiguration['min_agent_priority'] = 0;
            }

            if ( $form->hasValidData( 'min_chat_priority' ) ) {
                $botConfiguration['min_chat_priority'] = $form->min_chat_priority;
            } else {
                $botConfiguration['min_chat_priority'] = 0;
            }

            if ( $form->hasValidData( 'max_chat_priority' ) ) {
                $botConfiguration['max_chat_priority'] = $form->max_chat_priority;
            } else {
                $botConfiguration['max_chat_priority'] = 0;
            }

>>>>>>> bd25c957
	   	}

	   	if ((isset($additionalParams['payload_data']) && erLhcoreClassRestAPIHandler::hasAccessTo('lhdepartment', 'actworkflow')) || erLhcoreClassUser::instance()->hasAccessTo('lhdepartment','actworkflow') ) {
		   	if ( $form->hasValidData( 'TansferDepartmentID' ) )
		   	{
		   		$department->department_transfer_id = $form->TansferDepartmentID;
		   	} else {
		   		$department->department_transfer_id = 0;
		   	}
		   	
		   	if ( $form->hasValidData( 'TransferTimeout' ) )
		   	{
		   		$department->transfer_timeout = $form->TransferTimeout;
		   	} else {
		   		$department->transfer_timeout = 0;
		   	}
		   			   	
		   	if ( $form->hasValidData( 'nc_cb_execute' ) && $form->nc_cb_execute == true )
		   	{
		   		$department->nc_cb_execute = 1;
		   	} else {
		   		$department->nc_cb_execute = 0;
		   	}		   	

		   	if ( $form->hasValidData( 'off_op_exec' ) && $form->off_op_exec == true )
		   	{
		   		$botConfiguration['off_op_exec'] = 1;
		   	} else {
                $botConfiguration['off_op_exec'] = 0;
		   	}
		   	
		   	if ( $form->hasValidData( 'ru_on_transfer' ) && $form->ru_on_transfer == true )
		   	{
		   		$botConfiguration['ru_on_transfer'] = 1;
		   	} else {
                $botConfiguration['ru_on_transfer'] = 0;
		   	}

		   	if ( $form->hasValidData( 'na_cb_execute' ) && $form->na_cb_execute == true )
		   	{
		   		$department->na_cb_execute = 1;
		   	} else {
		   		$department->na_cb_execute = 0;
		   	}

		   	if ( $form->hasValidData( 'off_if_online' ) && $form->off_if_online == true )	{
                $botConfiguration['off_if_online'] = 1;
		   	} else {
		   		$botConfiguration['off_if_online'] = 0;
		   	}
	   	}
	   	
	   	if ( $form->hasValidData( 'Identifier' ) )
	   	{
	   		$department->identifier = $form->Identifier;
	   	}
	   	
	   	if ( $form->hasValidData( 'delay_lm' ) )
	   	{
	   		$department->delay_lm = $form->delay_lm;
	   	} else {
	   		$department->delay_lm = 0;
	   	}
	   	
	   	if ( $form->hasValidData( 'pending_max' ) )
	   	{
	   		$department->pending_max = $form->pending_max;
	   	} else {
	   		$department->pending_max = 0;
	   	}

	   	if ( $form->hasValidData( 'attr_int_1' ) )
	   	{
	   		$department->attr_int_1 = $form->attr_int_1;
	   	}

	   	if ( $form->hasValidData( 'attr_int_2' ) )
	   	{
	   		$department->attr_int_2 = $form->attr_int_2;
	   	}

	   	if ( $form->hasValidData( 'attr_int_3' ) )
	   	{
	   		$department->attr_int_3 = $form->attr_int_3;
	   	}
	   	
	   	if ( $form->hasValidData( 'Email' ) ) {	   	
	   		$partsEmail = explode(',', $form->Email);
	   		$validatedEmail = array();
	   		foreach ($partsEmail as $email){
	   			if (filter_var(trim($email), FILTER_VALIDATE_EMAIL)){
	   				$validatedEmail[] = trim($email);
	   			}
	   		}	   	
	   		$department->email = implode(',', $validatedEmail);	   	
	   	} else {
	   		$department->email = '';
	   	}
	   	
	   	if ( $form->hasValidData( 'XMPPRecipients' ) ) {	   	
	   		$department->xmpp_recipients = $form->XMPPRecipients;	   			   	
	   	} else {
	   		$department->xmpp_recipients = '';
	   	}
	   	
	   	if ( $form->hasValidData( 'XMPPRecipientsGroup' ) ) {	   	
	   		$department->xmpp_group_recipients = $form->XMPPRecipientsGroup;	   			   	
	   	} else {
	   		$department->xmpp_group_recipients = '';
	   	}
	   	
	   	if ( $form->hasValidData( 'Priority' ) ) {
	   		$department->priority = $form->Priority;
	   	} else {
	   		$department->priority = 0;
	   	}
	   	
	   	if ( $form->hasValidData( 'SortPriority' ) ) {
	   		$department->sort_priority = $form->SortPriority;
	   	} else {
	   		$department->sort_priority = 0;
	   	}
	   		   	
	   	if ( $form->hasValidData( 'inform_close' ) && $form->inform_close === true ) {
	   		$department->inform_close = 1;
	   	} else {
	   		$department->inform_close = 0;
	   	}
	   		   	
	   	if ( $form->hasValidData( 'inform_close_all' ) && $form->inform_close_all === true ) {
	   		$department->inform_close_all = 1;
	   	} else {
	   		$department->inform_close_all = 0;
	   	}

	   	if ( $form->hasValidData( 'inform_close_all_email' ) ) {
	   		$department->inform_close_all_email = $form->inform_close_all_email;
	   	} else {
	   		$department->inform_close_all_email = '';
	   	}

	   	if ( $form->hasValidData( 'inform_unread' ) && $form->inform_unread === true ) {
	   		$department->inform_unread = 1;
	   	} else {
	   		$department->inform_unread = 0;
	   	}
	   	
	   	if ( $form->hasValidData( 'archive' ) && $form->archive === true ) {
	   		$department->archive = 1;
	   	} else {
	   		$department->archive = 0;
	   	}
	   	
	   	if ( $form->hasValidData( 'VisibleIfOnline' ) && $form->VisibleIfOnline === true ) {
	   		$department->visible_if_online = 1;
	   	} else {
	   		$department->visible_if_online = 0;
	   	}
	   		   	
	   	if ($form->hasValidData( 'inform_unread_delay' )) {
	   		$department->inform_unread_delay = $form->inform_unread_delay;
	   	} elseif ($department->inform_unread == 1) {
	   		$Errors[] = erTranslationClassLhTranslation::getInstance()->getTranslation('departament/edit','Minimum 5 seconds');
	   	} else {
	   		$department->inform_unread_delay = 0;
	   	}
	   		   	
	   	if ( $form->hasValidData( 'Disabled' ) && $form->Disabled === true ) {
	   		$department->disabled = 1;
	   	} else {
	   		$department->disabled = 0;
	   	}
	   		   	
	   	if ( $form->hasValidData( 'Hidden' ) && $form->Hidden === true ) {
	   		$department->hidden = 1;
	   	} else {
	   		$department->hidden = 0;
	   	}
	   		   	
	   	if ( $form->hasValidData( 'OnlineHoursActive' ) && $form->OnlineHoursActive === true ) {
	   		$department->online_hours_active = 1;
	   	} else {
	   		$department->online_hours_active = 0;
	   	}

	   	$productsConfiguration = $department->product_configuration_array;
	   	
	   	if ( $form->hasValidData( 'products_enabled' ) && $form->products_enabled === true ) {
	   		$productsConfiguration['products_enabled'] = 1;
	   	} else {
	   		$productsConfiguration['products_enabled'] = 0;
	   	}
	   	
	   	if ( $form->hasValidData( 'products_required' ) && $form->products_required === true ) {
	   		$productsConfiguration['products_required'] = 1;
	   	} else {
	   		$productsConfiguration['products_required'] = 0;
	   	}
	   	
	   	$department->product_configuration_array = $productsConfiguration;
	   	$department->product_configuration = json_encode($productsConfiguration);
	   	
	   	if ( $form->hasValidData( 'inform_options' ) ) {
	   		$department->inform_options = serialize($form->inform_options);
	   		$department->inform_options_array = $form->inform_options;
	   	} else {
	   		$department->inform_options = serialize(array());
	   	}

	   	if ( $form->hasValidData( 'inform_delay' )  ) {
	   		$department->inform_delay = $form->inform_delay;
	   	} else {
	   		$department->inform_delay = 0;
	   	}
	   	
	   	if ($department->id > 0 && $department->department_transfer_id == $department->id) {
	   		$Errors[] =  erTranslationClassLhTranslation::getInstance()->getTranslation('departament/edit','Transfer department has to be different one than self');
	   	}

       foreach (self::getWeekDays() as $dayShort => $dayLong) {
           if($form->hasValidData( $dayShort ) && $form->$dayShort === true) {
               $key = 'StartHour' . ucfirst($dayShort);
               if ($form->hasValidData($key)) {
                   $startHour = $form->$key;
               } else {
                   $startHour = 0;
               }

               $key = 'EndHour' . ucfirst($dayShort);
               if ($form->hasValidData($key)) {
                   $endHour = $form->$key;
               } else {
                   $endHour = 0;
               }

               $key = 'StartMinutes' . ucfirst($dayShort);
               if ($form->hasValidData($key)) {
                   $StartMinutes = str_pad($form->$key, 2, '0', STR_PAD_LEFT);
               } else {
                   $StartMinutes = '00';
               }

               $key = 'EndMinutes' . ucfirst($dayShort);
               if ($form->hasValidData($key)) {
                   $endHourMinutes = str_pad($form->$key, 2, '0', STR_PAD_LEFT);
               } else {
                   $endHourMinutes = '00';
               }

               $key = $dayShort . '_start_hour';
               $department->$key = $startHour . $StartMinutes;

               $key = $dayShort . '_end_hour';
               $department->$key = $endHour . $endHourMinutes;
           } else {
               $key = $dayShort . '_start_hour';
               $department->$key = -1;

               $key = $dayShort . '_end_hour';
               $department->$key = -1;
           }
       }
       
       if ( $form->hasValidData( 'DepartamentProducts' ) && !empty($form->DepartamentProducts)) {
           $department->departament_products_id = $form->DepartamentProducts;
       } else {
           $department->departament_products_id = array();
       }

       if ( $form->hasValidData( 'bot_id' ) )
       {
           $botConfiguration['bot_id'] = $form->bot_id;
       } else {
           $botConfiguration['bot_id'] = 0;
       }

       if ( $form->hasValidData( 'transfer_min_priority' ) ) {
           $botConfiguration['transfer_min_priority'] = $form->transfer_min_priority;
       } else {
           $botConfiguration['transfer_min_priority'] = '';
       }

       if ( $form->hasValidData( 'bot_tr_id' ) )
       {
           $botConfiguration['bot_tr_id'] = $form->bot_tr_id;
       } else {
           $botConfiguration['bot_tr_id'] = 0;
       }

       if ( $form->hasValidData( 'theme_ind' ) )
       {
           $botConfiguration['theme_ind'] = implode(',',$form->theme_ind);
       } else {
           $botConfiguration['theme_ind'] = 0;
       }

       if ((isset($additionalParams['payload_data']) && erLhcoreClassRestAPIHandler::hasAccessTo('lhdepartment', 'managesurvey')) || erLhcoreClassUser::instance()->hasAccessTo('lhdepartment', 'managesurvey')) {
           if ($form->hasValidData('survey_id')) {
               $botConfiguration['survey_id'] = $form->survey_id;
           } else {
               $botConfiguration['survey_id'] = 0;
           }
       }

       if ( $form->hasValidData( 'bot_only_offline' ) ) {
           $botConfiguration['bot_only_offline'] = true;
       } else {
           $botConfiguration['bot_only_offline'] = false;
       }

       if ( $form->hasValidData( 'bot_foh' ) ) {
           $botConfiguration['bot_foh'] = true;
       } else {
           $botConfiguration['bot_foh'] = false;
       }

       if ( $form->hasValidData( 'bot_debug' ) ) {
           $botConfiguration['bot_debug'] = true;
       } elseif (isset($botConfiguration['bot_debug'])) {
           unset($botConfiguration['bot_debug']);
       }

       if ( $form->hasValidData( 'auto_delay_timeout' ) ) {
           $botConfiguration['auto_delay_timeout'] = $form->auto_delay_timeout;
       } else {
           $botConfiguration['auto_delay_timeout'] = 0;
       }

       if ( $form->hasValidData( 'auto_delay_var' ) ) {
           $botConfiguration['auto_delay_var'] = $form->auto_delay_var;
       } else {
           $botConfiguration['auto_delay_var'] = '';
       }

       if ( $form->hasValidData( 'hide_send_email' ) && $form->hide_send_email === true ) {
           $botConfiguration['hide_send_email'] = true;
       } else {
           $botConfiguration['hide_send_email'] = false;
       }

       $department->bot_configuration_array = $botConfiguration;
       $department->bot_configuration = json_encode($botConfiguration);

	   return $Errors;   	
   }

   public static function validateDepartmentProducts(erLhcoreClassModelDepartament $departament)
   {
       /**
        * Remove old
        */
       $db = ezcDbInstance::get();
       $stmt = $db->prepare('DELETE FROM lh_abstract_product_departament WHERE departament_id = :departament_id');
       $stmt->bindValue(':departament_id',$departament->id,PDO::PARAM_INT);
       $stmt->execute();
       
       if (is_array($departament->departament_products_id)) {
           foreach ($departament->departament_products_id as $id) {
               $item = new erLhAbstractModelProductDepartament();
               $item->product_id = $id;
               $item->departament_id = $departament->id;
               $item->saveThis();
           }
       }       
   }

    /**
     * validate and saves/removes department custom work hours, and return result of current custom work hours
     *
     * @param erLhcoreClassModelDepartament $departament
     * @param erLhcoreClassModelDepartamentCustomWorkHours[] $departamentCustomWorkHours
     * @return erLhcoreClassModelDepartamentCustomWorkHours[]
     */
   public static function validateDepartmentCustomWorkHours(erLhcoreClassModelDepartament $departament, $departamentCustomWorkHours = array())
   {
       $availableCustomWorkHours = array();

       $definition = array(
           'customPeriodId' => new ezcInputFormDefinitionElement(
               ezcInputFormDefinitionElement::OPTIONAL, 'unsafe_raw', null, FILTER_REQUIRE_ARRAY
           ),
           'customPeriodDateFrom' => new ezcInputFormDefinitionElement(
               ezcInputFormDefinitionElement::OPTIONAL, 'unsafe_raw', null, FILTER_REQUIRE_ARRAY
           ),
           'customPeriodDateTo' => new ezcInputFormDefinitionElement(
               ezcInputFormDefinitionElement::OPTIONAL, 'unsafe_raw', null, FILTER_REQUIRE_ARRAY
           ),
           'customPeriodStartHour' => new ezcInputFormDefinitionElement(
               ezcInputFormDefinitionElement::OPTIONAL, 'unsafe_raw', null, FILTER_REQUIRE_ARRAY
           ),
           'customPeriodStartHourMin' => new ezcInputFormDefinitionElement(
               ezcInputFormDefinitionElement::OPTIONAL, 'unsafe_raw', null, FILTER_REQUIRE_ARRAY
           ),
           'customPeriodEndHour' => new ezcInputFormDefinitionElement(
               ezcInputFormDefinitionElement::OPTIONAL, 'unsafe_raw', null, FILTER_REQUIRE_ARRAY
           ),
           'customPeriodEndHourMin' => new ezcInputFormDefinitionElement(
               ezcInputFormDefinitionElement::OPTIONAL, 'unsafe_raw', null, FILTER_REQUIRE_ARRAY
           ),
       );

       $form = new ezcInputForm( INPUT_POST, $definition );

       if ( $form->hasValidData( 'customPeriodId' ) && !empty($form->customPeriodId)) {
           foreach ($form->customPeriodId as $key => $customPeriodId) {
               if (!$customPeriodId) {
                   // if id is not defined save new custom departament work hours
                   $newDepartamentCustomWorkHours = new erLhcoreClassModelDepartamentCustomWorkHours();
                   $newDepartamentCustomWorkHours->setState(array(
                       'dep_id'         => $departament->id,
                       'date_from'      => strtotime($form->customPeriodDateFrom[$key]),
                       'date_to'        => strtotime($form->customPeriodDateTo[$key]),
                       'start_hour'     => $form->customPeriodStartHour[$key] . (($form->customPeriodStartHourMin[$key] > 0) ? str_pad($form->customPeriodStartHourMin[$key], 2, '0', STR_PAD_LEFT) : '00'),
                       'end_hour'       => $form->customPeriodEndHour[$key] . (($form->customPeriodEndHourMin[$key] > 0) ? str_pad($form->customPeriodEndHourMin[$key], 2, '0', STR_PAD_LEFT) : '00'),
                   ));

                   erLhcoreClassDepartament::getSession()->save($newDepartamentCustomWorkHours);

                   $availableCustomWorkHours[$key]              = $newDepartamentCustomWorkHours;
                   unset($departamentCustomWorkHours[$customPeriodId]);
               } elseif($customPeriodId && !empty($departamentCustomWorkHours) && isset($departamentCustomWorkHours[$customPeriodId])) {
                   // if id isset, unset from provided array
                   $availableCustomWorkHours[$key] = $departamentCustomWorkHours[$customPeriodId];
                   unset($departamentCustomWorkHours[$customPeriodId]);
               }
           }
       }

       // if there are left elements, remove them from DB
       if(!empty($departamentCustomWorkHours)) {
           foreach ($departamentCustomWorkHours as $departamentCustomWorkHour) {
               erLhcoreClassDepartament::getSession()->delete($departamentCustomWorkHour);
           }
       }

       return $availableCustomWorkHours;
   }

   /**
    * Validates department group submit
    * 
    * @param erLhcoreClassModelDepartamentGroup $departamentGroup
    */
   public static function validateDepartmentGroup(erLhcoreClassModelDepartamentGroup $departamentGroup)
   {
       $availableCustomWorkHours = array();
       
       $definition = array(
           'Name' => new ezcInputFormDefinitionElement(
               ezcInputFormDefinitionElement::OPTIONAL, 'unsafe_raw'
           )
       );
       
       $form = new ezcInputForm( INPUT_POST, $definition );
       $Errors = array();
        
       if ( !$form->hasValidData( 'Name' ) || $form->Name == '' ) {
           $Errors[] =  erTranslationClassLhTranslation::getInstance()->getTranslation('departament/editgroup','Please enter a department group name');
       } else {
           $departamentGroup->name = $form->Name;
       }
       
       return $Errors;
   }
   
   /**
    * Validates department group submit
    * 
    * @param erLhcoreClassModelDepartamentGroup $departamentGroup
    */
   public static function validateDepartmentLimitGroup(erLhcoreClassModelDepartamentLimitGroup $departamentGroup)
   {
       $availableCustomWorkHours = array();
       
       $definition = array(
           'Name' => new ezcInputFormDefinitionElement(
               ezcInputFormDefinitionElement::OPTIONAL, 'unsafe_raw'
           ),
           'PendingMax' => new ezcInputFormDefinitionElement(
               ezcInputFormDefinitionElement::OPTIONAL, 'int'
           )
       );
       
       $form = new ezcInputForm( INPUT_POST, $definition );
       $Errors = array();
        
       if ( !$form->hasValidData( 'Name' ) || $form->Name == '' ) {
           $Errors[] =  erTranslationClassLhTranslation::getInstance()->getTranslation('departament/editgroup','Please enter a department group name');
       } else {
           $departamentGroup->name = $form->Name;
       }
       
       if ( $form->hasValidData( 'PendingMax' )) {
           $departamentGroup->pending_max = $form->PendingMax;
       } else {
           $departamentGroup->pending_max = 0;
       }
       
       return $Errors;
   }
   
   /**
    * Validates department group submit
    * 
    * @param erLhcoreClassModelDepartamentGroup $departamentGroup
    * 
    */
   public static function validateDepartmentGroupDepartments(erLhcoreClassModelDepartamentGroup $departamentGroup)
   {
       $definition = array(
           'departaments' => new ezcInputFormDefinitionElement(
               ezcInputFormDefinitionElement::OPTIONAL, 'unsafe_raw', null, FILTER_REQUIRE_ARRAY
           ));
       
       $form = new ezcInputForm( INPUT_POST, $definition );
       $Errors = array();
       
       if ( $form->hasValidData( 'departaments' ) && !empty($form->departaments)) {
           // Remove old departaments
           self::assignDepartmentsToGroup($departamentGroup, $form->departaments);
       } else {
           // Remove old departaments
           self::assignDepartmentsToGroup($departamentGroup, array());
       }
   }
   
   /**
    * Validates department group submit
    * 
    * @param erLhcoreClassModelDepartamentLimitGroup $departamentGroup
    * 
    */
   public static function validateDepartmentGroupLimitDepartments(erLhcoreClassModelDepartamentLimitGroup $departamentGroup)
   {
       $definition = array(
           'departaments' => new ezcInputFormDefinitionElement(
               ezcInputFormDefinitionElement::OPTIONAL, 'unsafe_raw', null, FILTER_REQUIRE_ARRAY
           ));
       
       $form = new ezcInputForm( INPUT_POST, $definition );
       $Errors = array();
       
       if ( $form->hasValidData( 'departaments' ) && !empty($form->departaments)) {
           // Remove old departaments
           self::assignDepartmentsToLimitGroup($departamentGroup, $form->departaments);
       } else {
           // Remove old departaments
           self::assignDepartmentsToLimitGroup($departamentGroup, array());
       }
   }
   
   public static function assignDepartmentsToLimitGroup(erLhcoreClassModelDepartamentLimitGroup $departamentGroup, $ids)
   {
       $members = erLhcoreClassModelDepartamentLimitGroupMember::getList(array('limit' => false,'filter' => array('dep_limit_group_id' => $departamentGroup->id)));
       
       $newMembers = array();
       $removeMembers = array();       
       $oldMembers = array();
       
       // Remove old members
       foreach ($members as $member) {
           if (!in_array($member->dep_id, $ids)) {
               $member->removeThis();
           } else {
               $oldMembers[] = $member->dep_id;
           }
       }
       
       // Store new members
       foreach ($ids as $id) {
           if (!in_array($id, $oldMembers)) {
               $member = new erLhcoreClassModelDepartamentLimitGroupMember();
               $member->dep_id = $id;
               $member->dep_limit_group_id = $departamentGroup->id;
               $member->saveThis();
           }
       }
   }
   
   
   public static function assignDepartmentsToGroup(erLhcoreClassModelDepartamentGroup $departamentGroup, $ids)
   {
       $members = erLhcoreClassModelDepartamentGroupMember::getList(array('limit' => false,'filter' => array('dep_group_id' => $departamentGroup->id)));
       
       $newMembers = array();
       $removeMembers = array();       
       $oldMembers = array();
       
       // Remove old members
       foreach ($members as $member) {
           if (!in_array($member->dep_id, $ids)) {
               $member->removeThis();
           } else {
               $oldMembers[] = $member->dep_id;
           }
       }
       
       // Store new members
       foreach ($ids as $id) {
           if (!in_array($id, $oldMembers)) {
               $member = new erLhcoreClassModelDepartamentGroupMember();
               $member->dep_id = $id;
               $member->dep_group_id = $departamentGroup->id;
               $member->saveThis();
           }
       }
   }
   
    /**
     * Convert departament custom work hours to template data
     *
     * @param erLhcoreClassModelDepartamentCustomWorkHours[] $departamentCustomWorkHours
     * @return array
     */
   public static function getDepartamentCustomWorkHoursData($departamentCustomWorkHours = array())
   {
       $data = array();

       foreach ($departamentCustomWorkHours as $departamentCustomWorkHour) {
           $data[] = array(
               'dep_id'         => $departamentCustomWorkHour->dep_id,
               'date_from'      => date('Y-m-d', $departamentCustomWorkHour->date_from),
               'date_to'        => date('Y-m-d', $departamentCustomWorkHour->date_to),
               'start_hour'     => $departamentCustomWorkHour->start_hour_front,
               'start_hour_min' => $departamentCustomWorkHour->start_minutes_front,
               'end_hour'       => $departamentCustomWorkHour->end_hour_front,
               'end_hour_min'   => $departamentCustomWorkHour->end_minutes_front
           );
       }

       return $data;
   }

   public static function getWeekDays()
   {        
       return array(
           'mod' => erTranslationClassLhTranslation::getInstance()->getTranslation('department/edit','Monday'),
           'tud' => erTranslationClassLhTranslation::getInstance()->getTranslation('department/edit','Tuesday'),
           'wed' => erTranslationClassLhTranslation::getInstance()->getTranslation('department/edit','Wednesday'),
           'thd' => erTranslationClassLhTranslation::getInstance()->getTranslation('department/edit','Thursday'),
           'frd' => erTranslationClassLhTranslation::getInstance()->getTranslation('department/edit','Friday'),
           'sad' => erTranslationClassLhTranslation::getInstance()->getTranslation('department/edit','Saturday'),
           'sud' => erTranslationClassLhTranslation::getInstance()->getTranslation('department/edit','Sunday')
       );
   }
         
   public static function getSession()
   {
        if ( !isset( self::$persistentSession ) )
        {
            self::$persistentSession = new ezcPersistentSession(
                ezcDbInstance::get(),
                new ezcPersistentCodeManager( './pos/lhdepartament' )
            );
        }
        return self::$persistentSession;
   }

   private static $persistentSession;

}


?><|MERGE_RESOLUTION|>--- conflicted
+++ resolved
@@ -354,13 +354,13 @@
 		   		$department->max_ac_dep_chats = 0;
 		   	}
 
-<<<<<<< HEAD
+
 		   	if ( $form->hasValidData( 'max_ac_dep_mails' ) )	{
 		   		$department->max_ac_dep_mails = $form->max_ac_dep_mails;
 		   	} else {
 		   		$department->max_ac_dep_mails = 0;
 		   	}
-=======
+
             if ( $form->hasValidData( 'assign_by_priority' ) && $form->assign_by_priority == true )	{
                 $botConfiguration['assign_by_priority'] = 1;
             } else {
@@ -397,7 +397,6 @@
                 $botConfiguration['max_chat_priority'] = 0;
             }
 
->>>>>>> bd25c957
 	   	}
 
 	   	if ((isset($additionalParams['payload_data']) && erLhcoreClassRestAPIHandler::hasAccessTo('lhdepartment', 'actworkflow')) || erLhcoreClassUser::instance()->hasAccessTo('lhdepartment','actworkflow') ) {
