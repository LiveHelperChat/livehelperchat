<<<<<<< HEAD
{
    "name":        "remdex/livehelperchat",
    "type":        "project",
    "description": "Live Helper Chat - live support for your website. Featuring web and desktop clients. Compatible Windows, Linux, Mac. Desktop client powered by QT. Supports mobile phones based on XMPP service providers (GTalk, Xabber, Mono etc.)",
    "keywords":    ["php", "live support", "livehelperchat", "qt", "xmpp"],
    "homepage":    "https://livehelperchat.com",
    "license":     ["GPL-3.0+","LGPL-3.0+"],    
    "authors": [
        {
            "name": "Remigijus Kiminas",
            "email": "remdex@gmail.com",
            "homepage": "https://livehelperchat.com"
        }
    ],
    "repositories": [
      {
        "type":"package",
        "package": {
          "name": "php-imap/php-imap",
          "version":"master",
          "source": {
            "url": "https://github.com/remdex/php-imap.git",
            "type": "git",
            "reference":"master"
          },
          "autoload": {
            "psr-4": {
              "PhpImap\\": "src/PhpImap"
            }
          }
        }
      }
    ],
    "require": {
        "php": ">=5.2.4",
        "php-imap/php-imap": "dev-master#e34da955db9fde60ed5f49ea6bd813db111e9a74",
        "minishlink/web-push" : "dev-master#a9b689675c167117d91b96c34555476bbfbdc391"
    },
    "minimum-stability": "dev",
    "config": {
        "vendor-dir": "lib/vendor"
    }
=======
{
    "authors": [
        {
            "email": "remdex@gmail.com",
            "name": "Remigijus Kiminas"
        }
    ],
    "config": {
        "sort-packages": true,
        "vendor-dir": "lib/vendor"
    },
    "description": "Live Helper Chat - live support for your website. Featuring web and desktop clients. Compatible Windows, Linux, Mac. Desktop client powered by QT. Supports mobile phones based on XMPP service providers (GTalk, Xabber, Mono etc.)",
    "homepage": "https://livehelperchat.com",
    "keywords": [
        "php",
        "live support",
        "livehelperchat",
        "qt",
        "xmpp"
    ],
    "license": [
        "GPL-3.0-or-later",
        "LGPL-3.0-or-later"
    ],
    "minimum-stability": "stable",
    "name": "livehelperchat/livehelperchat",
    "require": {
        "ext-json": "*",
        "minishlink/web-push": "^6.0",
        "php": "^7.2"
    },
    "type": "project"
>>>>>>> 2de3aec5
}<|MERGE_RESOLUTION|>--- conflicted
+++ resolved
@@ -1,78 +1,54 @@
-<<<<<<< HEAD
-{
-    "name":        "remdex/livehelperchat",
-    "type":        "project",
-    "description": "Live Helper Chat - live support for your website. Featuring web and desktop clients. Compatible Windows, Linux, Mac. Desktop client powered by QT. Supports mobile phones based on XMPP service providers (GTalk, Xabber, Mono etc.)",
-    "keywords":    ["php", "live support", "livehelperchat", "qt", "xmpp"],
-    "homepage":    "https://livehelperchat.com",
-    "license":     ["GPL-3.0+","LGPL-3.0+"],    
-    "authors": [
-        {
-            "name": "Remigijus Kiminas",
-            "email": "remdex@gmail.com",
-            "homepage": "https://livehelperchat.com"
-        }
-    ],
-    "repositories": [
-      {
-        "type":"package",
-        "package": {
-          "name": "php-imap/php-imap",
-          "version":"master",
-          "source": {
-            "url": "https://github.com/remdex/php-imap.git",
-            "type": "git",
-            "reference":"master"
-          },
-          "autoload": {
-            "psr-4": {
-              "PhpImap\\": "src/PhpImap"
-            }
-          }
-        }
-      }
-    ],
-    "require": {
-        "php": ">=5.2.4",
-        "php-imap/php-imap": "dev-master#e34da955db9fde60ed5f49ea6bd813db111e9a74",
-        "minishlink/web-push" : "dev-master#a9b689675c167117d91b96c34555476bbfbdc391"
-    },
-    "minimum-stability": "dev",
-    "config": {
-        "vendor-dir": "lib/vendor"
-    }
-=======
-{
-    "authors": [
-        {
-            "email": "remdex@gmail.com",
-            "name": "Remigijus Kiminas"
-        }
-    ],
-    "config": {
-        "sort-packages": true,
-        "vendor-dir": "lib/vendor"
-    },
-    "description": "Live Helper Chat - live support for your website. Featuring web and desktop clients. Compatible Windows, Linux, Mac. Desktop client powered by QT. Supports mobile phones based on XMPP service providers (GTalk, Xabber, Mono etc.)",
-    "homepage": "https://livehelperchat.com",
-    "keywords": [
-        "php",
-        "live support",
-        "livehelperchat",
-        "qt",
-        "xmpp"
-    ],
-    "license": [
-        "GPL-3.0-or-later",
-        "LGPL-3.0-or-later"
-    ],
-    "minimum-stability": "stable",
-    "name": "livehelperchat/livehelperchat",
-    "require": {
-        "ext-json": "*",
-        "minishlink/web-push": "^6.0",
-        "php": "^7.2"
-    },
-    "type": "project"
->>>>>>> 2de3aec5
-}+{
+    "authors": [
+        {
+            "email": "remdex@gmail.com",
+            "name": "Remigijus Kiminas",
+            "homepage": "https://livehelperchat.com"
+        }
+    ],
+    "config": {
+        "sort-packages": true,
+        "vendor-dir": "lib/vendor"
+    },
+    "description": "Live Helper Chat - live support for your website. Featuring web and desktop clients. Compatible Windows, Linux, Mac. Desktop client powered by QT. Supports mobile phones based on XMPP service providers (GTalk, Xabber, Mono etc.)",
+    "homepage": "https://livehelperchat.com",
+    "keywords": [
+        "php",
+        "live support",
+        "livehelperchat",
+        "qt",
+        "xmpp"
+    ],
+    "license": [
+        "GPL-3.0-or-later",
+        "LGPL-3.0-or-later"
+    ],
+    "repositories": [
+      {
+        "type":"package",
+        "package": {
+          "name": "php-imap/php-imap",
+          "version":"master",
+          "source": {
+            "url": "https://github.com/remdex/php-imap.git",
+            "type": "git",
+            "reference":"master"
+          },
+          "autoload": {
+            "psr-4": {
+              "PhpImap\\": "src/PhpImap"
+            }
+          }
+        }
+      }
+    ],
+    "minimum-stability": "dev",
+    "name": "livehelperchat/livehelperchat",
+    "require": {
+        "ext-json": "*",
+        "minishlink/web-push": "^6.0",
+        "php-imap/php-imap": "dev-master#e34da955db9fde60ed5f49ea6bd813db111e9a74",
+        "php": "^7.2"
+    },
+    "type": "project"
+}