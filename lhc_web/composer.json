--- conflicted
+++ resolved
@@ -1,90 +1,54 @@
-<<<<<<< HEAD
-{
-    "authors": [
-        {
-            "email": "remdex@gmail.com",
-            "name": "Remigijus Kiminas",
-            "homepage": "https://livehelperchat.com"
-        }
-    ],
-    "config": {
-        "sort-packages": true,
-        "vendor-dir": "lib/vendor"
-    },
-    "description": "Live Helper Chat - live support for your website. Featuring web and desktop clients. Compatible Windows, Linux, Mac. Desktop client powered by QT. Supports mobile phones based on XMPP service providers (GTalk, Xabber, Mono etc.)",
-    "homepage": "https://livehelperchat.com",
-    "keywords": [
-        "php",
-        "live support",
-        "livehelperchat",
-        "qt",
-        "xmpp"
-    ],
-    "license": [
-        "GPL-3.0-or-later",
-        "LGPL-3.0-or-later"
-    ],
-    "repositories": [
-      {
-        "type":"package",
-        "package": {
-          "name": "php-imap/php-imap",
-          "version":"master",
-          "source": {
-            "url": "https://github.com/remdex/php-imap.git",
-            "type": "git",
-            "reference":"master"
-          },
-          "autoload": {
-            "psr-4": {
-              "PhpImap\\": "src/PhpImap"
-            }
-          }
-        }
-      }
-    ],
-    "minimum-stability": "dev",
-    "name": "livehelperchat/livehelperchat",
-    "require": {
-        "ext-json": "*",
-        "minishlink/web-push": "^6.0",
-        "php-imap/php-imap": "dev-master#e34da955db9fde60ed5f49ea6bd813db111e9a74",
-        "php": "^7.2"
-    },
-    "type": "project"
-}
-=======
-{
-    "authors": [
-        {
-            "email": "remdex@gmail.com",
-            "name": "Remigijus Kiminas"
-        }
-    ],
-    "config": {
-        "sort-packages": true,
-        "vendor-dir": "lib/vendor"
-    },
-    "description": "Live Helper Chat - live support for your website. Featuring web and desktop clients. Compatible Windows, Linux, Mac. Desktop client powered by QT. Supports mobile phones based on XMPP service providers (GTalk, Xabber, Mono etc.)",
-    "homepage": "https://livehelperchat.com",
-    "keywords": [
-        "php",
-        "live support",
-        "livehelperchat",
-        "qt",
-        "xmpp"
-    ],
-    "license": [
-        "GPL-3.0-or-later",
-        "LGPL-3.0-or-later"
-    ],
-    "minimum-stability": "stable",
-    "name": "livehelperchat/livehelperchat",
-    "require": {
-        "ext-json": "*",
-        "minishlink/web-push": "^6.0",
-        "php": ">=7.2"
-    },
-    "type": "project"
-}
->>>>>>> ed52197a
+{
+    "authors": [
+        {
+            "email": "remdex@gmail.com",
+            "name": "Remigijus Kiminas",
+            "homepage": "https://livehelperchat.com"
+        }
+    ],
+    "config": {
+        "sort-packages": true,
+        "vendor-dir": "lib/vendor"
+    },
+    "description": "Live Helper Chat - live support for your website. Featuring web and desktop clients. Compatible Windows, Linux, Mac. Desktop client powered by QT. Supports mobile phones based on XMPP service providers (GTalk, Xabber, Mono etc.)",
+    "homepage": "https://livehelperchat.com",
+    "keywords": [
+        "php",
+        "live support",
+        "livehelperchat",
+        "qt",
+        "xmpp"
+    ],
+    "license": [
+        "GPL-3.0-or-later",
+        "LGPL-3.0-or-later"
+    ],
+    "repositories": [
+      {
+        "type":"package",
+        "package": {
+          "name": "php-imap/php-imap",
+          "version":"master",
+          "source": {
+            "url": "https://github.com/remdex/php-imap.git",
+            "type": "git",
+            "reference":"master"
+          },
+          "autoload": {
+            "psr-4": {
+              "PhpImap\\": "src/PhpImap"
+            }
+          }
+        }
+      }
+    ],
+    "minimum-stability": "stable",
+    "name": "livehelperchat/livehelperchat",
+    "require": {
+        "ext-json": "*",
+        "minishlink/web-push": "^6.0",
+        "php-imap/php-imap": "dev-master#e34da955db9fde60ed5f49ea6bd813db111e9a74",
+        "php": ">=7.2"
+    },
+    "type": "project"
+}