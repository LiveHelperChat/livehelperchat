{
  "tables": {
    "lh_canned_msg_replace": [
      {
        "field": "id",
        "type": "int(11) unsigned",
        "null": "NO",
        "key": "PRI",
        "default": null,
        "extra": "auto_increment"
      }
    ],
    "lh_abstract_saved_search": [
      {
        "field": "id",
        "type": "bigint(20) unsigned",
        "null": "NO",
        "key": "PRI",
        "default": null,
        "extra": "auto_increment"
      },
      {
        "field": "passive",
        "type": "tinyint(1) unsigned",
        "null": "NO",
        "key": "",
        "default": "0",
        "extra": ""
      }
    ],
    "lh_canned_msg_use": [
      {
        "field": "id",
        "type": "bigint(20) unsigned",
        "null": "NO",
        "key": "PRI",
        "default": null,
        "extra": "auto_increment"
      }
    ],
    "lh_abstract_auto_responder": [
      {
        "field": "id",
        "type": "int(11)",
        "null": "NO",
        "key": "PRI",
        "default": null,
        "extra": "auto_increment"
      },
      {
        "field": "siteaccess",
        "type": "varchar(3)",
        "null": "NO",
        "key": "MUL",
        "default": null,
        "extra": "",
        "collation": "utf8mb4_unicode_ci"
      },
      {
        "field": "wait_message",
        "type": "text",
        "null": "NO",
        "key": "",
        "default": null,
        "extra": "",
        "collation": "utf8mb4_unicode_ci"
      },
      {
        "field": "bot_configuration",
        "type": "text",
        "null": "NO",
        "key": "",
        "default": null,
        "extra": "",
        "collation": "utf8mb4_unicode_ci"
      },
      {
        "field": "wait_timeout",
        "type": "int(11)",
        "null": "NO",
        "key": "",
        "default": null,
        "extra": ""
      },
      {
        "field": "only_proactive",
        "type": "int(11)",
        "null": "NO",
        "key": "",
        "default": null,
        "extra": ""
      },
      {
        "field": "name",
        "type": "varchar(50)",
        "null": "NO",
        "key": "",
        "default": null,
        "extra": "",
        "collation": "utf8mb4_unicode_ci"
      },
      {
        "field": "operator",
        "type": "varchar(50)",
        "null": "NO",
        "key": "",
        "default": null,
        "extra": "",
        "collation": "utf8mb4_unicode_ci"
      },
      {
        "field": "ignore_pa_chat",
        "type": "int(11)",
        "null": "NO",
        "key": "",
        "default": null,
        "extra": ""
      },
      {
        "field": "wait_timeout_hold_1",
        "type": "int(11)",
        "null": "NO",
        "key": "",
        "default": null,
        "extra": ""
      },
      {
        "field": "wait_timeout_hold_2",
        "type": "int(11)",
        "null": "NO",
        "key": "",
        "default": null,
        "extra": ""
      },
      {
        "field": "wait_timeout_hold_3",
        "type": "int(11)",
        "null": "NO",
        "key": "",
        "default": null,
        "extra": ""
      },
      {
        "field": "wait_timeout_hold_4",
        "type": "int(11)",
        "null": "NO",
        "key": "",
        "default": null,
        "extra": ""
      },
      {
        "field": "wait_timeout_hold_5",
        "type": "int(11)",
        "null": "NO",
        "key": "",
        "default": null,
        "extra": ""
      },
      {
        "field": "timeout_hold_message_1",
        "type": "text",
        "null": "NO",
        "key": "",
        "default": null,
        "extra": "",
        "collation": "utf8mb4_unicode_ci"
      },
      {
        "field": "wait_timeout_hold",
        "type": "text",
        "null": "NO",
        "key": "",
        "default": null,
        "extra": "",
        "collation": "utf8mb4_unicode_ci"
      },
      {
        "field": "timeout_hold_message_2",
        "type": "text",
        "null": "NO",
        "key": "",
        "default": null,
        "extra": "",
        "collation": "utf8mb4_unicode_ci"
      },
      {
        "field": "timeout_hold_message_3",
        "type": "text",
        "null": "NO",
        "key": "",
        "default": null,
        "extra": "",
        "collation": "utf8mb4_unicode_ci"
      },
      {
        "field": "timeout_hold_message_4",
        "type": "text",
        "null": "NO",
        "key": "",
        "default": null,
        "extra": "",
        "collation": "utf8mb4_unicode_ci"
      },
      {
        "field": "timeout_hold_message_5",
        "type": "text",
        "null": "NO",
        "key": "",
        "default": null,
        "extra": "",
        "collation": "utf8mb4_unicode_ci"
      },
      {
        "field": "wait_timeout_2",
        "type": "int(11)",
        "null": "NO",
        "key": "",
        "default": null,
        "extra": ""
      },
      {
        "field": "timeout_message_2",
        "type": "text",
        "null": "NO",
        "key": "",
        "default": null,
        "extra": "",
        "collation": "utf8mb4_unicode_ci"
      },
      {
        "field": "wait_timeout_3",
        "type": "int(11)",
        "null": "NO",
        "key": "",
        "default": null,
        "extra": ""
      },
      {
        "field": "timeout_message_3",
        "type": "text",
        "null": "NO",
        "key": "",
        "default": null,
        "extra": "",
        "collation": "utf8mb4_unicode_ci"
      },
      {
        "field": "wait_timeout_4",
        "type": "int(11)",
        "null": "NO",
        "key": "",
        "default": null,
        "extra": ""
      },
      {
        "field": "timeout_message_4",
        "type": "text",
        "null": "NO",
        "key": "",
        "default": null,
        "extra": "",
        "collation": "utf8mb4_unicode_ci"
      },
      {
        "field": "wait_timeout_5",
        "type": "int(11)",
        "null": "NO",
        "key": "",
        "default": null,
        "extra": ""
      },
      {
        "field": "timeout_message_5",
        "type": "text",
        "null": "NO",
        "key": "",
        "default": null,
        "extra": "",
        "collation": "utf8mb4_unicode_ci"
      },
      {
        "field": "wait_timeout_reply_1",
        "type": "int(11)",
        "null": "NO",
        "key": "",
        "default": null,
        "extra": ""
      },
      {
        "field": "timeout_reply_message_1",
        "type": "text",
        "null": "NO",
        "key": "",
        "default": null,
        "extra": "",
        "collation": "utf8mb4_unicode_ci"
      },
      {
        "field": "wait_timeout_reply_2",
        "type": "int(11)",
        "null": "NO",
        "key": "",
        "default": null,
        "extra": ""
      },
      {
        "field": "timeout_reply_message_2",
        "type": "text",
        "null": "NO",
        "key": "",
        "default": null,
        "extra": "",
        "collation": "utf8mb4_unicode_ci"
      },
      {
        "field": "wait_timeout_reply_3",
        "type": "int(11)",
        "null": "NO",
        "key": "",
        "default": null,
        "extra": ""
      },
      {
        "field": "timeout_reply_message_3",
        "type": "text",
        "null": "NO",
        "key": "",
        "default": null,
        "extra": "",
        "collation": "utf8mb4_unicode_ci"
      },
      {
        "field": "wait_timeout_reply_4",
        "type": "int(11)",
        "null": "NO",
        "key": "",
        "default": null,
        "extra": ""
      },
      {
        "field": "timeout_reply_message_4",
        "type": "text",
        "null": "NO",
        "key": "",
        "default": null,
        "extra": "",
        "collation": "utf8mb4_unicode_ci"
      },
      {
        "field": "wait_timeout_reply_5",
        "type": "int(11)",
        "null": "NO",
        "key": "",
        "default": null,
        "extra": ""
      },
      {
        "field": "timeout_reply_message_5",
        "type": "text",
        "null": "NO",
        "key": "",
        "default": null,
        "extra": "",
        "collation": "utf8mb4_unicode_ci"
      },
      {
        "field": "repeat_number",
        "type": "int(11)",
        "null": "NO",
        "key": "",
        "default": "1",
        "extra": ""
      },
      {
        "field": "position",
        "type": "int(11)",
        "null": "NO",
        "key": "",
        "default": null,
        "extra": ""
      },
      {
        "field": "dep_id",
        "type": "int(11)",
        "null": "NO",
        "key": "",
        "default": null,
        "extra": ""
      },
      {
        "field": "user_id",
        "type": "int(11)",
        "null": "NO",
        "key": "",
        "default": null,
        "extra": ""
      },
      {
        "field": "survey_timeout",
        "type": "int(11)",
        "null": "NO",
        "key": "",
        "default": "0",
        "extra": ""
      },
      {
        "field": "survey_id",
        "type": "int(11)",
        "null": "NO",
        "key": "",
        "default": "0",
        "extra": ""
      },
      {
        "field": "timeout_message",
        "type": "text",
        "null": "NO",
        "key": "",
        "default": null,
        "extra": "",
        "collation": "utf8mb4_unicode_ci"
      },
      {
        "field": "languages",
        "type": "text",
        "null": "NO",
        "key": "",
        "default": null,
        "extra": "",
        "collation": "utf8mb4_unicode_ci"
      }
    ],
    "lh_abstract_auto_responder_chat": [
      {
        "field": "id",
        "type": "int(11)",
        "null": "NO",
        "key": "PRI",
        "default": null,
        "extra": "auto_increment"
      },
      {
        "field": "chat_id",
        "type": "int(11)",
        "null": "NO",
        "key": "MUL",
        "default": null,
        "extra": ""
      },
      {
        "field": "auto_responder_id",
        "type": "int(11)",
        "null": "NO",
        "key": "",
        "default": null,
        "extra": ""
      },
      {
        "field": "pending_send_status",
        "type": "int(11)",
        "null": "NO",
        "key": "",
        "default": null,
        "extra": ""
      },
      {
        "field": "wait_timeout_send",
        "type": "int(11)",
        "null": "NO",
        "key": "",
        "default": null,
        "extra": ""
      },
      {
        "field": "active_send_status",
        "type": "int(11)",
        "null": "NO",
        "key": "",
        "default": null,
        "extra": ""
      }
    ],
    "lh_abstract_survey": [
      {
        "field": "id",
        "type": "int(11)",
        "null": "NO",
        "key": "PRI",
        "default": null,
        "extra": "auto_increment"
      },
      {
        "field": "name",
        "type": "varchar(250)",
        "null": "NO",
        "key": "",
        "default": null,
        "extra": "",
        "collation": "utf8mb4_unicode_ci"
      },
      {
        "field": "feedback_text",
        "type": "text",
        "null": "NO",
        "key": "",
        "default": null,
        "extra": "",
        "collation": "utf8mb4_unicode_ci"
      },
      {
        "field": "configuration",
        "type": "longtext",
        "null": "NO",
        "key": "",
        "default": null,
        "extra": "",
        "collation": "utf8mb4_unicode_ci"
      },
      {
        "field": "max_stars_1_title",
        "type": "varchar(250)",
        "null": "NO",
        "key": "",
        "default": null,
        "extra": "",
        "collation": "utf8mb4_unicode_ci"
      },
      {
        "field": "max_stars_1_pos",
        "type": "int(11)",
        "null": "NO",
        "key": "",
        "default": null,
        "extra": ""
      },
      {
        "field": "max_stars_1_req",
        "type": "int(11)",
        "null": "NO",
        "key": "",
        "default": null,
        "extra": ""
      },
      {
        "field": "max_stars_1",
        "type": "int(11)",
        "null": "NO",
        "key": "",
        "default": null,
        "extra": ""
      },
      {
        "field": "max_stars_1_enabled",
        "type": "int(11)",
        "null": "NO",
        "key": "",
        "default": null,
        "extra": ""
      },
      {
        "field": "max_stars_2_title",
        "type": "varchar(250)",
        "null": "NO",
        "key": "",
        "default": null,
        "extra": "",
        "collation": "utf8mb4_unicode_ci"
      },
      {
        "field": "max_stars_2_pos",
        "type": "int(11)",
        "null": "NO",
        "key": "",
        "default": null,
        "extra": ""
      },
      {
        "field": "max_stars_2",
        "type": "int(11)",
        "null": "NO",
        "key": "",
        "default": null,
        "extra": ""
      },
      {
        "field": "max_stars_2_enabled",
        "type": "int(11)",
        "null": "NO",
        "key": "",
        "default": null,
        "extra": ""
      },
      {
        "field": "max_stars_2_req",
        "type": "int(11)",
        "null": "NO",
        "key": "",
        "default": null,
        "extra": ""
      },
      {
        "field": "max_stars_3_title",
        "type": "varchar(250)",
        "null": "NO",
        "key": "",
        "default": null,
        "extra": "",
        "collation": "utf8mb4_unicode_ci"
      },
      {
        "field": "max_stars_3_pos",
        "type": "int(11)",
        "null": "NO",
        "key": "",
        "default": null,
        "extra": ""
      },
      {
        "field": "max_stars_3",
        "type": "int(11)",
        "null": "NO",
        "key": "",
        "default": null,
        "extra": ""
      },
      {
        "field": "max_stars_3_enabled",
        "type": "int(11)",
        "null": "NO",
        "key": "",
        "default": null,
        "extra": ""
      },
      {
        "field": "max_stars_3_req",
        "type": "int(11)",
        "null": "NO",
        "key": "",
        "default": null,
        "extra": ""
      },
      {
        "field": "max_stars_4_title",
        "type": "varchar(250)",
        "null": "NO",
        "key": "",
        "default": null,
        "extra": "",
        "collation": "utf8mb4_unicode_ci"
      },
      {
        "field": "max_stars_4_pos",
        "type": "int(11)",
        "null": "NO",
        "key": "",
        "default": null,
        "extra": ""
      },
      {
        "field": "max_stars_4_req",
        "type": "int(11)",
        "null": "NO",
        "key": "",
        "default": null,
        "extra": ""
      },
      {
        "field": "max_stars_4",
        "type": "int(11)",
        "null": "NO",
        "key": "",
        "default": null,
        "extra": ""
      },
      {
        "field": "max_stars_4_enabled",
        "type": "int(11)",
        "null": "NO",
        "key": "",
        "default": null,
        "extra": ""
      },
      {
        "field": "max_stars_5_title",
        "type": "varchar(250)",
        "null": "NO",
        "key": "",
        "default": null,
        "extra": "",
        "collation": "utf8mb4_unicode_ci"
      },
      {
        "field": "max_stars_5_pos",
        "type": "int(11)",
        "null": "NO",
        "key": "",
        "default": null,
        "extra": ""
      },
      {
        "field": "max_stars_5_req",
        "type": "int(11)",
        "null": "NO",
        "key": "",
        "default": null,
        "extra": ""
      },
      {
        "field": "max_stars_5",
        "type": "int(11)",
        "null": "NO",
        "key": "",
        "default": null,
        "extra": ""
      },
      {
        "field": "max_stars_5_enabled",
        "type": "int(11)",
        "null": "NO",
        "key": "",
        "default": null,
        "extra": ""
      },
      {
        "field": "question_options_1",
        "type": "varchar(250)",
        "null": "NO",
        "key": "",
        "default": null,
        "extra": "",
        "collation": "utf8mb4_unicode_ci"
      },
      {
        "field": "question_options_1_items",
        "type": "text",
        "null": "NO",
        "key": "",
        "default": null,
        "extra": "",
        "collation": "utf8mb4_unicode_ci"
      },
      {
        "field": "question_options_1_pos",
        "type": "int(11)",
        "null": "NO",
        "key": "",
        "default": null,
        "extra": ""
      },
      {
        "field": "question_options_1_req",
        "type": "int(11)",
        "null": "NO",
        "key": "",
        "default": null,
        "extra": ""
      },
      {
        "field": "question_options_1_enabled",
        "type": "int(11)",
        "null": "NO",
        "key": "",
        "default": null,
        "extra": ""
      },
      {
        "field": "question_options_2",
        "type": "varchar(250)",
        "null": "NO",
        "key": "",
        "default": null,
        "extra": "",
        "collation": "utf8mb4_unicode_ci"
      },
      {
        "field": "question_options_2_items",
        "type": "text",
        "null": "NO",
        "key": "",
        "default": null,
        "extra": "",
        "collation": "utf8mb4_unicode_ci"
      },
      {
        "field": "question_options_2_pos",
        "type": "int(11)",
        "null": "NO",
        "key": "",
        "default": null,
        "extra": ""
      },
      {
        "field": "question_options_2_req",
        "type": "int(11)",
        "null": "NO",
        "key": "",
        "default": null,
        "extra": ""
      },
      {
        "field": "question_options_2_enabled",
        "type": "int(11)",
        "null": "NO",
        "key": "",
        "default": null,
        "extra": ""
      },
      {
        "field": "question_options_3",
        "type": "varchar(250)",
        "null": "NO",
        "key": "",
        "default": null,
        "extra": "",
        "collation": "utf8mb4_unicode_ci"
      },
      {
        "field": "question_options_3_items",
        "type": "text",
        "null": "NO",
        "key": "",
        "default": null,
        "extra": ""
      },
      {
        "field": "question_options_3_pos",
        "type": "int(11)",
        "null": "NO",
        "key": "",
        "default": null,
        "extra": ""
      },
      {
        "field": "question_options_3_req",
        "type": "int(11)",
        "null": "NO",
        "key": "",
        "default": null,
        "extra": ""
      },
      {
        "field": "question_options_3_enabled",
        "type": "int(11)",
        "null": "NO",
        "key": "",
        "default": null,
        "extra": ""
      },
      {
        "field": "question_options_4",
        "type": "varchar(250)",
        "null": "NO",
        "key": "",
        "default": null,
        "extra": "",
        "collation": "utf8mb4_unicode_ci"
      },
      {
        "field": "question_options_4_enabled",
        "type": "int(11)",
        "null": "NO",
        "key": "",
        "default": null,
        "extra": ""
      },
      {
        "field": "question_options_4_req",
        "type": "int(11)",
        "null": "NO",
        "key": "",
        "default": null,
        "extra": ""
      },
      {
        "field": "question_options_4_items",
        "type": "text",
        "null": "NO",
        "key": "",
        "default": null,
        "extra": "",
        "collation": "utf8mb4_unicode_ci"
      },
      {
        "field": "question_options_4_pos",
        "type": "int(11)",
        "null": "NO",
        "key": "",
        "default": null,
        "extra": ""
      },
      {
        "field": "question_options_5",
        "type": "varchar(250)",
        "null": "NO",
        "key": "",
        "default": null,
        "extra": "",
        "collation": "utf8mb4_unicode_ci"
      },
      {
        "field": "question_options_5_items",
        "type": "text",
        "null": "NO",
        "key": "",
        "default": null,
        "extra": "",
        "collation": "utf8mb4_unicode_ci"
      },
      {
        "field": "question_options_5_pos",
        "type": "int(11)",
        "null": "NO",
        "key": "",
        "default": null,
        "extra": ""
      },
      {
        "field": "question_options_5_req",
        "type": "int(11)",
        "null": "NO",
        "key": "",
        "default": null,
        "extra": ""
      },
      {
        "field": "question_options_5_enabled",
        "type": "int(11)",
        "null": "NO",
        "key": "",
        "default": null,
        "extra": ""
      },
      {
        "field": "question_plain_1",
        "type": "text",
        "null": "NO",
        "key": "",
        "default": null,
        "extra": "",
        "collation": "utf8mb4_unicode_ci"
      },
      {
        "field": "question_plain_1_pos",
        "type": "int(11)",
        "null": "NO",
        "key": "",
        "default": null,
        "extra": ""
      },
      {
        "field": "question_plain_1_enabled",
        "type": "int(11)",
        "null": "NO",
        "key": "",
        "default": null,
        "extra": ""
      },
      {
        "field": "question_plain_1_req",
        "type": "int(11)",
        "null": "NO",
        "key": "",
        "default": null,
        "extra": ""
      },
      {
        "field": "question_plain_2",
        "type": "text",
        "null": "NO",
        "key": "",
        "default": null,
        "extra": "",
        "collation": "utf8mb4_unicode_ci"
      },
      {
        "field": "question_plain_2_pos",
        "type": "int(11)",
        "null": "NO",
        "key": "",
        "default": null,
        "extra": ""
      },
      {
        "field": "question_plain_2_enabled",
        "type": "int(11)",
        "null": "NO",
        "key": "",
        "default": null,
        "extra": ""
      },
      {
        "field": "question_plain_2_req",
        "type": "int(11)",
        "null": "NO",
        "key": "",
        "default": null,
        "extra": ""
      },
      {
        "field": "question_plain_3",
        "type": "text",
        "null": "NO",
        "key": "",
        "default": null,
        "extra": "",
        "collation": "utf8mb4_unicode_ci"
      },
      {
        "field": "question_plain_3_pos",
        "type": "int(11)",
        "null": "NO",
        "key": "",
        "default": null,
        "extra": ""
      },
      {
        "field": "question_plain_3_req",
        "type": "int(11)",
        "null": "NO",
        "key": "",
        "default": null,
        "extra": ""
      },
      {
        "field": "question_plain_3_enabled",
        "type": "int(11)",
        "null": "NO",
        "key": "",
        "default": null,
        "extra": ""
      },
      {
        "field": "question_plain_4",
        "type": "text",
        "null": "NO",
        "key": "",
        "default": null,
        "extra": "",
        "collation": "utf8mb4_unicode_ci"
      },
      {
        "field": "question_plain_4_pos",
        "type": "int(11)",
        "null": "NO",
        "key": "",
        "default": null,
        "extra": ""
      },
      {
        "field": "question_plain_4_enabled",
        "type": "int(11)",
        "null": "NO",
        "key": "",
        "default": null,
        "extra": ""
      },
      {
        "field": "question_plain_4_req",
        "type": "int(11)",
        "null": "NO",
        "key": "",
        "default": null,
        "extra": ""
      },
      {
        "field": "question_plain_5",
        "type": "text",
        "null": "NO",
        "key": "",
        "default": null,
        "extra": "",
        "collation": "utf8mb4_unicode_ci"
      },
      {
        "field": "question_plain_5_pos",
        "type": "int(11)",
        "null": "NO",
        "key": "",
        "default": null,
        "extra": ""
      },
      {
        "field": "question_plain_5_enabled",
        "type": "int(11)",
        "null": "NO",
        "key": "",
        "default": null,
        "extra": ""
      },
      {
        "field": "question_plain_5_req",
        "type": "int(11)",
        "null": "NO",
        "key": "",
        "default": null,
        "extra": ""
      }
    ],
    "lh_abstract_product_departament": [
      {
        "field": "id",
        "type": "int(11)",
        "null": "NO",
        "key": "PRI",
        "default": null,
        "extra": "auto_increment"
      },
      {
        "field": "product_id",
        "type": "int(11)",
        "null": "NO",
        "key": "",
        "default": null,
        "extra": ""
      },
      {
        "field": "departament_id",
        "type": "int(11)",
        "null": "NO",
        "key": "",
        "default": null,
        "extra": ""
      }
    ],
    "lh_abstract_proactive_chat_variables": [
      {
        "field": "id",
        "type": "int(11)",
        "null": "NO",
        "key": "PRI",
        "default": null,
        "extra": "auto_increment"
      },
      {
        "field": "name",
        "type": "varchar(50)",
        "null": "NO",
        "key": "",
        "default": null,
        "extra": "",
        "collation": "utf8mb4_unicode_ci"
      },
      {
        "field": "identifier",
        "type": "varchar(50)",
        "null": "NO",
        "key": "",
        "default": null,
        "extra": ""
      },
      {
        "field": "store_timeout",
        "type": "int(11)",
        "null": "NO",
        "key": "",
        "default": null,
        "extra": ""
      },
      {
        "field": "filter_val",
        "type": "int(11)",
        "null": "NO",
        "key": "",
        "default": "0",
        "extra": ""
      }
    ],
    "lh_abstract_proactive_chat_event": [
      {
        "field": "id",
        "type": "int(11)",
        "null": "NO",
        "key": "PRI",
        "default": null,
        "extra": "auto_increment"
      },
      {
        "field": "vid_id",
        "type": "int(11)",
        "null": "NO",
        "key": "",
        "default": null,
        "extra": ""
      },
      {
        "field": "ev_id",
        "type": "int(11)",
        "null": "NO",
        "key": "",
        "default": null,
        "extra": ""
      },
      {
        "field": "ts",
        "type": "int(11)",
        "null": "NO",
        "key": "",
        "default": null,
        "extra": ""
      },
      {
        "field": "val",
        "type": "varchar(50)",
        "null": "NO",
        "key": "",
        "default": "",
        "extra": "",
        "collation": "utf8mb4_unicode_ci"
      }
    ],
    "lh_abstract_proactive_chat_invitation_event": [
      {
        "field": "id",
        "type": "int(11)",
        "null": "NO",
        "key": "PRI",
        "default": null,
        "extra": "auto_increment"
      },
      {
        "field": "invitation_id",
        "type": "int(11)",
        "null": "NO",
        "key": "",
        "default": null,
        "extra": ""
      },
      {
        "field": "event_id",
        "type": "int(11)",
        "null": "NO",
        "key": "",
        "default": null,
        "extra": ""
      },
      {
        "field": "min_number",
        "type": "int(11)",
        "null": "NO",
        "key": "",
        "default": null,
        "extra": ""
      },
      {
        "field": "during_seconds",
        "type": "int(11)",
        "null": "NO",
        "key": "",
        "default": null,
        "extra": ""
      }
    ],
    "lh_abstract_proactive_chat_campaign": [
      {
        "field": "id",
        "type": "bigint(20)",
        "null": "NO",
        "key": "PRI",
        "default": null,
        "extra": "auto_increment"
      }
    ],
    "lh_abstract_chat_alert_icon": [
      {
        "field": "id",
        "type": "bigint(20)",
        "null": "NO",
        "key": "PRI",
        "default": null,
        "extra": "auto_increment"
      }
    ],
    "lh_abstract_stats": [
      {
        "field": "id",
        "type": "bigint(20)",
        "null": "NO",
        "key": "PRI",
        "default": null,
        "extra": "auto_increment"
      }
    ],
    "lh_abstract_proactive_chat_campaign_conv": [
      {
        "field": "id",
        "type": "bigint(20)",
        "null": "NO",
        "key": "PRI",
        "default": null,
        "extra": "auto_increment"
      }
    ],
    "lh_incoming_webhook": [
      {
        "field": "id",
        "type": "int(11)",
        "null": "NO",
        "key": "PRI",
        "default": null,
        "extra": "auto_increment"
      },
      {
        "field": "dep_id",
        "type": "int(11)",
        "null": "NO",
        "key": "",
        "default": null,
        "extra": ""
      },
      {
        "field": "scope",
        "type": "varchar(50)",
        "null": "NO",
        "key": "",
        "default": null,
        "extra": ""
      }
    ],
    "lh_chat_incoming": [
      {
        "field": "id",
        "type": "bigint(20)",
        "null": "NO",
        "key": "PRI",
        "default": null,
        "extra": "auto_increment"
      }
    ],
    "lh_chat_paid": [
      {
        "field": "id",
        "type": "int(11)",
        "null": "NO",
        "key": "PRI",
        "default": null,
        "extra": "auto_increment"
      },
      {
        "field": "hash",
        "type": "varchar(250)",
        "null": "NO",
        "key": "",
        "default": null,
        "extra": "",
        "collation": "utf8mb4_unicode_ci"
      },
      {
        "field": "chat_id",
        "type": "int(11)",
        "null": "NO",
        "key": "",
        "default": null,
        "extra": ""
      }
    ],
    "lh_group_object": [
      {
        "field": "id",
        "type": "bigint(20)",
        "null": "NO",
        "key": "PRI",
        "default": null,
        "extra": "auto_increment"
      },
      {
        "field": "object_id",
        "type": "bigint(20)",
        "null": "NO",
        "key": "",
        "default": null,
        "extra": ""
      },
      {
        "field": "group_id",
        "type": "bigint(20)",
        "null": "NO",
        "key": "",
        "default": null,
        "extra": ""
      },
      {
        "field": "type",
        "type": "bigint(20)",
        "null": "NO",
        "key": "",
        "default": null,
        "extra": ""
      }
    ],
    "lh_abstract_subject": [
      {
        "field": "id",
        "type": "int(11)",
        "null": "NO",
        "key": "PRI",
        "default": null,
        "extra": "auto_increment"
      },
      {
        "field": "name",
        "type": "varchar(100)",
        "null": "NO",
        "key": "",
        "default": null,
        "extra": ""
      }
    ],
    "lh_abstract_subject_dep": [
      {
        "field": "id",
        "type": "int(11)",
        "null": "NO",
        "key": "PRI",
        "default": null,
        "extra": "auto_increment"
      },
      {
        "field": "dep_id",
        "type": "int(11)",
        "null": "NO",
        "key": "",
        "default": null,
        "extra": ""
      },
      {
        "field": "subject_id",
        "type": "int(11)",
        "null": "NO",
        "key": "",
        "default": null,
        "extra": ""
      }
    ],
    "lh_abstract_subject_chat": [
      {
        "field": "id",
        "type": "bigint(20)",
        "null": "NO",
        "key": "PRI",
        "default": null,
        "extra": "auto_increment"
      },
      {
        "field": "subject_id",
        "type": "int(11)",
        "null": "NO",
        "key": "",
        "default": null,
        "extra": ""
      },
      {
        "field": "chat_id",
        "type": "bigint(20)",
        "null": "NO",
        "key": "",
        "default": null,
        "extra": ""
      }
    ],
    "lh_users_session": [
      {
        "field": "id",
        "type": "int(11)",
        "null": "NO",
        "key": "PRI",
        "default": null,
        "extra": "auto_increment"
      },
      {
        "field": "token",
        "type": "varchar(40)",
        "null": "NO",
        "key": "",
        "default": null,
        "extra": "",
        "collation": "utf8mb4_unicode_ci"
      },
      {
        "field": "device_type",
        "type": "int(11)",
        "null": "NO",
        "key": "",
        "default": null,
        "extra": ""
      },
      {
        "field": "user_id",
        "type": "int(11)",
        "null": "NO",
        "key": "",
        "default": null,
        "extra": ""
      },
      {
        "field": "device_token",
        "type": "varchar(255)",
        "null": "NO",
        "key": "",
        "default": null,
        "extra": "",
        "collation": "utf8mb4_unicode_ci"
      },
      {
        "field": "created_on",
        "type": "int(11)",
        "null": "NO",
        "key": "",
        "default": null,
        "extra": ""
      },
      {
        "field": "updated_on",
        "type": "int(11)",
        "null": "NO",
        "key": "",
        "default": null,
        "extra": ""
      },
      {
        "field": "expires_on",
        "type": "int(11)",
        "null": "NO",
        "key": "",
        "default": null,
        "extra": ""
      },
      {
        "field": "notifications_status",
        "type": "int(11)",
        "null": "NO",
        "key": "",
        "default": "1",
        "extra": ""
      },
      {
        "field": "error",
        "type": "int(11)",
        "null": "NO",
        "key": "",
        "default": "0",
        "extra": ""
      },
      {
        "field": "last_error",
        "type": "varchar(255)",
        "null": "NO",
        "key": "",
        "default": null,
        "extra": ""
      }
    ],
    "lh_users_online_session": [
      {
        "field": "id",
        "type": "bigint(20)",
        "null": "NO",
        "key": "PRI",
        "default": null,
        "extra": "auto_increment"
      },
      {
        "field": "user_id",
        "type": "int(11)",
        "null": "NO",
        "key": "",
        "default": null,
        "extra": ""
      },
      {
        "field": "time",
        "type": "int(11)",
        "null": "NO",
        "key": "",
        "default": null,
        "extra": ""
      },
      {
        "field": "duration",
        "type": "int(11)",
        "null": "NO",
        "key": "",
        "default": null,
        "extra": ""
      },
      {
        "field": "lactivity",
        "type": "int(11)",
        "null": "NO",
        "key": "",
        "default": null,
        "extra": ""
      }
    ],
    "lh_notification_subscriber": [
      {
        "field": "id",
        "type": "bigint(20)",
        "null": "NO",
        "key": "PRI",
        "default": null,
        "extra": "auto_increment"
      }
    ],
    "lh_abstract_rest_api_key": [
      {
        "field": "id",
        "type": "int(11)",
        "null": "NO",
        "key": "PRI",
        "default": null,
        "extra": "auto_increment"
      },
      {
        "field": "api_key",
        "type": "varchar(50)",
        "null": "NO",
        "key": "",
        "default": null,
        "extra": "",
        "collation": "utf8mb4_unicode_ci"
      },
      {
        "field": "user_id",
        "type": "int(11)",
        "null": "NO",
        "key": "",
        "default": "0",
        "extra": ""
      },
      {
        "field": "active",
        "type": "int(11)",
        "null": "NO",
        "key": "",
        "default": "0",
        "extra": ""
      }
    ],
    "lh_abstract_rest_api_key_remote": [
      {
        "field": "id",
        "type": "int(11)",
        "null": "NO",
        "key": "PRI",
        "default": null,
        "extra": "auto_increment"
      },
      {
        "field": "api_key",
        "type": "varchar(50)",
        "null": "NO",
        "key": "",
        "default": null,
        "extra": "",
        "collation": "utf8mb4_unicode_ci"
      },
      {
        "field": "username",
        "type": "varchar(50)",
        "null": "NO",
        "key": "",
        "default": null,
        "extra": "",
        "collation": "utf8mb4_unicode_ci"
      },
      {
        "field": "name",
        "type": "varchar(50)",
        "null": "NO",
        "key": "",
        "default": null,
        "extra": "",
        "collation": "utf8mb4_unicode_ci"
      },
      {
        "field": "host",
        "type": "varchar(250)",
        "null": "NO",
        "key": "",
        "default": null,
        "extra": "",
        "collation": "utf8mb4_unicode_ci"
      },
      {
        "field": "active",
        "type": "tinyint(1)",
        "null": "NO",
        "key": "",
        "default": "0",
        "extra": ""
      },
      {
        "field": "position",
        "type": "int(11)",
        "null": "NO",
        "key": "",
        "default": "0",
        "extra": ""
      }
    ],
    "lh_admin_theme": [
      {
        "field": "id",
        "type": "int(11)",
        "null": "NO",
        "key": "PRI",
        "default": null,
        "extra": "auto_increment"
      },
      {
        "field": "name",
        "type": "varchar(100)",
        "null": "NO",
        "key": "",
        "default": null,
        "extra": "",
        "collation": "utf8mb4_unicode_ci"
      },
      {
        "field": "static_content",
        "type": "longtext",
        "null": "NO",
        "key": "",
        "default": null,
        "extra": "",
        "collation": "utf8mb4_unicode_ci"
      },
      {
        "field": "static_js_content",
        "type": "longtext",
        "null": "NO",
        "key": "",
        "default": null,
        "extra": "",
        "collation": "utf8mb4_unicode_ci"
      },
      {
        "field": "css_attributes",
        "type": "longtext",
        "null": "NO",
        "key": "",
        "default": null,
        "extra": "",
        "collation": "utf8mb4_unicode_ci"
      },
      {
        "field": "static_css_content",
        "type": "longtext",
        "null": "NO",
        "key": "",
        "default": null,
        "extra": "",
        "collation": "utf8mb4_unicode_ci"
      },
      {
        "field": "header_content",
        "type": "text",
        "null": "NO",
        "key": "",
        "default": null,
        "extra": "",
        "collation": "utf8mb4_unicode_ci"
      },
      {
        "field": "header_css",
        "type": "text",
        "null": "NO",
        "key": "",
        "default": null,
        "extra": "",
        "collation": "utf8mb4_unicode_ci"
      },
      {
        "field": "user_id",
        "type": "int(11)",
        "null": "NO",
        "key": "",
        "default": null,
        "extra": ""
      }
    ],
    "lh_abstract_product": [
      {
        "field": "id",
        "type": "int(11)",
        "null": "NO",
        "key": "PRI",
        "default": null,
        "extra": "auto_increment"
      },
      {
        "field": "name",
        "type": "varchar(250)",
        "null": "NO",
        "key": "",
        "default": null,
        "extra": "",
        "collation": "utf8mb4_unicode_ci"
      },
      {
        "field": "priority",
        "type": "int(11)",
        "null": "NO",
        "key": "",
        "default": null,
        "extra": ""
      },
      {
        "field": "departament_id",
        "type": "int(11)",
        "null": "NO",
        "key": "",
        "default": null,
        "extra": ""
      },
      {
        "field": "disabled",
        "type": "int(11)",
        "null": "NO",
        "key": "",
        "default": null,
        "extra": ""
      }
    ],
    "lh_canned_msg_tag_link": [
      {
        "field": "id",
        "type": "int(11)",
        "null": "NO",
        "key": "PRI",
        "default": null,
        "extra": "auto_increment"
      },
      {
        "field": "tag_id",
        "type": "int(11)",
        "null": "NO",
        "key": "",
        "default": null,
        "extra": ""
      },
      {
        "field": "canned_id",
        "type": "int(11)",
        "null": "NO",
        "key": "",
        "default": null,
        "extra": ""
      }
    ],
    "lh_canned_msg_tag": [
      {
        "field": "id",
        "type": "int(11)",
        "null": "NO",
        "key": "PRI",
        "default": null,
        "extra": "auto_increment"
      },
      {
        "field": "tag",
        "type": "varchar(40)",
        "null": "NO",
        "key": "",
        "default": null,
        "extra": "",
        "collation": "utf8mb4_unicode_ci"
      }
    ],
    "lh_chat_online_user_footprint_update": [
      {
        "field": "online_user_id",
        "type": "bigint(20)",
        "null": "NO",
        "key": "PRI",
        "default": null,
        "extra": ""
      }
    ],
    "lh_abstract_survey_item": [
      {
        "field": "id",
        "type": "bigint(20)",
        "null": "NO",
        "key": "PRI",
        "default": null,
        "extra": "auto_increment"
      },
      {
        "field": "survey_id",
        "type": "int(11)",
        "null": "NO",
        "key": "MUL",
        "default": null,
        "extra": ""
      },
      {
        "field": "chat_id",
        "type": "int(11)",
        "null": "NO",
        "key": "MUL",
        "default": null,
        "extra": ""
      },
      {
        "field": "status",
        "type": "int(11)",
        "null": "NO",
        "key": "",
        "default": "0",
        "extra": ""
      },
      {
        "field": "max_stars_1",
        "type": "int(11)",
        "null": "NO",
        "key": "",
        "default": null,
        "extra": ""
      },
      {
        "field": "max_stars_2",
        "type": "int(11)",
        "null": "NO",
        "key": "",
        "default": null,
        "extra": ""
      },
      {
        "field": "max_stars_3",
        "type": "int(11)",
        "null": "NO",
        "key": "",
        "default": null,
        "extra": ""
      },
      {
        "field": "max_stars_4",
        "type": "int(11)",
        "null": "NO",
        "key": "",
        "default": null,
        "extra": ""
      },
      {
        "field": "max_stars_5",
        "type": "int(11)",
        "null": "NO",
        "key": "",
        "default": null,
        "extra": ""
      },
      {
        "field": "question_options_1",
        "type": "int(11)",
        "null": "NO",
        "key": "",
        "default": null,
        "extra": ""
      },
      {
        "field": "question_options_2",
        "type": "int(11)",
        "null": "NO",
        "key": "",
        "default": null,
        "extra": ""
      },
      {
        "field": "question_options_3",
        "type": "int(11)",
        "null": "NO",
        "key": "",
        "default": null,
        "extra": ""
      },
      {
        "field": "question_options_4",
        "type": "int(11)",
        "null": "NO",
        "key": "",
        "default": null,
        "extra": ""
      },
      {
        "field": "question_options_5",
        "type": "int(11)",
        "null": "NO",
        "key": "",
        "default": null,
        "extra": ""
      },
      {
        "field": "question_plain_1",
        "type": "text",
        "null": "NO",
        "key": "",
        "default": null,
        "extra": "",
        "collation": "utf8mb4_unicode_ci"
      },
      {
        "field": "question_plain_2",
        "type": "text",
        "null": "NO",
        "key": "",
        "default": null,
        "extra": "",
        "collation": "utf8mb4_unicode_ci"
      },
      {
        "field": "question_plain_3",
        "type": "text",
        "null": "NO",
        "key": "",
        "default": null,
        "extra": "",
        "collation": "utf8mb4_unicode_ci"
      },
      {
        "field": "question_plain_4",
        "type": "text",
        "null": "NO",
        "key": "",
        "default": null,
        "extra": "",
        "collation": "utf8mb4_unicode_ci"
      },
      {
        "field": "question_plain_5",
        "type": "text",
        "null": "NO",
        "key": "",
        "default": null,
        "extra": "",
        "collation": "utf8mb4_unicode_ci"
      },
      {
        "field": "user_id",
        "type": "int(11)",
        "null": "NO",
        "key": "MUL",
        "default": null,
        "extra": ""
      },
      {
        "field": "ftime",
        "type": "int(11)",
        "null": "NO",
        "key": "",
        "default": null,
        "extra": ""
      },
      {
        "field": "dep_id",
        "type": "int(11)",
        "null": "NO",
        "key": "MUL",
        "default": null,
        "extra": ""
      }
    ],
    "lh_abstract_browse_offer_invitation": [
      {
        "field": "id",
        "type": "int(11)",
        "null": "NO",
        "key": "PRI",
        "default": null,
        "extra": "auto_increment"
      },
      {
        "field": "siteaccess",
        "type": "varchar(10)",
        "null": "NO",
        "key": "",
        "default": null,
        "extra": "",
        "collation": "utf8mb4_unicode_ci"
      },
      {
        "field": "time_on_site",
        "type": "int(11)",
        "null": "NO",
        "key": "",
        "default": null,
        "extra": ""
      },
      {
        "field": "content",
        "type": "longtext",
        "null": "NO",
        "key": "",
        "default": null,
        "extra": "",
        "collation": "utf8mb4_unicode_ci"
      },
      {
        "field": "callback_content",
        "type": "longtext",
        "null": "NO",
        "key": "",
        "default": null,
        "extra": "",
        "collation": "utf8mb4_unicode_ci"
      },
      {
        "field": "lhc_iframe_content",
        "type": "tinyint(4)",
        "null": "NO",
        "key": "",
        "default": null,
        "extra": ""
      },
      {
        "field": "custom_iframe_url",
        "type": "varchar(250)",
        "null": "NO",
        "key": "",
        "default": null,
        "extra": "",
        "collation": "utf8mb4_unicode_ci"
      },
      {
        "field": "name",
        "type": "varchar(250)",
        "null": "NO",
        "key": "",
        "default": null,
        "extra": "",
        "collation": "utf8mb4_unicode_ci"
      },
      {
        "field": "identifier",
        "type": "varchar(50)",
        "null": "NO",
        "key": "MUL",
        "default": null,
        "extra": "",
        "collation": "utf8mb4_unicode_ci"
      },
      {
        "field": "executed_times",
        "type": "int(11)",
        "null": "NO",
        "key": "",
        "default": null,
        "extra": ""
      },
      {
        "field": "url",
        "type": "varchar(250)",
        "null": "NO",
        "key": "",
        "default": null,
        "extra": "",
        "collation": "utf8mb4_unicode_ci"
      },
      {
        "field": "active",
        "type": "int(11)",
        "null": "NO",
        "key": "MUL",
        "default": null,
        "extra": ""
      },
      {
        "field": "has_url",
        "type": "int(11)",
        "null": "NO",
        "key": "",
        "default": null,
        "extra": ""
      },
      {
        "field": "is_wildcard",
        "type": "int(11)",
        "null": "NO",
        "key": "",
        "default": null,
        "extra": ""
      },
      {
        "field": "referrer",
        "type": "varchar(250)",
        "null": "NO",
        "key": "",
        "default": null,
        "extra": "",
        "collation": "utf8mb4_unicode_ci"
      },
      {
        "field": "priority",
        "type": "varchar(250)",
        "null": "NO",
        "key": "",
        "default": null,
        "extra": "",
        "collation": "utf8mb4_unicode_ci"
      },
      {
        "field": "hash",
        "type": "varchar(40)",
        "null": "NO",
        "key": "",
        "default": null,
        "extra": "",
        "collation": "utf8mb4_unicode_ci"
      },
      {
        "field": "width",
        "type": "int(11)",
        "null": "NO",
        "key": "",
        "default": null,
        "extra": ""
      },
      {
        "field": "height",
        "type": "int(11)",
        "null": "NO",
        "key": "",
        "default": null,
        "extra": ""
      },
      {
        "field": "unit",
        "type": "varchar(10)",
        "null": "NO",
        "key": "",
        "default": null,
        "extra": "",
        "collation": "utf8mb4_unicode_ci"
      }
    ],
    "lh_abstract_email_template": [
      {
        "field": "id",
        "type": "int(11)",
        "null": "NO",
        "key": "PRI",
        "default": null,
        "extra": "auto_increment"
      },
      {
        "field": "name",
        "type": "varchar(250)",
        "null": "NO",
        "key": "",
        "default": null,
        "extra": "",
        "collation": "utf8mb4_unicode_ci"
      },
      {
        "field": "from_name",
        "type": "varchar(150)",
        "null": "NO",
        "key": "",
        "default": null,
        "extra": "",
        "collation": "utf8mb4_unicode_ci"
      },
      {
        "field": "from_name_ac",
        "type": "tinyint(4)",
        "null": "NO",
        "key": "",
        "default": null,
        "extra": ""
      },
      {
        "field": "use_chat_locale",
        "type": "tinyint(1)",
        "null": "NO",
        "key": "",
        "default": "0",
        "extra": ""
      },
      {
        "field": "from_email",
        "type": "varchar(150)",
        "null": "NO",
        "key": "",
        "default": null,
        "extra": "",
        "collation": "utf8mb4_unicode_ci"
      },
      {
        "field": "from_email_ac",
        "type": "tinyint(4)",
        "null": "NO",
        "key": "",
        "default": null,
        "extra": ""
      },
      {
        "field": "user_mail_as_sender",
        "type": "tinyint(4)",
        "null": "NO",
        "key": "",
        "default": null,
        "extra": ""
      },
      {
        "field": "content",
        "type": "text",
        "null": "NO",
        "key": "",
        "default": null,
        "extra": "",
        "collation": "utf8mb4_unicode_ci"
      },
      {
        "field": "translations",
        "type": "longtext",
        "null": "NO",
        "key": "",
        "default": null,
        "extra": "",
        "collation": "utf8mb4_unicode_ci"
      },
      {
        "field": "subject",
        "type": "varchar(250)",
        "null": "NO",
        "key": "",
        "default": null,
        "extra": "",
        "collation": "utf8mb4_unicode_ci"
      },
      {
        "field": "bcc_recipients",
        "type": "varchar(200)",
        "null": "NO",
        "key": "",
        "default": null,
        "extra": "",
        "collation": "utf8mb4_unicode_ci"
      },
      {
        "field": "subject_ac",
        "type": "tinyint(4)",
        "null": "NO",
        "key": "",
        "default": null,
        "extra": ""
      },
      {
        "field": "reply_to",
        "type": "varchar(150)",
        "null": "NO",
        "key": "",
        "default": null,
        "extra": "",
        "collation": "utf8mb4_unicode_ci"
      },
      {
        "field": "reply_to_ac",
        "type": "tinyint(4)",
        "null": "NO",
        "key": "",
        "default": null,
        "extra": ""
      },
      {
        "field": "recipient",
        "type": "varchar(150)",
        "null": "NO",
        "key": "",
        "default": null,
        "extra": "",
        "collation": "utf8mb4_unicode_ci"
      }
    ],
    "lh_abstract_form": [
      {
        "field": "id",
        "type": "int(11)",
        "null": "NO",
        "key": "PRI",
        "default": null,
        "extra": "auto_increment"
      },
      {
        "field": "name",
        "type": "varchar(100)",
        "null": "NO",
        "key": "",
        "default": null,
        "extra": "",
        "collation": "utf8mb4_unicode_ci"
      },
      {
        "field": "content",
        "type": "longtext",
        "null": "NO",
        "key": "",
        "default": null,
        "extra": "",
        "collation": "utf8mb4_unicode_ci"
      },
      {
        "field": "recipient",
        "type": "varchar(250)",
        "null": "NO",
        "key": "",
        "default": null,
        "extra": "",
        "collation": "utf8mb4_unicode_ci"
      },
      {
        "field": "active",
        "type": "int(11)",
        "null": "NO",
        "key": "",
        "default": null,
        "extra": ""
      },
      {
        "field": "name_attr",
        "type": "varchar(250)",
        "null": "NO",
        "key": "",
        "default": null,
        "extra": "",
        "collation": "utf8mb4_unicode_ci"
      },
      {
        "field": "intro_attr",
        "type": "varchar(250)",
        "null": "NO",
        "key": "",
        "default": null,
        "extra": "",
        "collation": "utf8mb4_unicode_ci"
      },
      {
        "field": "xls_columns",
        "type": "text",
        "null": "NO",
        "key": "",
        "default": null,
        "extra": "",
        "collation": "utf8mb4_unicode_ci"
      },
      {
        "field": "pagelayout",
        "type": "varchar(200)",
        "null": "NO",
        "key": "",
        "default": null,
        "extra": "",
        "collation": "utf8mb4_unicode_ci"
      },
      {
        "field": "post_content",
        "type": "text",
        "null": "NO",
        "key": "",
        "default": null,
        "extra": "",
        "collation": "utf8mb4_unicode_ci"
      }
    ],
    "lh_abstract_form_collected": [
      {
        "field": "id",
        "type": "int(11)",
        "null": "NO",
        "key": "PRI",
        "default": null,
        "extra": "auto_increment"
      },
      {
        "field": "form_id",
        "type": "int(11)",
        "null": "NO",
        "key": "MUL",
        "default": null,
        "extra": ""
      },
      {
        "field": "ctime",
        "type": "int(11)",
        "null": "NO",
        "key": "",
        "default": null,
        "extra": ""
      },
      {
        "field": "chat_id",
        "type": "bigint(20)",
        "null": "NO",
        "key": "",
        "default": null,
        "extra": ""
      },
      {
        "field": "ip",
        "type": "varchar(250)",
        "null": "NO",
        "key": "",
        "default": null,
        "extra": "",
        "collation": "utf8mb4_unicode_ci"
      },
      {
        "field": "identifier",
        "type": "varchar(250)",
        "null": "NO",
        "key": "",
        "default": null,
        "extra": "",
        "collation": "utf8mb4_unicode_ci"
      },
      {
        "field": "content",
        "type": "longtext",
        "null": "NO",
        "key": "",
        "default": null,
        "extra": "",
        "collation": "utf8mb4_unicode_ci"
      },
      {
        "field": "custom_fields",
        "type": "longtext",
        "null": "NO",
        "key": "",
        "default": null,
        "extra": "",
        "collation": "utf8mb4_unicode_ci"
      }
    ],
    "lh_abstract_proactive_chat_invitation": [
      {
        "field": "id",
        "type": "int(11)",
        "null": "NO",
        "key": "PRI",
        "default": null,
        "extra": "auto_increment"
      },
      {
        "field": "siteaccess",
        "type": "varchar(10)",
        "null": "NO",
        "key": "",
        "default": null,
        "extra": "",
        "collation": "utf8mb4_unicode_ci"
      },
      {
        "field": "time_on_site",
        "type": "int(11)",
        "null": "NO",
        "key": "MUL",
        "default": null,
        "extra": ""
      },
      {
        "field": "bot_id",
        "type": "int(11)",
        "null": "NO",
        "key": "MUL",
        "default": null,
        "extra": ""
      },
      {
        "field": "inject_only_html",
        "type": "tinyint(1)",
        "null": "NO",
        "key": "MUL",
        "default": null,
        "extra": ""
      },
      {
        "field": "campaign_id",
        "type": "int(11)",
        "null": "NO",
        "key": "MUL",
        "default": null,
        "extra": ""
      },
      {
        "field": "disabled",
        "type": "int(11)",
        "null": "NO",
        "key": "MUL",
        "default": null,
        "extra": ""
      },
      {
        "field": "trigger_id",
        "type": "int(11)",
        "null": "NO",
        "key": "MUL",
        "default": null,
        "extra": ""
      },
      {
        "field": "bot_offline",
        "type": "tinyint(1)",
        "null": "NO",
        "key": "MUL",
        "default": null,
        "extra": ""
      },
      {
        "field": "pageviews",
        "type": "int(11)",
        "null": "NO",
        "key": "",
        "default": null,
        "extra": ""
      },
      {
        "field": "message",
        "type": "text",
        "null": "NO",
        "key": "",
        "default": null,
        "extra": "",
        "collation": "utf8mb4_unicode_ci"
      },
      {
        "field": "message_returning",
        "type": "text",
        "null": "NO",
        "key": "",
        "default": null,
        "extra": "",
        "collation": "utf8mb4_unicode_ci"
      },
      {
        "field": "executed_times",
        "type": "int(11)",
        "null": "NO",
        "key": "",
        "default": null,
        "extra": ""
      },
      {
        "field": "show_on_mobile",
        "type": "int(11)",
        "null": "NO",
        "key": "",
        "default": null,
        "extra": ""
      },
      {
        "field": "delay",
        "type": "int(11)",
        "null": "NO",
        "key": "",
        "default": null,
        "extra": ""
      },
      {
        "field": "delay_init",
        "type": "int(11)",
        "null": "NO",
        "key": "",
        "default": null,
        "extra": ""
      },
      {
        "field": "show_instant",
        "type": "int(11)",
        "null": "NO",
        "key": "",
        "default": null,
        "extra": ""
      },
      {
        "field": "autoresponder_id",
        "type": "int(11)",
        "null": "NO",
        "key": "",
        "default": null,
        "extra": ""
      },
      {
        "field": "dep_id",
        "type": "int(11)",
        "null": "NO",
        "key": "MUL",
        "default": null,
        "extra": ""
      },
      {
        "field": "dynamic_invitation",
        "type": "int(11)",
        "null": "NO",
        "key": "MUL",
        "default": null,
        "extra": ""
      },
      {
        "field": "iddle_for",
        "type": "int(11)",
        "null": "NO",
        "key": "MUL",
        "default": null,
        "extra": ""
      },
      {
        "field": "event_type",
        "type": "int(11)",
        "null": "NO",
        "key": "MUL",
        "default": null,
        "extra": ""
      },
      {
        "field": "hide_after_ntimes",
        "type": "int(11)",
        "null": "NO",
        "key": "",
        "default": null,
        "extra": ""
      },
      {
        "field": "name",
        "type": "varchar(50)",
        "null": "NO",
        "key": "",
        "default": null,
        "extra": "",
        "collation": "utf8mb4_unicode_ci"
      },
      {
        "field": "operator_ids",
        "type": "varchar(100)",
        "null": "NO",
        "key": "",
        "default": null,
        "extra": "",
        "collation": "utf8mb4_unicode_ci"
      },
      {
        "field": "message_returning_nick",
        "type": "varchar(250)",
        "null": "NO",
        "key": "",
        "default": null,
        "extra": "",
        "collation": "utf8mb4_unicode_ci"
      },
      {
        "field": "referrer",
        "type": "varchar(250)",
        "null": "NO",
        "key": "",
        "default": null,
        "extra": "",
        "collation": "utf8mb4_unicode_ci"
      },
      {
        "field": "show_random_operator",
        "type": "int(11)",
        "null": "NO",
        "key": "",
        "default": null,
        "extra": ""
      },
      {
        "field": "operator_name",
        "type": "varchar(100)",
        "null": "NO",
        "key": "",
        "default": null,
        "extra": "",
        "collation": "utf8mb4_unicode_ci"
      },
      {
        "field": "position",
        "type": "int(11)",
        "null": "NO",
        "key": "",
        "default": null,
        "extra": ""
      },
      {
        "field": "event_invitation",
        "type": "int(11)",
        "null": "NO",
        "key": "",
        "default": null,
        "extra": ""
      },
      {
        "field": "identifier",
        "type": "varchar(50)",
        "null": "NO",
        "key": "MUL",
        "default": null,
        "extra": "",
        "collation": "utf8mb4_unicode_ci"
      },
      {
        "field": "tag",
        "type": "varchar(50)",
        "null": "NO",
        "key": "MUL",
        "default": null,
        "extra": "",
        "collation": "utf8mb4_unicode_ci"
      },
      {
        "field": "requires_email",
        "type": "int(11)",
        "null": "NO",
        "key": "",
        "default": null,
        "extra": ""
      },
      {
        "field": "requires_username",
        "type": "int(11)",
        "null": "NO",
        "key": "",
        "default": null,
        "extra": ""
      },
      {
        "field": "requires_phone",
        "type": "int(11)",
        "null": "NO",
        "key": "",
        "default": null,
        "extra": ""
      },
      {
        "field": "design_data",
        "type": "longtext",
        "null": "NO",
        "key": "",
        "default": null,
        "extra": ""
      }
    ],
    "lh_abstract_widget_theme": [
      {
        "field": "id",
        "type": "int(11)",
        "null": "NO",
        "key": "PRI",
        "default": null,
        "extra": "auto_increment"
      },
      {
        "field": "name",
        "type": "varchar(250)",
        "null": "NO",
        "key": "",
        "default": null,
        "extra": "",
        "collation": "utf8mb4_unicode_ci"
      },
      {
        "field": "support_joined",
        "type": "varchar(250)",
        "null": "NO",
        "key": "",
        "default": null,
        "extra": "",
        "collation": "utf8mb4_unicode_ci"
      },
      {
        "field": "support_closed",
        "type": "varchar(250)",
        "null": "NO",
        "key": "",
        "default": null,
        "extra": "",
        "collation": "utf8mb4_unicode_ci"
      },
      {
        "field": "bot_status_text",
        "type": "varchar(250)",
        "null": "NO",
        "key": "",
        "default": null,
        "extra": "",
        "collation": "utf8mb4_unicode_ci"
      },
      {
        "field": "pending_join",
        "type": "varchar(250)",
        "null": "NO",
        "key": "",
        "default": null,
        "extra": "",
        "collation": "utf8mb4_unicode_ci"
      },
      {
        "field": "pending_join_queue",
        "type": "varchar(250)",
        "null": "NO",
        "key": "",
        "default": null,
        "extra": "",
        "collation": "utf8mb4_unicode_ci"
      },
      {
        "field": "noonline_operators",
        "type": "varchar(250)",
        "null": "NO",
        "key": "",
        "default": null,
        "extra": "",
        "collation": "utf8mb4_unicode_ci"
      },
      {
        "field": "noonline_operators_offline",
        "type": "varchar(250)",
        "null": "NO",
        "key": "",
        "default": null,
        "extra": "",
        "collation": "utf8mb4_unicode_ci"
      },
      {
        "field": "name_company",
        "type": "varchar(250)",
        "null": "NO",
        "key": "",
        "default": null,
        "extra": "",
        "collation": "utf8mb4_unicode_ci"
      },
      {
        "field": "onl_bcolor",
        "type": "varchar(10)",
        "null": "NO",
        "key": "",
        "default": null,
        "extra": "",
        "collation": "utf8mb4_unicode_ci"
      },
      {
        "field": "bor_bcolor",
        "type": "varchar(10)",
        "null": "NO",
        "key": "",
        "default": "e3e3e3",
        "extra": "",
        "collation": "utf8mb4_unicode_ci"
      },
      {
        "field": "text_color",
        "type": "varchar(10)",
        "null": "NO",
        "key": "",
        "default": null,
        "extra": "",
        "collation": "utf8mb4_unicode_ci"
      },
      {
        "field": "popup_image",
        "type": "varchar(250)",
        "null": "NO",
        "key": "",
        "default": null,
        "extra": "",
        "collation": "utf8mb4_unicode_ci"
      },
      {
        "field": "popup_image_path",
        "type": "varchar(250)",
        "null": "NO",
        "key": "",
        "default": null,
        "extra": "",
        "collation": "utf8mb4_unicode_ci"
      },
      {
        "field": "close_image",
        "type": "varchar(250)",
        "null": "NO",
        "key": "",
        "default": null,
        "extra": "",
        "collation": "utf8mb4_unicode_ci"
      },
      {
        "field": "close_image_path",
        "type": "varchar(250)",
        "null": "NO",
        "key": "",
        "default": null,
        "extra": "",
        "collation": "utf8mb4_unicode_ci"
      },
      {
        "field": "restore_image",
        "type": "varchar(250)",
        "null": "NO",
        "key": "",
        "default": null,
        "extra": "",
        "collation": "utf8mb4_unicode_ci"
      },
      {
        "field": "restore_image_path",
        "type": "varchar(250)",
        "null": "NO",
        "key": "",
        "default": null,
        "extra": "",
        "collation": "utf8mb4_unicode_ci"
      },
      {
        "field": "minimize_image",
        "type": "varchar(250)",
        "null": "NO",
        "key": "",
        "default": null,
        "extra": "",
        "collation": "utf8mb4_unicode_ci"
      },
      {
        "field": "minimize_image_path",
        "type": "varchar(250)",
        "null": "NO",
        "key": "",
        "default": null,
        "extra": "",
        "collation": "utf8mb4_unicode_ci"
      },
      {
        "field": "online_image",
        "type": "varchar(250)",
        "null": "NO",
        "key": "",
        "default": null,
        "extra": "",
        "collation": "utf8mb4_unicode_ci"
      },
      {
        "field": "online_image_path",
        "type": "varchar(250)",
        "null": "NO",
        "key": "",
        "default": null,
        "extra": "",
        "collation": "utf8mb4_unicode_ci"
      },
      {
        "field": "offline_image",
        "type": "varchar(250)",
        "null": "NO",
        "key": "",
        "default": null,
        "extra": "",
        "collation": "utf8mb4_unicode_ci"
      },
      {
        "field": "offline_image_path",
        "type": "varchar(250)",
        "null": "NO",
        "key": "",
        "default": null,
        "extra": "",
        "collation": "utf8mb4_unicode_ci"
      },
      {
        "field": "logo_image",
        "type": "varchar(250)",
        "null": "NO",
        "key": "",
        "default": null,
        "extra": "",
        "collation": "utf8mb4_unicode_ci"
      },
      {
        "field": "logo_image_path",
        "type": "varchar(250)",
        "null": "NO",
        "key": "",
        "default": null,
        "extra": "",
        "collation": "utf8mb4_unicode_ci"
      },
      {
        "field": "copyright_image",
        "type": "varchar(250)",
        "null": "NO",
        "key": "",
        "default": null,
        "extra": "",
        "collation": "utf8mb4_unicode_ci"
      },
      {
        "field": "copyright_image_path",
        "type": "varchar(250)",
        "null": "NO",
        "key": "",
        "default": null,
        "extra": "",
        "collation": "utf8mb4_unicode_ci"
      },
      {
        "field": "widget_copyright_url",
        "type": "varchar(250)",
        "null": "NO",
        "key": "",
        "default": null,
        "extra": "",
        "collation": "utf8mb4_unicode_ci"
      },
      {
        "field": "show_copyright",
        "type": "int(11)",
        "null": "NO",
        "key": "",
        "default": 1,
        "extra": ""
      },
      {
        "field": "modern_look",
        "type": "tinyint(1)",
        "null": "NO",
        "key": "",
        "default": "0",
        "extra": ""
      },
      {
        "field": "hide_close",
        "type": "int(11)",
        "null": "NO",
        "key": "",
        "default": 0,
        "extra": ""
      },
      {
        "field": "show_need_help_delay",
        "type": "int(11)",
        "null": "NO",
        "key": "",
        "default": 0,
        "extra": ""
      },
      {
        "field": "show_status_delay",
        "type": "int(11)",
        "null": "NO",
        "key": "",
        "default": 0,
        "extra": ""
      },
      {
        "field": "hide_ts",
        "type": "int(11)",
        "null": "NO",
        "key": "",
        "default": 0,
        "extra": ""
      },
      {
        "field": "hide_popup",
        "type": "int(11)",
        "null": "NO",
        "key": "",
        "default": 0,
        "extra": ""
      },
      {
        "field": "header_height",
        "type": "int(11)",
        "null": "NO",
        "key": "",
        "default": 0,
        "extra": ""
      },
      {
        "field": "show_need_help",
        "type": "int(11)",
        "null": "NO",
        "key": "",
        "default": "1",
        "extra": ""
      },
      {
        "field": "widget_response_width",
        "type": "int(11)",
        "null": "NO",
        "key": "",
        "default": 0,
        "extra": ""
      },
      {
        "field": "show_need_help_timeout",
        "type": "int(11)",
        "null": "NO",
        "key": "",
        "default": "24",
        "extra": ""
      },
      {
        "field": "header_padding",
        "type": "int(11)",
        "null": "NO",
        "key": "",
        "default": 0,
        "extra": ""
      },
      {
        "field": "widget_border_width",
        "type": "int(11)",
        "null": "NO",
        "key": "",
        "default": 0,
        "extra": ""
      },
      {
        "field": "need_help_image",
        "type": "varchar(250)",
        "null": "NO",
        "key": "",
        "default": null,
        "extra": "",
        "collation": "utf8mb4_unicode_ci"
      },
      {
        "field": "header_background",
        "type": "varchar(10)",
        "null": "NO",
        "key": "",
        "default": null,
        "extra": "",
        "collation": "utf8mb4_unicode_ci"
      },
      {
        "field": "widget_border_color",
        "type": "varchar(10)",
        "null": "NO",
        "key": "",
        "default": null,
        "extra": "",
        "collation": "utf8mb4_unicode_ci"
      },
      {
        "field": "bot_configuration",
        "type": "longtext",
        "null": "NO",
        "key": "",
        "default": null,
        "extra": "",
        "collation": "utf8mb4_unicode_ci"
      },
      {
        "field": "notification_configuration",
        "type": "longtext",
        "null": "NO",
        "key": "",
        "default": null,
        "extra": "",
        "collation": "utf8mb4_unicode_ci"
      },
      {
        "field": "need_help_tcolor",
        "type": "varchar(10)",
        "null": "NO",
        "key": "",
        "default": null,
        "extra": "",
        "collation": "utf8mb4_unicode_ci"
      },
      {
        "field": "need_help_bcolor",
        "type": "varchar(10)",
        "null": "NO",
        "key": "",
        "default": null,
        "extra": "",
        "collation": "utf8mb4_unicode_ci"
      },
      {
        "field": "need_help_border",
        "type": "varchar(10)",
        "null": "NO",
        "key": "",
        "default": null,
        "extra": "",
        "collation": "utf8mb4_unicode_ci"
      },
      {
        "field": "need_help_close_bg",
        "type": "varchar(10)",
        "null": "NO",
        "key": "",
        "default": null,
        "extra": "",
        "collation": "utf8mb4_unicode_ci"
      },
      {
        "field": "need_help_hover_bg",
        "type": "varchar(10)",
        "null": "NO",
        "key": "",
        "default": null,
        "extra": "",
        "collation": "utf8mb4_unicode_ci"
      },
      {
        "field": "need_help_close_hover_bg",
        "type": "varchar(10)",
        "null": "NO",
        "key": "",
        "default": null,
        "extra": "",
        "collation": "utf8mb4_unicode_ci"
      },
      {
        "field": "need_help_image_path",
        "type": "varchar(250)",
        "null": "NO",
        "key": "",
        "default": null,
        "extra": "",
        "collation": "utf8mb4_unicode_ci"
      },
      {
        "field": "custom_status_css",
        "type": "text",
        "null": "NO",
        "key": "",
        "default": null,
        "extra": "",
        "collation": "utf8mb4_unicode_ci"
      },
      {
        "field": "custom_container_css",
        "type": "text",
        "null": "NO",
        "key": "",
        "default": null,
        "extra": "",
        "collation": "utf8mb4_unicode_ci"
      },
      {
        "field": "custom_widget_css",
        "type": "text",
        "null": "NO",
        "key": "",
        "default": null,
        "extra": "",
        "collation": "utf8mb4_unicode_ci"
      },
      {
        "field": "custom_popup_css",
        "type": "text",
        "null": "NO",
        "key": "",
        "default": null,
        "extra": "",
        "collation": "utf8mb4_unicode_ci"
      },
      {
        "field": "need_help_header",
        "type": "varchar(250)",
        "null": "NO",
        "key": "",
        "default": null,
        "extra": "",
        "collation": "utf8mb4_unicode_ci"
      },
      {
        "field": "need_help_text",
        "type": "varchar(250)",
        "null": "NO",
        "key": "",
        "default": null,
        "extra": "",
        "collation": "utf8mb4_unicode_ci"
      },
      {
        "field": "online_text",
        "type": "varchar(250)",
        "null": "NO",
        "key": "",
        "default": null,
        "extra": "",
        "collation": "utf8mb4_unicode_ci"
      },
      {
        "field": "offline_text",
        "type": "varchar(250)",
        "null": "NO",
        "key": "",
        "default": null,
        "extra": "",
        "collation": "utf8mb4_unicode_ci"
      },
      {
        "field": "intro_operator_text",
        "type": "varchar(250)",
        "null": "NO",
        "key": "",
        "default": null,
        "extra": "",
        "collation": "utf8mb4_unicode_ci"
      },
      {
        "field": "operator_image",
        "type": "varchar(250)",
        "null": "NO",
        "key": "",
        "default": null,
        "extra": "",
        "collation": "utf8mb4_unicode_ci"
      },
      {
        "field": "operator_image_path",
        "type": "varchar(250)",
        "null": "NO",
        "key": "",
        "default": null,
        "extra": "",
        "collation": "utf8mb4_unicode_ci"
      },
      {
        "field": "explain_text",
        "type": "text",
        "null": "NO",
        "key": "",
        "default": null,
        "extra": "",
        "collation": "utf8mb4_unicode_ci"
      },
      {
        "field": "show_voting",
        "type": "tinyint(1)",
        "null": "NO",
        "key": "",
        "default": "1",
        "extra": ""
      },
      {
        "field": "department_title",
        "type": "varchar(250)",
        "null": "NO",
        "key": "",
        "default": null,
        "extra": "",
        "collation": "utf8mb4_unicode_ci"
      },
      {
        "field": "department_select",
        "type": "varchar(250)",
        "null": "NO",
        "key": "",
        "default": null,
        "extra": "",
        "collation": "utf8mb4_unicode_ci"
      },
      {
        "field": "buble_visitor_background",
        "type": "varchar(250)",
        "null": "NO",
        "key": "",
        "default": null,
        "extra": "",
        "collation": "utf8mb4_unicode_ci"
      },
      {
        "field": "buble_visitor_title_color",
        "type": "varchar(250)",
        "null": "NO",
        "key": "",
        "default": null,
        "extra": "",
        "collation": "utf8mb4_unicode_ci"
      },
      {
        "field": "buble_visitor_text_color",
        "type": "varchar(250)",
        "null": "NO",
        "key": "",
        "default": null,
        "extra": "",
        "collation": "utf8mb4_unicode_ci"
      },
      {
        "field": "buble_operator_background",
        "type": "varchar(250)",
        "null": "NO",
        "key": "",
        "default": null,
        "extra": "",
        "collation": "utf8mb4_unicode_ci"
      },
      {
        "field": "buble_operator_title_color",
        "type": "varchar(250)",
        "null": "NO",
        "key": "",
        "default": null,
        "extra": "",
        "collation": "utf8mb4_unicode_ci"
      },
      {
        "field": "buble_operator_text_color",
        "type": "varchar(250)",
        "null": "NO",
        "key": "",
        "default": null,
        "extra": "",
        "collation": "utf8mb4_unicode_ci"
      },
      {
        "field": "modified",
        "type": "int(11)",
        "null": "NO",
        "key": "",
        "default": null,
        "extra": ""
      },
      {
        "field": "widget_show_leave_form",
        "type": "tinyint(1)",
        "null": "NO",
        "key": "",
        "default": null,
        "extra": ""
      },
      {
        "field": "enable_widget_embed_override",
        "type": "tinyint(1)",
        "null": "NO",
        "key": "",
        "default": null,
        "extra": ""
      },
      {
        "field": "widget_pright",
        "type": "int(11)",
        "null": "NO",
        "key": "",
        "default": null,
        "extra": ""
      },
      {
        "field": "widget_pbottom",
        "type": "int(11)",
        "null": "NO",
        "key": "",
        "default": null,
        "extra": ""
      },
      {
        "field": "widget_popheight",
        "type": "int(11)",
        "null": "NO",
        "key": "",
        "default": null,
        "extra": ""
      },
      {
        "field": "widget_popwidth",
        "type": "int(11)",
        "null": "NO",
        "key": "",
        "default": null,
        "extra": ""
      },
      {
        "field": "widget_survey",
        "type": "int(11)",
        "null": "NO",
        "key": "",
        "default": null,
        "extra": ""
      },
      {
        "field": "widget_position",
        "type": "varchar(50)",
        "null": "NO",
        "key": "",
        "default": null,
        "extra": ""
      }
    ],
    "lh_canned_msg": [
      {
        "field": "id",
        "type": "int(11)",
        "null": "NO",
        "key": "PRI",
        "default": null,
        "extra": "auto_increment"
      },
      {
        "field": "msg",
        "type": "longtext",
        "null": "NO",
        "key": "",
        "default": null,
        "extra": "",
        "collation": "utf8mb4_unicode_ci"
      },
      {
        "field": "fallback_msg",
        "type": "text",
        "null": "NO",
        "key": "",
        "default": null,
        "extra": "",
        "collation": "utf8mb4_unicode_ci"
      },
      {
        "field": "html_snippet",
        "type": "longtext",
        "null": "NO",
        "key": "",
        "default": null,
        "extra": "",
        "collation": "utf8mb4_unicode_ci"
      },
      {
        "field": "additional_data",
        "type": "text",
        "null": "NO",
        "key": "",
        "default": null,
        "extra": "",
        "collation": "utf8mb4_unicode_ci"
      },
      {
        "field": "languages",
        "type": "text",
        "null": "NO",
        "key": "",
        "default": null,
        "extra": "",
        "collation": "utf8mb4_unicode_ci"
      },
      {
        "field": "title",
        "type": "varchar(250)",
        "null": "NO",
        "key": "",
        "default": null,
        "extra": "",
        "collation": "utf8mb4_unicode_ci"
      },
      {
        "field": "unique_id",
        "type": "varchar(20)",
        "null": "NO",
        "key": "",
        "default": null,
        "extra": "",
        "collation": "utf8mb4_unicode_ci",
        "post_query": "UPDATE `lh_canned_msg` SET `unique_id` = `id`;"
      },
      {
        "field": "explain",
        "type": "varchar(250)",
        "null": "NO",
        "key": "",
        "default": null,
        "extra": "",
        "collation": "utf8mb4_unicode_ci"
      },
      {
        "field": "position",
        "type": "int(11)",
        "null": "NO",
        "key": "",
        "default": null,
        "extra": ""
      },
      {
        "field": "department_id",
        "type": "int(11)",
        "null": "NO",
        "key": "MUL",
        "default": null,
        "extra": ""
      },
      {
        "field": "user_id",
        "type": "int(11)",
        "null": "NO",
        "key": "MUL",
        "default": null,
        "extra": ""
      },
      {
        "field": "delay",
        "type": "int(11)",
        "null": "NO",
        "key": "",
        "default": null,
        "extra": ""
      },
      {
        "field": "attr_int_1",
        "type": "int(11)",
        "null": "NO",
        "key": "",
        "default": null,
        "extra": ""
      },
      {
        "field": "attr_int_2",
        "type": "int(11)",
        "null": "NO",
        "key": "",
        "default": null,
        "extra": ""
      },
      {
        "field": "attr_int_3",
        "type": "int(11)",
        "null": "NO",
        "key": "",
        "default": null,
        "extra": ""
      },
      {
        "field": "auto_send",
        "type": "tinyint(1)",
        "null": "NO",
        "key": "",
        "default": null,
        "extra": ""
      }
    ],
    "lh_cobrowse": [
      {
        "field": "id",
        "type": "int(11)",
        "null": "NO",
        "key": "PRI",
        "default": null,
        "extra": "auto_increment"
      },
      {
        "field": "chat_id",
        "type": "int(11)",
        "null": "NO",
        "key": "MUL",
        "default": null,
        "extra": ""
      },
      {
        "field": "online_user_id",
        "type": "int(11)",
        "null": "NO",
        "key": "MUL",
        "default": null,
        "extra": ""
      },
      {
        "field": "mtime",
        "type": "int(11)",
        "null": "NO",
        "key": "",
        "default": null,
        "extra": ""
      },
      {
        "field": "finished",
        "type": "tinyint(1)",
        "null": "NO",
        "key": "",
        "default": null,
        "extra": ""
      },
      {
        "field": "w",
        "type": "int(11)",
        "null": "NO",
        "key": "",
        "default": null,
        "extra": ""
      },
      {
        "field": "wh",
        "type": "int(11)",
        "null": "NO",
        "key": "",
        "default": null,
        "extra": ""
      },
      {
        "field": "x",
        "type": "int(11)",
        "null": "NO",
        "key": "",
        "default": null,
        "extra": ""
      },
      {
        "field": "y",
        "type": "int(11)",
        "null": "NO",
        "key": "",
        "default": null,
        "extra": ""
      },
      {
        "field": "url",
        "type": "varchar(250)",
        "null": "NO",
        "key": "",
        "default": null,
        "extra": "",
        "collation": "utf8mb4_unicode_ci"
      },
      {
        "field": "initialize",
        "type": "longtext",
        "null": "NO",
        "key": "",
        "default": null,
        "extra": "",
        "collation": "utf8mb4_unicode_ci"
      },
      {
        "field": "modifications",
        "type": "longtext",
        "null": "NO",
        "key": "",
        "default": null,
        "extra": "",
        "collation": "utf8mb4_unicode_ci"
      }
    ],
    "lh_chat": [
      {
        "field": "id",
        "type": "bigint(20)",
        "null": "NO",
        "key": "PRI",
        "default": null,
        "extra": "auto_increment"
      },
      {
        "field": "nick",
        "type": "varchar(100)",
        "null": "NO",
        "key": "",
        "default": null,
        "extra": "",
        "collation": "utf8mb4_unicode_ci"
      },
      {
        "field": "chat_locale",
        "type": "varchar(10)",
        "null": "NO",
        "key": "",
        "default": null,
        "extra": "",
        "collation": "utf8mb4_unicode_ci"
      },
      {
        "field": "chat_locale_to",
        "type": "varchar(10)",
        "null": "NO",
        "key": "",
        "default": null,
        "extra": "",
        "collation": "utf8mb4_unicode_ci"
      },
      {
        "field": "status",
        "type": "int(11)",
        "null": "NO",
        "key": "MUL",
        "default": "0",
        "extra": ""
      },
      {
        "field": "invitation_id",
        "type": "int(11)",
        "null": "NO",
        "key": "MUL",
        "default": null,
        "extra": ""
      },
      {
        "field": "pnd_time",
        "type": "int(11)",
        "null": "NO",
        "key": "MUL",
        "default": "0",
        "extra": ""
      },
      {
        "field": "anonymized",
        "type": "tinyint(1)",
        "null": "NO",
        "key": "MUL",
        "default": null,
        "extra": ""
      },
      {
        "field": "cls_time",
        "type": "int(11)",
        "null": "NO",
        "key": "MUL",
        "default": "0",
        "extra": ""
      },
      {
        "field": "cls_us",
        "type": "tinyint(1)",
        "null": "NO",
        "key": "MUL",
        "default": "0",
        "extra": ""
      },
      {
        "field": "usaccept",
        "type": "int(11)",
        "null": "NO",
        "key": "",
        "default": "0",
        "extra": ""
      },
      {
        "field": "gbot_id",
        "type": "int(11)",
        "null": "NO",
        "key": "",
        "default": "0",
        "extra": ""
      },
      {
        "field": "lsync",
        "type": "int(11)",
        "null": "NO",
        "key": "",
        "default": null,
        "extra": ""
      },
      {
        "field": "auto_responder_id",
        "type": "int(11)",
        "null": "NO",
        "key": "",
        "default": null,
        "extra": ""
      },
      {
        "field": "status_sub",
        "type": "int(11)",
        "null": "NO",
        "key": "",
        "default": "0",
        "extra": ""
      },
      {
        "field": "status_sub_arg",
        "type": "varchar(200)",
        "null": "NO",
        "key": "",
        "default": "",
        "extra": "",
        "collation": "utf8mb4_unicode_ci"
      },
      {
        "field": "uagent",
        "type": "varchar(250)",
        "null": "NO",
        "key": "",
        "default": "",
        "extra": "",
        "collation": "utf8mb4_unicode_ci"
      },
      {
        "field": "status_sub_sub",
        "type": "int(11)",
        "null": "NO",
        "key": "",
        "default": "0",
        "extra": ""
      },
      {
        "field": "device_type",
        "type": "int(11)",
        "null": "NO",
        "key": "",
        "default": null,
        "extra": ""
      },
      {
        "field": "last_op_msg_time",
        "type": "int(11)",
        "null": "NO",
        "key": "",
        "default": "0",
        "extra": ""
      },
      {
        "field": "sender_user_id",
        "type": "int(11)",
        "null": "NO",
        "key": "",
        "default": null,
        "extra": ""
      },
      {
        "field": "has_unread_op_messages",
        "type": "int(11)",
        "null": "NO",
        "key": "",
        "default": "0",
        "extra": ""
      },
      {
        "field": "unread_op_messages_informed",
        "type": "int(11)",
        "null": "NO",
        "key": "",
        "default": "0",
        "extra": ""
      },
      {
        "field": "unanswered_chat",
        "type": "int(11)",
        "null": "NO",
        "key": "",
        "default": null,
        "extra": ""
      },
      {
        "field": "time",
        "type": "int(11)",
        "null": "NO",
        "key": "",
        "default": null,
        "extra": ""
      },
      {
        "field": "user_id",
        "type": "int(11)",
        "null": "NO",
        "key": "MUL",
        "default": null,
        "extra": ""
      },
      {
        "field": "transfer_uid",
        "type": "int(11)",
        "null": "NO",
        "key": "MUL",
        "default": null,
        "extra": ""
      },
      {
        "field": "product_id",
        "type": "int(11)",
        "null": "NO",
        "key": "MUL",
        "default": null,
        "extra": ""
      },
      {
        "field": "hash",
        "type": "varchar(40)",
        "null": "NO",
        "key": "",
        "default": null,
        "extra": "",
        "collation": "utf8mb4_unicode_ci"
      },
      {
        "field": "referrer",
        "type": "text",
        "null": "NO",
        "key": "",
        "default": null,
        "extra": "",
        "collation": "utf8mb4_unicode_ci"
      },
      {
        "field": "session_referrer",
        "type": "text",
        "null": "NO",
        "key": "",
        "default": null,
        "extra": "",
        "collation": "utf8mb4_unicode_ci"
      },
      {
        "field": "chat_variables",
        "type": "text",
        "null": "NO",
        "key": "",
        "default": null,
        "extra": "",
        "collation": "utf8mb4_unicode_ci"
      },
      {
        "field": "remarks",
        "type": "text",
        "null": "NO",
        "key": "",
        "default": null,
        "extra": "",
        "collation": "utf8mb4_unicode_ci"
      },
      {
        "field": "ip",
        "type": "varchar(100)",
        "null": "NO",
        "key": "",
        "default": null,
        "extra": "",
        "collation": "utf8mb4_unicode_ci"
      },
      {
        "field": "user_tz_identifier",
        "type": "varchar(50)",
        "null": "NO",
        "key": "",
        "default": null,
        "extra": "",
        "collation": "utf8mb4_unicode_ci"
      },
      {
        "field": "dep_id",
        "type": "int(11)",
        "null": "NO",
        "key": "MUL",
        "default": null,
        "extra": ""
      },
      {
        "field": "user_status",
        "type": "int(11)",
        "null": "NO",
        "key": "",
        "default": "0",
        "extra": ""
      },
      {
        "field": "user_closed_ts",
        "type": "int(11)",
        "null": "NO",
        "key": "",
        "default": "0",
        "extra": ""
      },
      {
        "field": "support_informed",
        "type": "int(11)",
        "null": "NO",
        "key": "",
        "default": "0",
        "extra": ""
      },
      {
        "field": "unread_messages_informed",
        "type": "int(11)",
        "null": "NO",
        "key": "",
        "default": "0",
        "extra": ""
      },
      {
        "field": "reinform_timeout",
        "type": "int(11)",
        "null": "NO",
        "key": "",
        "default": "0",
        "extra": ""
      },
      {
        "field": "email",
        "type": "varchar(100)",
        "null": "NO",
        "key": "",
        "default": null,
        "extra": "",
        "collation": "utf8mb4_unicode_ci"
      },
      {
        "field": "country_code",
        "type": "varchar(100)",
        "null": "NO",
        "key": "",
        "default": null,
        "extra": "",
        "collation": "utf8mb4_unicode_ci"
      },
      {
        "field": "country_name",
        "type": "varchar(100)",
        "null": "NO",
        "key": "",
        "default": null,
        "extra": "",
        "collation": "utf8mb4_unicode_ci"
      },
      {
        "field": "user_typing",
        "type": "int(11)",
        "null": "NO",
        "key": "",
        "default": null,
        "extra": ""
      },
      {
        "field": "user_typing_txt",
        "type": "varchar(200)",
        "null": "NO",
        "key": "",
        "default": null,
        "extra": "",
        "collation": "utf8mb4_unicode_ci"
      },
      {
        "field": "operator_typing",
        "type": "int(11)",
        "null": "NO",
        "key": "",
        "default": null,
        "extra": ""
      },
      {
        "field": "operator_typing_id",
        "type": "int(11)",
        "null": "NO",
        "key": "",
        "default": null,
        "extra": ""
      },
      {
        "field": "phone",
        "type": "varchar(100)",
        "null": "NO",
        "key": "",
        "default": null,
        "extra": "",
        "collation": "utf8mb4_unicode_ci"
      },
      {
        "field": "has_unread_messages",
        "type": "int(11)",
        "null": "NO",
        "key": "MUL",
        "default": null,
        "extra": ""
      },
      {
        "field": "last_user_msg_time",
        "type": "int(11)",
        "null": "NO",
        "key": "",
        "default": null,
        "extra": ""
      },
      {
        "field": "fbst",
        "type": "tinyint(1)",
        "null": "NO",
        "key": "",
        "default": null,
        "extra": ""
      },
      {
        "field": "online_user_id",
        "type": "int(11)",
        "null": "NO",
        "key": "MUL",
        "default": null,
        "extra": ""
      },
      {
        "field": "last_msg_id",
        "type": "int(11)",
        "null": "NO",
        "key": "",
        "default": null,
        "extra": ""
      },
      {
        "field": "additional_data",
        "type": "text",
        "null": "NO",
        "key": "",
        "default": null,
        "extra": "",
        "collation": "utf8mb4_unicode_ci"
      },
      {
        "field": "lat",
        "type": "varchar(10)",
        "null": "NO",
        "key": "",
        "default": null,
        "extra": "",
        "collation": "utf8mb4_unicode_ci"
      },
      {
        "field": "lon",
        "type": "varchar(10)",
        "null": "NO",
        "key": "",
        "default": null,
        "extra": "",
        "collation": "utf8mb4_unicode_ci"
      },
      {
        "field": "city",
        "type": "varchar(100)",
        "null": "NO",
        "key": "",
        "default": null,
        "extra": "",
        "collation": "utf8mb4_unicode_ci"
      },
      {
        "field": "operation",
        "type": "text",
        "null": "NO",
        "key": "",
        "default": null,
        "extra": "",
        "collation": "utf8mb4_unicode_ci"
      },
      {
        "field": "operation_admin",
        "type": "varchar(200)",
        "null": "NO",
        "key": "",
        "default": null,
        "extra": "",
        "collation": "utf8mb4_unicode_ci"
      },
      {
        "field": "mail_send",
        "type": "int(11)",
        "null": "NO",
        "key": "",
        "default": null,
        "extra": ""
      },
      {
        "field": "screenshot_id",
        "type": "int(11)",
        "null": "NO",
        "key": "",
        "default": null,
        "extra": ""
      },
      {
        "field": "wait_time",
        "type": "int(11)",
        "null": "NO",
        "key": "",
        "default": null,
        "extra": ""
      },
      {
        "field": "chat_duration",
        "type": "int(11)",
        "null": "NO",
        "key": "",
        "default": null,
        "extra": ""
      },
      {
        "field": "tslasign",
        "type": "int(11)",
        "null": "NO",
        "key": "",
        "default": null,
        "extra": ""
      },
      {
        "field": "priority",
        "type": "int(11)",
        "null": "NO",
        "key": "",
        "default": null,
        "extra": ""
      },
      {
        "field": "chat_initiator",
        "type": "int(11)",
        "null": "NO",
        "key": "",
        "default": null,
        "extra": ""
      },
      {
        "field": "transfer_timeout_ts",
        "type": "int(11)",
        "null": "NO",
        "key": "",
        "default": null,
        "extra": ""
      },
      {
        "field": "transfer_timeout_ac",
        "type": "int(11)",
        "null": "NO",
        "key": "",
        "default": null,
        "extra": ""
      },
      {
        "field": "transfer_if_na",
        "type": "int(11)",
        "null": "NO",
        "key": "",
        "default": null,
        "extra": ""
      },
      {
        "field": "na_cb_executed",
        "type": "int(11)",
        "null": "NO",
        "key": "",
        "default": null,
        "extra": ""
      },
      {
        "field": "nc_cb_executed",
        "type": "tinyint(1)",
        "null": "NO",
        "key": "",
        "default": null,
        "extra": ""
      }
    ],
    "lh_chat_accept": [
      {
        "field": "id",
        "type": "int(11)",
        "null": "NO",
        "key": "PRI",
        "default": null,
        "extra": "auto_increment"
      },
      {
        "field": "chat_id",
        "type": "bigint(20)",
        "null": "NO",
        "key": "",
        "default": null,
        "extra": ""
      },
      {
        "field": "hash",
        "type": "varchar(50)",
        "null": "NO",
        "key": "MUL",
        "default": null,
        "extra": "",
        "collation": "utf8mb4_unicode_ci"
      },
      {
        "field": "ctime",
        "type": "int(11)",
        "null": "NO",
        "key": "",
        "default": null,
        "extra": ""
      },
      {
        "field": "wused",
        "type": "int(11)",
        "null": "NO",
        "key": "",
        "default": null,
        "extra": ""
      }
    ],
    "lh_chat_archive_range": [
      {
        "field": "id",
        "type": "int(11)",
        "null": "NO",
        "key": "PRI",
        "default": null,
        "extra": "auto_increment"
      },
      {
        "field": "range_from",
        "type": "int(11)",
        "null": "NO",
        "key": "",
        "default": null,
        "extra": ""
      },
      {
        "field": "range_to",
        "type": "int(11)",
        "null": "NO",
        "key": "",
        "default": null,
        "extra": ""
      },
      {
        "field": "year_month",
        "type": "int(11)",
        "null": "NO",
        "key": "",
        "default": null,
        "extra": ""
      },
      {
        "field": "older_than",
        "type": "int(11)",
        "null": "NO",
        "key": "",
        "default": null,
        "extra": ""
      },
      {
        "field": "last_id",
        "type": "int(11)",
        "null": "NO",
        "key": "",
        "default": null,
        "extra": ""
      },
      {
        "field": "first_id",
        "type": "int(11)",
        "null": "NO",
        "key": "",
        "default": null,
        "extra": ""
      }
    ],
    "lh_chat_blocked_user": [
      {
        "field": "id",
        "type": "int(11)",
        "null": "NO",
        "key": "PRI",
        "default": null,
        "extra": "auto_increment"
      },
      {
        "field": "ip",
        "type": "varchar(100)",
        "null": "NO",
        "key": "MUL",
        "default": null,
        "extra": "",
        "collation": "utf8mb4_unicode_ci"
      },
      {
        "field": "user_id",
        "type": "int(11)",
        "null": "NO",
        "key": "",
        "default": null,
        "extra": ""
      },
      {
        "field": "datets",
        "type": "int(11)",
        "null": "NO",
        "key": "",
        "default": null,
        "extra": ""
      },
      {
        "field": "chat_id",
        "type": "int(11)",
        "null": "NO",
        "key": "",
        "default": null,
        "extra": ""
      },
      {
        "field": "dep_id",
        "type": "int(11)",
        "null": "NO",
        "key": "",
        "default": null,
        "extra": ""
      },
      {
        "field": "btype",
        "type": "tinyint(1)",
        "null": "NO",
        "key": "",
        "default": "0",
        "extra": ""
      },
      {
        "field": "expires",
        "type": "int(11)",
        "null": "NO",
        "key": "",
        "default": "0",
        "extra": ""
      },
      {
        "field": "nick",
        "type": "varchar(50)",
        "null": "NO",
        "key": "",
        "default": null,
        "extra": ""
      }
    ],
    "lh_group_work": [
      {
        "field": "id",
        "type": "int(11)",
        "null": "NO",
        "key": "PRI",
        "default": null,
        "extra": "auto_increment"
      },
      {
        "field": "group_id",
        "type": "int(11)",
        "null": "NO",
        "key": "",
        "default": null,
        "extra": ""
      },
      {
        "field": "group_work_id",
        "type": "int(11)",
        "null": "NO",
        "key": "",
        "default": null,
        "extra": ""
      }
    ],
    "lh_chat_config": [
      {
        "field": "identifier",
        "type": "varchar(50)",
        "null": "NO",
        "key": "PRI",
        "default": null,
        "extra": ""
      },
      {
        "field": "value",
        "type": "text",
        "null": "NO",
        "key": "",
        "default": null,
        "extra": "",
        "collation": "utf8mb4_unicode_ci"
      },
      {
        "field": "type",
        "type": "tinyint(1)",
        "null": "NO",
        "key": "",
        "default": "0",
        "extra": ""
      },
      {
        "field": "explain",
        "type": "varchar(250)",
        "null": "NO",
        "key": "",
        "default": null,
        "extra": "",
        "collation": "utf8mb4_unicode_ci"
      },
      {
        "field": "hidden",
        "type": "int(11)",
        "null": "NO",
        "key": "",
        "default": "0",
        "extra": ""
      }
    ],
    "lh_chat_file": [
      {
        "field": "id",
        "type": "int(11) unsigned",
        "null": "NO",
        "key": "PRI",
        "default": null,
        "extra": "auto_increment"
      },
      {
        "field": "name",
        "type": "varchar(255)",
        "null": "NO",
        "key": "",
        "default": null,
        "extra": "",
        "collation": "utf8mb4_unicode_ci"
      },
      {
        "field": "upload_name",
        "type": "varchar(255)",
        "null": "NO",
        "key": "",
        "default": null,
        "extra": "",
        "collation": "utf8mb4_unicode_ci"
      },
      {
        "field": "size",
        "type": "int(11)",
        "null": "NO",
        "key": "",
        "default": null,
        "extra": ""
      },
      {
        "field": "type",
        "type": "varchar(255)",
        "null": "NO",
        "key": "",
        "default": null,
        "extra": "",
        "collation": "utf8mb4_unicode_ci"
      },
      {
        "field": "file_path",
        "type": "varchar(255)",
        "null": "NO",
        "key": "",
        "default": null,
        "extra": "",
        "collation": "utf8mb4_unicode_ci"
      },
      {
        "field": "extension",
        "type": "varchar(255)",
        "null": "NO",
        "key": "",
        "default": null,
        "extra": "",
        "collation": "utf8mb4_unicode_ci"
      },
      {
        "field": "chat_id",
        "type": "bigint(20)",
        "null": "NO",
        "key": "MUL",
        "default": null,
        "extra": ""
      },
      {
        "field": "online_user_id",
        "type": "int(11)",
        "null": "NO",
        "key": "MUL",
        "default": null,
        "extra": ""
      },
      {
        "field": "user_id",
        "type": "int(11)",
        "null": "NO",
        "key": "MUL",
        "default": null,
        "extra": ""
      },
      {
        "field": "date",
        "type": "int(11)",
        "null": "NO",
        "key": "",
        "default": null,
        "extra": ""
      },
      {
        "field": "persistent",
        "type": "int(11)",
        "null": "NO",
        "key": "",
        "default": null,
        "extra": ""
      }
    ],
    "lh_chat_online_user": [
      {
        "field": "id",
        "type": "bigint(20) unsigned",
        "null": "NO",
        "key": "PRI",
        "default": null,
        "extra": "auto_increment"
      },
      {
        "field": "vid",
        "type": "varchar(50)",
        "null": "NO",
        "key": "MUL",
        "default": null,
        "extra": "",
        "collation": "utf8mb4_unicode_ci"
      },
      {
        "field": "ip",
        "type": "varchar(50)",
        "null": "NO",
        "key": "",
        "default": null,
        "extra": "",
        "collation": "utf8mb4_unicode_ci"
      },
      {
        "field": "visitor_tz",
        "type": "varchar(50)",
        "null": "NO",
        "key": "",
        "default": null,
        "extra": "",
        "collation": "utf8mb4_unicode_ci"
      },
      {
        "field": "current_page",
        "type": "text",
        "null": "NO",
        "key": "",
        "default": null,
        "extra": "",
        "collation": "utf8mb4_unicode_ci"
      },
      {
        "field": "page_title",
        "type": "varchar(250)",
        "null": "NO",
        "key": "",
        "default": null,
        "extra": "",
        "collation": "utf8mb4_unicode_ci"
      },
      {
        "field": "notes",
        "type": "varchar(250)",
        "null": "NO",
        "key": "",
        "default": null,
        "extra": "",
        "collation": "utf8mb4_unicode_ci"
      },
      {
        "field": "referrer",
        "type": "text",
        "null": "NO",
        "key": "",
        "default": null,
        "extra": "",
        "collation": "utf8mb4_unicode_ci"
      },
      {
        "field": "chat_id",
        "type": "bigint(20)",
        "null": "NO",
        "key": "",
        "default": null,
        "extra": ""
      },
      {
        "field": "device_type",
        "type": "tinyint(1)",
        "null": "NO",
        "key": "",
        "default": "0",
        "extra": ""
      },
      {
        "field": "conversion_id",
        "type": "int(11)",
        "null": "NO",
        "key": "",
        "default": null,
        "extra": ""
      },
      {
        "field": "user_active",
        "type": "int(11)",
        "null": "NO",
        "key": "",
        "default": null,
        "extra": ""
      },
      {
        "field": "invitation_seen_count",
        "type": "int(11)",
        "null": "NO",
        "key": "",
        "default": null,
        "extra": ""
      },
      {
        "field": "last_check_time",
        "type": "int(11)",
        "null": "NO",
        "key": "",
        "default": null,
        "extra": ""
      },
      {
        "field": "invitation_id",
        "type": "int(11)",
        "null": "NO",
        "key": "",
        "default": null,
        "extra": ""
      },
      {
        "field": "last_visit",
        "type": "int(11)",
        "null": "NO",
        "key": "MUL",
        "default": null,
        "extra": ""
      },
      {
        "field": "first_visit",
        "type": "int(11)",
        "null": "NO",
        "key": "",
        "default": null,
        "extra": ""
      },
      {
        "field": "total_visits",
        "type": "int(11)",
        "null": "NO",
        "key": "",
        "default": null,
        "extra": ""
      },
      {
        "field": "pages_count",
        "type": "int(11)",
        "null": "NO",
        "key": "",
        "default": null,
        "extra": ""
      },
      {
        "field": "tt_pages_count",
        "type": "int(11)",
        "null": "NO",
        "key": "",
        "default": null,
        "extra": ""
      },
      {
        "field": "invitation_count",
        "type": "int(11)",
        "null": "NO",
        "key": "",
        "default": null,
        "extra": ""
      },
      {
        "field": "dep_id",
        "type": "int(11)",
        "null": "NO",
        "key": "MUL",
        "default": null,
        "extra": ""
      },
      {
        "field": "user_agent",
        "type": "text",
        "null": "NO",
        "key": "",
        "default": null,
        "extra": "",
        "collation": "utf8mb4_unicode_ci"
      },
      {
        "field": "user_country_code",
        "type": "varchar(50)",
        "null": "NO",
        "key": "",
        "default": null,
        "extra": "",
        "collation": "utf8mb4_unicode_ci"
      },
      {
        "field": "user_country_name",
        "type": "varchar(50)",
        "null": "NO",
        "key": "",
        "default": null,
        "extra": "",
        "collation": "utf8mb4_unicode_ci"
      },
      {
        "field": "operator_message",
        "type": "text",
        "null": "NO",
        "key": "",
        "default": null,
        "extra": "",
        "collation": "utf8mb4_unicode_ci"
      },
      {
        "field": "operator_user_proactive",
        "type": "varchar(100)",
        "null": "NO",
        "key": "",
        "default": null,
        "extra": "",
        "collation": "utf8mb4_unicode_ci"
      },
      {
        "field": "operator_user_id",
        "type": "int(11)",
        "null": "NO",
        "key": "",
        "default": null,
        "extra": ""
      },
      {
        "field": "message_seen",
        "type": "int(11)",
        "null": "NO",
        "key": "",
        "default": null,
        "extra": ""
      },
      {
        "field": "message_seen_ts",
        "type": "int(11)",
        "null": "NO",
        "key": "",
        "default": null,
        "extra": ""
      },
      {
        "field": "lat",
        "type": "varchar(10)",
        "null": "NO",
        "key": "",
        "default": null,
        "extra": "",
        "collation": "utf8mb4_unicode_ci"
      },
      {
        "field": "lon",
        "type": "varchar(10)",
        "null": "NO",
        "key": "",
        "default": null,
        "extra": "",
        "collation": "utf8mb4_unicode_ci"
      },
      {
        "field": "city",
        "type": "varchar(100)",
        "null": "NO",
        "key": "",
        "default": null,
        "extra": "",
        "collation": "utf8mb4_unicode_ci"
      },
      {
        "field": "reopen_chat",
        "type": "int(11)",
        "null": "NO",
        "key": "",
        "default": null,
        "extra": ""
      },
      {
        "field": "time_on_site",
        "type": "int(11)",
        "null": "NO",
        "key": "",
        "default": null,
        "extra": ""
      },
      {
        "field": "tt_time_on_site",
        "type": "int(11)",
        "null": "NO",
        "key": "",
        "default": null,
        "extra": ""
      },
      {
        "field": "requires_email",
        "type": "int(11)",
        "null": "NO",
        "key": "",
        "default": null,
        "extra": ""
      },
      {
        "field": "requires_username",
        "type": "int(11)",
        "null": "NO",
        "key": "",
        "default": null,
        "extra": ""
      },
      {
        "field": "requires_phone",
        "type": "int(11)",
        "null": "NO",
        "key": "",
        "default": null,
        "extra": ""
      },
      {
        "field": "screenshot_id",
        "type": "int(11)",
        "null": "NO",
        "key": "",
        "default": null,
        "extra": ""
      },
      {
        "field": "identifier",
        "type": "varchar(50)",
        "null": "NO",
        "key": "",
        "default": null,
        "extra": "",
        "collation": "utf8mb4_unicode_ci"
      },
      {
        "field": "operation",
        "type": "text",
        "null": "NO",
        "key": "",
        "default": null,
        "extra": "",
        "collation": "utf8mb4_unicode_ci"
      },
      {
        "field": "online_attr_system",
        "type": "text",
        "null": "NO",
        "key": "",
        "default": null,
        "extra": "",
        "collation": "utf8mb4_unicode_ci"
      },
      {
        "field": "operation_chat",
        "type": "text",
        "null": "NO",
        "key": "",
        "default": null,
        "extra": "",
        "collation": "utf8mb4_unicode_ci"
      },
      {
        "field": "online_attr",
        "type": "text",
        "null": "NO",
        "key": "",
        "default": null,
        "extra": "",
        "collation": "utf8mb4_unicode_ci"
      }
    ],
    "lh_chat_online_user_footprint": [
      {
        "field": "id",
        "type": "bigint(20) unsigned",
        "null": "NO",
        "key": "PRI",
        "default": null,
        "extra": "auto_increment"
      },
      {
        "field": "chat_id",
        "type": "bigint(20)",
        "null": "NO",
        "key": "MUL",
        "default": null,
        "extra": ""
      },
      {
        "field": "online_user_id",
        "type": "int(11)",
        "null": "NO",
        "key": "MUL",
        "default": null,
        "extra": ""
      },
      {
        "field": "page",
        "type": "varchar(2083)",
        "null": "NO",
        "key": "",
        "default": null,
        "extra": "",
        "collation": "utf8mb4_unicode_ci"
      },
      {
        "field": "vtime",
        "type": "int(11)",
        "null": "NO",
        "key": "",
        "default": null,
        "extra": ""
      }
    ],
    "lh_chatbox": [
      {
        "field": "id",
        "type": "int(11)",
        "null": "NO",
        "key": "PRI",
        "default": null,
        "extra": "auto_increment"
      },
      {
        "field": "identifier",
        "type": "varchar(50)",
        "null": "NO",
        "key": "MUL",
        "default": null,
        "extra": "",
        "collation": "utf8mb4_unicode_ci"
      },
      {
        "field": "name",
        "type": "varchar(100)",
        "null": "NO",
        "key": "",
        "default": null,
        "extra": "",
        "collation": "utf8mb4_unicode_ci"
      },
      {
        "field": "chat_id",
        "type": "int(11)",
        "null": "NO",
        "key": "",
        "default": null,
        "extra": ""
      },
      {
        "field": "active",
        "type": "int(11)",
        "null": "NO",
        "key": "",
        "default": null,
        "extra": ""
      }
    ],
    "lh_departament_group_user": [
      {
        "field": "id",
        "type": "int(11)",
        "null": "NO",
        "key": "PRI",
        "default": null,
        "extra": "auto_increment"
      },
      {
        "field": "dep_group_id",
        "type": "int(11)",
        "null": "NO",
        "key": "MUL",
        "default": null,
        "extra": ""
      },
      {
        "field": "user_id",
        "type": "int(11)",
        "null": "NO",
        "key": "MUL",
        "default": null,
        "extra": ""
      }
    ],
    "lh_speech_user_language": [
      {
        "field": "id",
        "type": "bigint(20)",
        "null": "NO",
        "key": "PRI",
        "default": null,
        "extra": "auto_increment"
      }
    ],
    "lh_departament_group_member": [
      {
        "field": "id",
        "type": "int(11)",
        "null": "NO",
        "key": "PRI",
        "default": null,
        "extra": "auto_increment"
      },
      {
        "field": "dep_id",
        "type": "int(11)",
        "null": "NO",
        "key": "MUL",
        "default": null,
        "extra": ""
      },
      {
        "field": "dep_group_id",
        "type": "int(11)",
        "null": "NO",
        "key": "MUL",
        "default": null,
        "extra": ""
      }
    ],
    "lh_abstract_chat_variable": [
      {
        "field": "id",
        "type": "int(11)",
        "null": "NO",
        "key": "PRI",
        "default": null,
        "extra": "auto_increment"
      },
      {
        "field": "persistent",
        "type": "tinyint(1)",
        "null": "NO",
        "key": "",
        "default": null,
        "extra": ""
      },
      {
        "field": "inv",
        "type": "tinyint(1)",
        "null": "NO",
        "key": "",
        "default": null,
        "extra": ""
      },
      {
        "field": "change_message",
        "type": "varchar(250)",
        "null": "NO",
        "key": "",
        "default": null,
        "extra": ""
      }
    ],
    "lh_generic_bot_rest_api": [
      {
        "field": "id",
        "type": "bigint(20)",
        "null": "NO",
        "key": "PRI",
        "default": null,
        "extra": "auto_increment"
      },
      {
        "field": "name",
        "type": "varchar(50)",
        "null": "NO",
        "key": "MUL",
        "default": null,
        "extra": "",
        "collation": "utf8mb4_unicode_ci"
      }
    ],
    "lh_abstract_chat_column": [
      {
        "field": "id",
        "type": "int(11)",
        "null": "NO",
        "key": "PRI",
        "default": null,
        "extra": "auto_increment"
      },
      {
        "field": "chat_enabled",
        "type": "tinyint(1)",
        "null": "NO",
        "key": "",
        "default": null,
        "extra": ""
      },
      {
        "field": "online_enabled",
        "type": "tinyint(1)",
        "null": "NO",
        "key": "",
        "default": null,
        "extra": ""
      }
    ],
    "lh_abstract_chat_priority": [
      {
        "field": "id",
        "type": "int(11)",
        "null": "NO",
        "key": "PRI",
        "default": null,
        "extra": "auto_increment"
      },
      {
        "field": "sort_priority",
        "type": "int(11)",
        "null": "NO",
        "key": "",
        "default": "0",
        "extra": ""
      },
      {
        "field": "dest_dep_id",
        "type": "int(11)",
        "null": "NO",
        "key": "",
        "default": "0",
        "extra": ""
      }
    ],
    "lh_group_chat": [
      {
        "field": "id",
        "type": "bigint(20)",
        "null": "NO",
        "key": "PRI",
        "default": null,
        "extra": "auto_increment"
      },
      {
        "field": "chat_id",
        "type": "bigint(20)",
        "null": "NO",
        "key": "MUL",
        "default": "0",
        "extra": ""
      }
    ],
    "lh_group_msg": [
      {
        "field": "id",
        "type": "bigint(20)",
        "null": "NO",
        "key": "PRI",
        "default": null,
        "extra": "auto_increment"
      }
    ],
    "lh_group_chat_member": [
      {
        "field": "id",
        "type": "bigint(20)",
        "null": "NO",
        "key": "PRI",
        "default": null,
        "extra": "auto_increment"
      },
      {
        "field": "last_msg_id",
        "type": "bigint(20)",
        "null": "NO",
        "key": "MUL",
        "default": "0",
        "extra": ""
      },
      {
        "field": "type",
        "type": "tinyint(1)",
        "null": "NO",
        "key": "MUL",
        "default": "0",
        "extra": ""
      }
    ],
    "lh_chat_voice_video": [
      {
        "field": "id",
        "type": "bigint(20)",
        "null": "NO",
        "key": "PRI",
        "default": null,
        "extra": "auto_increment"
      }
    ],
    "lh_canned_msg_dep": [
      {
        "field": "id",
        "type": "bigint(20)",
        "null": "NO",
        "key": "PRI",
        "default": null,
        "extra": "auto_increment"
      }
    ],
    "lh_departament_limit_group_member": [
      {
        "field": "id",
        "type": "int(11)",
        "null": "NO",
        "key": "PRI",
        "default": null,
        "extra": "auto_increment"
      },
      {
        "field": "dep_id",
        "type": "int(11)",
        "null": "NO",
        "key": "MUL",
        "default": null,
        "extra": ""
      },
      {
        "field": "dep_limit_group_id",
        "type": "int(11)",
        "null": "NO",
        "key": "MUL",
        "default": null,
        "extra": ""
      }
    ],
    "lh_departament_group": [
      {
        "field": "id",
        "type": "int(11)",
        "null": "NO",
        "key": "PRI",
        "default": null,
        "extra": "auto_increment"
      },
      {
        "field": "name",
        "type": "varchar(50)",
        "null": "NO",
        "key": "MUL",
        "default": null,
        "extra": "",
        "collation": "utf8mb4_unicode_ci"
      },
      {
        "field": "achats_cnt",
        "type": "int(11)",
        "null": "NO",
        "key": "",
        "default": "0",
        "extra": ""
      },
      {
        "field": "inachats_cnt",
        "type": "int(11)",
        "null": "NO",
        "key": "",
        "default": "0",
        "extra": ""
      },
      {
        "field": "inopchats_cnt",
        "type": "int(11)",
        "null": "NO",
        "key": "",
        "default": "0",
        "extra": ""
      },
      {
        "field": "acopchats_cnt",
        "type": "int(11)",
        "null": "NO",
        "key": "",
        "default": "0",
        "extra": ""
      },
      {
        "field": "pchats_cnt",
        "type": "int(11)",
        "null": "NO",
        "key": "",
        "default": "0",
        "extra": ""
      },
      {
        "field": "bchats_cnt",
        "type": "int(11)",
        "null": "NO",
        "key": "",
        "default": "0",
        "extra": ""
      },
      {
        "field": "max_load",
        "type": "int(11)",
        "null": "NO",
        "key": "",
        "default": "0",
        "extra": ""
      },
      {
        "field": "max_load_h",
        "type": "int(11)",
        "null": "NO",
        "key": "",
        "default": "0",
        "extra": ""
      }
    ],
    "lh_departament_limit_group": [
      {
        "field": "id",
        "type": "int(11)",
        "null": "NO",
        "key": "PRI",
        "default": null,
        "extra": "auto_increment"
      },
      {
        "field": "name",
        "type": "varchar(50)",
        "null": "NO",
        "key": "MUL",
        "default": null,
        "extra": "",
        "collation": "utf8mb4_unicode_ci"
      },
      {
        "field": "pending_max",
        "type": "int(11)",
        "null": "NO",
        "key": "MUL",
        "default": null,
        "extra": ""
      }
    ],
    "lh_departament": [
      {
        "field": "id",
        "type": "int(11)",
        "null": "NO",
        "key": "PRI",
        "default": null,
        "extra": "auto_increment"
      },
      {
        "field": "name",
        "type": "varchar(100)",
        "null": "NO",
        "key": "",
        "default": null,
        "extra": "",
        "collation": "utf8mb4_unicode_ci"
      },
      {
        "field": "email",
        "type": "varchar(100)",
        "null": "NO",
        "key": "",
        "default": null,
        "extra": "",
        "collation": "utf8mb4_unicode_ci"
      },
      {
        "field": "xmpp_recipients",
        "type": "text",
        "null": "NO",
        "key": "",
        "default": null,
        "extra": "",
        "collation": "utf8mb4_unicode_ci"
      },
      {
        "field": "xmpp_group_recipients",
        "type": "text",
        "null": "NO",
        "key": "",
        "default": null,
        "extra": "",
        "collation": "utf8mb4_unicode_ci"
      },
      {
        "field": "priority",
        "type": "int(11)",
        "null": "NO",
        "key": "",
        "default": null,
        "extra": ""
      },
      {
        "field": "archive",
        "type": "tinyint(1)",
        "null": "NO",
        "key": "",
        "default": "0",
        "extra": ""
      },
      {
        "field": "pending_max",
        "type": "int(11)",
        "null": "NO",
        "key": "",
        "default": null,
        "extra": ""
      },
      {
        "field": "max_load",
        "type": "int(11)",
        "null": "NO",
        "key": "",
        "default": "0",
        "extra": ""
      },
      {
        "field": "max_load_h",
        "type": "int(11)",
        "null": "NO",
        "key": "",
        "default": "0",
        "extra": ""
      },
      {
        "field": "inop_chats_cnt",
        "type": "int(11)",
        "null": "NO",
        "key": "",
        "default": "0",
        "extra": ""
      },
      {
        "field": "acop_chats_cnt",
        "type": "int(11)",
        "null": "NO",
        "key": "",
        "default": "0",
        "extra": ""
      },
      {
        "field": "bot_chats_counter",
        "type": "int(11)",
        "null": "NO",
        "key": "",
        "default": "0",
        "extra": ""
      },
      {
        "field": "inactive_chats_cnt",
        "type": "int(11)",
        "null": "NO",
        "key": "",
        "default": "0",
        "extra": ""
      },
      {
        "field": "assign_same_language",
        "type": "int(11)",
        "null": "NO",
        "key": "",
        "default": null,
        "extra": ""
      },
      {
        "field": "max_ac_dep_chats",
        "type": "int(11)",
        "null": "NO",
        "key": "",
        "default": null,
        "extra": ""
      },
      {
        "field": "pending_group_max",
        "type": "int(11)",
        "null": "NO",
        "key": "",
        "default": null,
        "extra": ""
      },
      {
        "field": "exclude_inactive_chats",
        "type": "int(11)",
        "null": "NO",
        "key": "",
        "default": null,
        "extra": ""
      },
      {
        "field": "delay_before_assign",
        "type": "int(11)",
        "null": "NO",
        "key": "",
        "default": null,
        "extra": ""
      },
      {
        "field": "sort_priority",
        "type": "int(11)",
        "null": "NO",
        "key": "",
        "default": null,
        "extra": ""
      },
      {
        "field": "visible_if_online",
        "type": "tinyint(1)",
        "null": "NO",
        "key": "",
        "default": null,
        "extra": ""
      },
      {
        "field": "department_transfer_id",
        "type": "int(11)",
        "null": "NO",
        "key": "",
        "default": null,
        "extra": ""
      },
      {
        "field": "transfer_timeout",
        "type": "int(11)",
        "null": "NO",
        "key": "",
        "default": null,
        "extra": ""
      },
      {
        "field": "disabled",
        "type": "int(11)",
        "null": "NO",
        "key": "MUL",
        "default": null,
        "extra": ""
      },
      {
        "field": "hidden",
        "type": "int(11)",
        "null": "NO",
        "key": "",
        "default": null,
        "extra": ""
      },
      {
        "field": "delay_lm",
        "type": "int(11)",
        "null": "NO",
        "key": "",
        "default": null,
        "extra": ""
      },
      {
        "field": "max_active_chats",
        "type": "int(11)",
        "null": "NO",
        "key": "",
        "default": null,
        "extra": ""
      },
      {
        "field": "max_timeout_seconds",
        "type": "int(11)",
        "null": "NO",
        "key": "",
        "default": null,
        "extra": ""
      },
      {
        "field": "identifier",
        "type": "varchar(2083)",
        "null": "NO",
        "key": "MUL",
        "default": null,
        "extra": ""
      },
      {
        "field": "mod_start_hour",
        "type": "int(4)",
        "null": "NO",
        "key": "",
        "default": "-1",
        "extra": ""
      },
      {
        "field": "mod_end_hour",
        "type": "int(4)",
        "null": "NO",
        "key": "",
        "default": "-1",
        "extra": ""
      },
      {
        "field": "tud_start_hour",
        "type": "int(4)",
        "null": "NO",
        "key": "",
        "default": "-1",
        "extra": ""
      },
      {
        "field": "tud_end_hour",
        "type": "int(4)",
        "null": "NO",
        "key": "",
        "default": "-1",
        "extra": ""
      },
      {
        "field": "wed_start_hour",
        "type": "int(4)",
        "null": "NO",
        "key": "",
        "default": "-1",
        "extra": ""
      },
      {
        "field": "wed_end_hour",
        "type": "int(4)",
        "null": "NO",
        "key": "",
        "default": "-1",
        "extra": ""
      },
      {
        "field": "thd_start_hour",
        "type": "int(4)",
        "null": "NO",
        "key": "",
        "default": "-1",
        "extra": ""
      },
      {
        "field": "thd_end_hour",
        "type": "int(4)",
        "null": "NO",
        "key": "",
        "default": "-1",
        "extra": ""
      },
      {
        "field": "frd_start_hour",
        "type": "int(4)",
        "null": "NO",
        "key": "",
        "default": "-1",
        "extra": ""
      },
      {
        "field": "frd_end_hour",
        "type": "int(4)",
        "null": "NO",
        "key": "",
        "default": "-1",
        "extra": ""
      },
      {
        "field": "sad_start_hour",
        "type": "int(4)",
        "null": "NO",
        "key": "",
        "default": "-1",
        "extra": ""
      },
      {
        "field": "sad_end_hour",
        "type": "int(4)",
        "null": "NO",
        "key": "",
        "default": "-1",
        "extra": ""
      },
      {
        "field": "sud_start_hour",
        "type": "int(4)",
        "null": "NO",
        "key": "",
        "default": "-1",
        "extra": ""
      },
      {
        "field": "sud_end_hour",
        "type": "int(4)",
        "null": "NO",
        "key": "",
        "default": "-1",
        "extra": ""
      },
      {
        "field": "nc_cb_execute",
        "type": "tinyint(1)",
        "null": "NO",
        "key": "",
        "default": null,
        "extra": ""
      },
      {
        "field": "na_cb_execute",
        "type": "tinyint(1)",
        "null": "NO",
        "key": "",
        "default": null,
        "extra": ""
      },
      {
        "field": "inform_unread",
        "type": "tinyint(1)",
        "null": "NO",
        "key": "",
        "default": null,
        "extra": ""
      },
      {
        "field": "active_balancing",
        "type": "tinyint(1)",
        "null": "NO",
        "key": "",
        "default": null,
        "extra": ""
      },
      {
        "field": "inform_close",
        "type": "int(11)",
        "null": "NO",
        "key": "",
        "default": null,
        "extra": ""
      },
      {
        "field": "inform_unread_delay",
        "type": "int(11)",
        "null": "NO",
        "key": "",
        "default": null,
        "extra": ""
      },
      {
        "field": "inform_options",
        "type": "varchar(250)",
        "null": "NO",
        "key": "",
        "default": null,
        "extra": "",
        "collation": "utf8mb4_unicode_ci"
      },
      {
        "field": "online_hours_active",
        "type": "tinyint(1)",
        "null": "NO",
        "key": "MUL",
        "default": null,
        "extra": ""
      },
      {
        "field": "inform_delay",
        "type": "int(11)",
        "null": "NO",
        "key": "",
        "default": null,
        "extra": ""
      },
      {
        "field": "attr_int_1",
        "type": "int(11)",
        "null": "NO",
        "key": "",
        "default": 0,
        "extra": ""
      },
      {
        "field": "attr_int_2",
        "type": "int(11)",
        "null": "NO",
        "key": "",
        "default": 0,
        "extra": ""
      },
      {
        "field": "attr_int_3",
        "type": "int(11)",
        "null": "NO",
        "key": "",
        "default": 0,
        "extra": ""
      },
      {
        "field": "active_chats_counter",
        "type": "int(11)",
        "null": "NO",
        "key": "",
        "default": 0,
        "extra": ""
      },
      {
        "field": "pending_chats_counter",
        "type": "int(11)",
        "null": "NO",
        "key": "",
        "default": 0,
        "extra": ""
      },
      {
        "field": "inform_close_all",
        "type": "int(11)",
        "null": "NO",
        "key": "",
        "default": 0,
        "extra": ""
      },
      {
        "field": "inform_close_all_email",
        "type": "varchar(250)",
        "null": "NO",
        "key": "",
        "default": 0,
        "extra": "",
        "collation": "utf8mb4_unicode_ci"
      },
      {
        "field": "product_configuration",
        "type": "longtext",
        "null": "NO",
        "key": "",
        "default": null,
        "extra": "",
        "collation": "utf8mb4_unicode_ci"
      },
      {
        "field": "bot_configuration",
        "type": "text",
        "null": "NO",
        "key": "",
        "default": null,
        "extra": "",
        "collation": "utf8mb4_unicode_ci"
      }
    ],
    "lh_departament_custom_work_hours": [
      {
        "field": "id",
        "type": "int(11)",
        "null": "NO",
        "key": "PRI",
        "default": null,
        "extra": "auto_increment"
      },
      {
        "field": "date_from",
        "type": "int(11)",
        "null": "NO",
        "key": "",
        "default": null,
        "extra": ""
      },
      {
        "field": "date_to",
        "type": "int(11)",
        "null": "NO",
        "key": "",
        "default": null,
        "extra": ""
      },
      {
        "field": "start_hour",
        "type": "int(11)",
        "null": "NO",
        "key": "",
        "default": null,
        "extra": ""
      },
      {
        "field": "end_hour",
        "type": "int(11)",
        "null": "NO",
        "key": "",
        "default": null,
        "extra": ""
      }
    ],
    "lh_faq": [
      {
        "field": "id",
        "type": "int(11)",
        "null": "NO",
        "key": "PRI",
        "default": null,
        "extra": "auto_increment"
      },
      {
        "field": "question",
        "type": "varchar(250)",
        "null": "NO",
        "key": "",
        "default": null,
        "extra": "",
        "collation": "utf8mb4_unicode_ci"
      },
      {
        "field": "answer",
        "type": "text",
        "null": "NO",
        "key": "",
        "default": null,
        "extra": "",
        "collation": "utf8mb4_unicode_ci"
      },
      {
        "field": "url",
        "type": "varchar(250)",
        "null": "NO",
        "key": "",
        "default": null,
        "extra": "",
        "collation": "utf8mb4_unicode_ci"
      },
      {
        "field": "email",
        "type": "varchar(50)",
        "null": "NO",
        "key": "",
        "default": null,
        "extra": "",
        "collation": "utf8mb4_unicode_ci"
      },
      {
        "field": "identifier",
        "type": "varchar(10)",
        "null": "NO",
        "key": "MUL",
        "default": null,
        "extra": "",
        "collation": "utf8mb4_unicode_ci"
      },
      {
        "field": "active",
        "type": "int(11)",
        "null": "NO",
        "key": "MUL",
        "default": null,
        "extra": ""
      },
      {
        "field": "has_url",
        "type": "tinyint(1)",
        "null": "NO",
        "key": "MUL",
        "default": null,
        "extra": ""
      },
      {
        "field": "is_wildcard",
        "type": "tinyint(1)",
        "null": "NO",
        "key": "MUL",
        "default": null,
        "extra": ""
      }
    ],
    "lh_forgotpasswordhash": [
      {
        "field": "id",
        "type": "int(11)",
        "null": "NO",
        "key": "PRI",
        "default": null,
        "extra": "auto_increment"
      },
      {
        "field": "user_id",
        "type": "int(11)",
        "null": "NO",
        "key": "",
        "default": null,
        "extra": ""
      },
      {
        "field": "hash",
        "type": "varchar(40)",
        "null": "NO",
        "key": "",
        "default": null,
        "extra": "",
        "collation": "utf8mb4_unicode_ci"
      },
      {
        "field": "created",
        "type": "int(11)",
        "null": "NO",
        "key": "",
        "default": null,
        "extra": ""
      }
    ],
    "lh_group": [
      {
        "field": "id",
        "type": "int(11)",
        "null": "NO",
        "key": "PRI",
        "default": null,
        "extra": "auto_increment"
      },
      {
        "field": "disabled",
        "type": "tinyint(1)",
        "null": "NO",
        "key": "",
        "default": null,
        "extra": ""
      },
      {
        "field": "required",
        "type": "tinyint(1)",
        "null": "NO",
        "key": "",
        "default": "0",
        "extra": ""
      },
      {
        "field": "name",
        "type": "varchar(50)",
        "null": "NO",
        "key": "",
        "default": null,
        "extra": "",
        "collation": "utf8mb4_unicode_ci"
      }
    ],
    "lh_grouprole": [
      {
        "field": "id",
        "type": "int(11)",
        "null": "NO",
        "key": "PRI",
        "default": null,
        "extra": "auto_increment"
      },
      {
        "field": "group_id",
        "type": "int(11)",
        "null": "NO",
        "key": "",
        "default": null,
        "extra": ""
      },
      {
        "field": "role_id",
        "type": "int(11)",
        "null": "NO",
        "key": "MUL",
        "default": null,
        "extra": ""
      }
    ],
    "lh_groupuser": [
      {
        "field": "id",
        "type": "int(11)",
        "null": "NO",
        "key": "PRI",
        "default": null,
        "extra": "auto_increment"
      },
      {
        "field": "group_id",
        "type": "int(11)",
        "null": "NO",
        "key": "MUL",
        "default": null,
        "extra": ""
      },
      {
        "field": "user_id",
        "type": "int(11)",
        "null": "NO",
        "key": "MUL",
        "default": null,
        "extra": ""
      }
    ],
    "lh_msg": [
      {
        "field": "id",
        "type": "bigint(20) unsigned",
        "null": "NO",
        "key": "PRI",
        "default": null,
        "extra": "auto_increment"
      },
      {
        "field": "msg",
        "type": "longtext",
        "null": "NO",
        "key": "",
        "default": null,
        "extra": "",
        "collation": "utf8mb4_unicode_ci"
      },
      {
        "field": "meta_msg",
        "type": "longtext",
        "null": "NO",
        "key": "",
        "default": null,
        "extra": "",
        "collation": "utf8mb4_unicode_ci"
      },
      {
        "field": "time",
        "type": "int(11)",
        "null": "NO",
        "key": "",
        "default": null,
        "extra": ""
      },
      {
        "field": "chat_id",
        "type": "int(11)",
        "null": "NO",
        "key": "MUL",
        "default": "0",
        "extra": ""
      },
      {
        "field": "user_id",
        "type": "int(11)",
        "null": "NO",
        "key": "",
        "default": "0",
        "extra": ""
      },
      {
        "field": "name_support",
        "type": "varchar(100)",
        "null": "NO",
        "key": "",
        "default": null,
        "extra": "",
        "collation": "utf8mb4_unicode_ci"
      }
    ],
    "lh_question": [
      {
        "field": "id",
        "type": "int(11)",
        "null": "NO",
        "key": "PRI",
        "default": null,
        "extra": "auto_increment"
      },
      {
        "field": "question",
        "type": "varchar(250)",
        "null": "NO",
        "key": "",
        "default": null,
        "extra": "",
        "collation": "utf8mb4_unicode_ci"
      },
      {
        "field": "location",
        "type": "varchar(250)",
        "null": "NO",
        "key": "",
        "default": null,
        "extra": "",
        "collation": "utf8mb4_unicode_ci"
      },
      {
        "field": "active",
        "type": "int(11)",
        "null": "NO",
        "key": "MUL",
        "default": null,
        "extra": ""
      },
      {
        "field": "priority",
        "type": "int(11)",
        "null": "NO",
        "key": "MUL",
        "default": null,
        "extra": ""
      },
      {
        "field": "is_voting",
        "type": "int(11)",
        "null": "NO",
        "key": "",
        "default": null,
        "extra": ""
      },
      {
        "field": "question_intro",
        "type": "text",
        "null": "NO",
        "key": "",
        "default": null,
        "extra": "",
        "collation": "utf8mb4_unicode_ci"
      },
      {
        "field": "revote",
        "type": "int(11)",
        "null": "NO",
        "key": "",
        "default": "0",
        "extra": ""
      }
    ],
    "lh_question_answer": [
      {
        "field": "id",
        "type": "int(11)",
        "null": "NO",
        "key": "PRI",
        "default": null,
        "extra": "auto_increment"
      },
      {
        "field": "ip",
        "type": "bigint(20)",
        "null": "NO",
        "key": "MUL",
        "default": null,
        "extra": ""
      },
      {
        "field": "question_id",
        "type": "int(11)",
        "null": "NO",
        "key": "MUL",
        "default": null,
        "extra": ""
      },
      {
        "field": "answer",
        "type": "text",
        "null": "NO",
        "key": "",
        "default": null,
        "extra": "",
        "collation": "utf8mb4_unicode_ci"
      },
      {
        "field": "ctime",
        "type": "int(11)",
        "null": "NO",
        "key": "",
        "default": null,
        "extra": ""
      }
    ],
    "lh_question_option": [
      {
        "field": "id",
        "type": "int(11)",
        "null": "NO",
        "key": "PRI",
        "default": null,
        "extra": "auto_increment"
      },
      {
        "field": "question_id",
        "type": "int(11)",
        "null": "NO",
        "key": "MUL",
        "default": null,
        "extra": ""
      },
      {
        "field": "option_name",
        "type": "varchar(250)",
        "null": "NO",
        "key": "",
        "default": null,
        "extra": "",
        "collation": "utf8mb4_unicode_ci"
      },
      {
        "field": "priority",
        "type": "tinyint(4)",
        "null": "NO",
        "key": "",
        "default": null,
        "extra": ""
      }
    ],
    "lh_generic_bot_exception": [
      {
        "field": "id",
        "type": "bigint(20)",
        "null": "NO",
        "key": "PRI",
        "default": null,
        "extra": "auto_increment"
      }
    ],
    "lh_generic_bot_exception_message": [
      {
        "field": "id",
        "type": "bigint(20)",
        "null": "NO",
        "key": "PRI",
        "default": null,
        "extra": "auto_increment"
      }
    ],
    "lh_generic_bot_tr_group": [
      {
        "field": "id",
        "type": "int(11)",
        "null": "NO",
        "key": "PRI",
        "default": null,
        "extra": "auto_increment"
      },
      {
        "field": "nick",
        "type": "varchar(100)",
        "null": "NO",
        "key": "",
        "default": null,
        "extra": "",
        "collation": "utf8mb4_unicode_ci"
      },
      {
        "field": "configuration",
        "type": "longtext",
        "null": "NO",
        "key": "",
        "default": null,
        "extra": "",
        "collation": "utf8mb4_unicode_ci"
      },
      {
        "field": "filepath",
        "type": "varchar(250)",
        "null": "NO",
        "key": "",
        "default": null,
        "extra": "",
        "collation": "utf8mb4_unicode_ci"
      },
      {
        "field": "filename",
        "type": "varchar(250)",
        "null": "NO",
        "key": "",
        "default": null,
        "extra": "",
        "collation": "utf8mb4_unicode_ci"
      }
    ],
    "lh_generic_bot_tr_item": [
      {
        "field": "id",
        "type": "int(11)",
        "null": "NO",
        "key": "PRI",
        "default": null,
        "extra": "auto_increment"
      }
    ],
    "lh_generic_bot_bot": [
      {
        "field": "id",
        "type": "bigint(20)",
        "null": "NO",
        "key": "PRI",
        "default": null,
        "extra": "auto_increment"
      },
      {
        "field": "nick",
        "type": "varchar(100)",
        "null": "NO",
        "key": "",
        "default": null,
        "extra": "",
        "collation": "utf8mb4_unicode_ci"
      },
      {
        "field": "avatar",
        "type": "varchar(150)",
        "null": "NO",
        "key": "",
        "default": "",
        "extra": "",
        "collation": "utf8mb4_unicode_ci"
      },
      {
        "field": "attr_str_1",
        "type": "varchar(100)",
        "null": "NO",
        "key": "",
        "default": null,
        "extra": "",
        "collation": "utf8mb4_unicode_ci"
      },
      {
        "field": "configuration",
        "type": "longtext",
        "null": "NO",
        "key": "",
        "default": null,
        "extra": "",
        "collation": "utf8mb4_unicode_ci"
      },
      {
        "field": "attr_str_2",
        "type": "varchar(100)",
        "null": "NO",
        "key": "",
        "default": null,
        "extra": "",
        "collation": "utf8mb4_unicode_ci"
      },
      {
        "field": "attr_str_3",
        "type": "varchar(100)",
        "null": "NO",
        "key": "",
        "default": null,
        "extra": "",
        "collation": "utf8mb4_unicode_ci"
      },
      {
        "field": "filepath",
        "type": "varchar(250)",
        "null": "NO",
        "key": "",
        "default": null,
        "extra": "",
        "collation": "utf8mb4_unicode_ci"
      },
      {
        "field": "filename",
        "type": "varchar(250)",
        "null": "NO",
        "key": "",
        "default": null,
        "extra": "",
        "collation": "utf8mb4_unicode_ci"
      }
    ],
    "lh_generic_bot_pending_event": [
      {
        "field": "id",
        "type": "bigint(20)",
        "null": "NO",
        "key": "PRI",
        "default": null,
        "extra": "auto_increment"
      }
    ],
    "lh_generic_bot_chat_event": [
      {
        "field": "id",
        "type": "bigint(20)",
        "null": "NO",
        "key": "PRI",
        "default": null,
        "extra": "auto_increment"
      },
      {
        "field": "counter",
        "type": "int(11)",
        "null": "NO",
        "key": "",
        "default": null,
        "extra": ""
      }
    ],
    "lh_generic_bot_group": [
      {
        "field": "id",
        "type": "bigint(20)",
        "null": "NO",
        "key": "PRI",
        "default": null,
        "extra": "auto_increment"
      },
      {
        "field": "is_collapsed",
        "type": "int(11)",
        "null": "NO",
        "key": "",
        "default": "0",
        "extra": ""
      },
      {
        "field": "pos",
        "type": "int(11)",
        "null": "NO",
        "key": "",
        "default": "0",
        "extra": ""
      }
    ],
    "lh_canned_msg_subject": [
      {
        "field": "id",
        "type": "int(11)",
        "null": "NO",
        "key": "PRI",
        "default": null,
        "extra": "auto_increment"
      }
    ],
    "lhc_mailconv_response_template_subject": [
      {
        "field": "id",
        "type": "bigint(20) unsigned",
        "null": "NO",
        "key": "PRI",
        "default": null,
        "extra": "auto_increment"
      }
    ],
    "lhc_mailconv_response_template_dep": [
      {
        "field": "id",
        "type": "bigint(20) unsigned",
        "null": "NO",
        "key": "PRI",
        "default": null,
        "extra": "auto_increment"
      }
    ],
    "lh_generic_bot_chat_workflow": [
      {
        "field": "id",
        "type": "bigint(20)",
        "null": "NO",
        "key": "PRI",
        "default": null,
        "extra": "auto_increment"
      },
      {
        "field": "trigger_id",
        "type": "bigint(20)",
        "null": "NO",
        "key": "",
        "default": null,
        "extra": ""
      },
      {
        "field": "time",
        "type": "int(11)",
        "null": "NO",
        "key": "",
        "default": null,
        "extra": ""
      }
    ],
    "lh_generic_bot_trigger": [
      {
        "field": "id",
        "type": "bigint(20)",
        "null": "NO",
        "key": "PRI",
        "default": null,
        "extra": "auto_increment"
      },
      {
        "field": "bot_id",
        "type": "int(11)",
        "null": "NO",
        "key": "",
        "default": null,
        "extra": ""
      },
      {
        "field": "default",
        "type": "int(11)",
        "null": "NO",
        "key": "",
        "default": null,
        "extra": ""
      },
      {
        "field": "default_unknown",
        "type": "int(11)",
        "null": "NO",
        "key": "",
        "default": null,
        "extra": ""
      },
      {
        "field": "default_always",
        "type": "int(11)",
        "null": "NO",
        "key": "",
        "default": null,
        "extra": ""
      },
      {
        "field": "default_unknown_btn",
        "type": "int(11)",
        "null": "NO",
        "key": "",
        "default": "0",
        "extra": ""
      },
      {
        "field": "as_argument",
        "type": "int(11)",
        "null": "NO",
        "key": "",
        "default": "0",
        "extra": ""
      }
    ],
    "lh_generic_bot_payload": [
      {
        "field": "id",
        "type": "bigint(20)",
        "null": "NO",
        "key": "PRI",
        "default": null,
        "extra": "auto_increment"
      }
    ],
    "lh_webhook": [
      {
        "field": "id",
        "type": "int(11)",
        "null": "NO",
        "key": "PRI",
        "default": null,
        "extra": "auto_increment"
      },
      {
        "field": "type",
        "type": "tinyint(1)",
        "null": "NO",
        "key": "",
        "default": "0",
        "extra": ""
      },
      {
        "field": "bot_id_alt",
        "type": "int(11)",
        "null": "NO",
        "key": "",
        "default": "0",
        "extra": ""
      },
      {
        "field": "trigger_id_alt",
        "type": "int(11)",
        "null": "NO",
        "key": "",
        "default": "0",
        "extra": ""
      },
      {
        "field": "configuration",
        "type": "longtext",
        "null": "NO",
        "key": "",
        "default": "",
        "extra": ""
      }
    ],
    "lh_users_login": [
      {
        "field": "id",
        "type": "bigint(20)",
        "null": "NO",
        "key": "PRI",
        "default": null,
        "extra": "auto_increment"
      }
    ],
    "lh_generic_bot_trigger_event": [
      {
        "field": "id",
        "type": "bigint(20)",
        "null": "NO",
        "key": "PRI",
        "default": null,
        "extra": "auto_increment"
      },
      {
        "field": "bot_id",
        "type": "int(11)",
        "null": "NO",
        "key": "",
        "default": null,
        "extra": ""
      },
      {
        "field": "on_start_type",
        "type": "tinyint(1)",
        "null": "NO",
        "key": "",
        "default": null,
        "extra": ""
      },
      {
        "field": "priority",
        "type": "int(11)",
        "null": "NO",
        "key": "",
        "default": null,
        "extra": ""
      },
      {
        "field": "pattern_exc",
        "type": "text",
        "null": "NO",
        "key": "",
        "default": null,
        "extra": ""
      },
      {
        "field": "pattern",
        "type": "text",
        "null": "NO",
        "key": "",
        "default": null,
        "extra": ""
      },
      {
        "field": "configuration",
        "type": "longtext",
        "null": "NO",
        "key": "",
        "default": null,
        "extra": ""
      }
    ],
    "lh_audits": [
      {
        "field": "id",
        "type": "bigint(20)",
        "null": "NO",
        "key": "PRI",
        "default": null,
        "extra": "auto_increment"
      }
    ],
    "lh_departament_availability": [
      {
        "field": "id",
        "type": "bigint(20)",
        "null": "NO",
        "key": "PRI",
        "default": null,
        "extra": "auto_increment"
      },
      {
        "field": "ymdhi",
        "type": "bigint(20)",
        "null": "NO",
        "key": "",
        "default": null,
        "extra": ""
      },
      {
        "field": "ymd",
        "type": "int(11)",
        "null": "NO",
        "key": "",
        "default": null,
        "extra": ""
      },
      {
        "field": "time",
        "type": "int(11)",
        "null": "NO",
        "key": "",
        "default": null,
        "extra": ""
      },
      {
        "field": "hourminute",
        "type": "int(4)",
        "null": "NO",
        "key": "",
        "default": null,
        "extra": ""
      }
    ],
    "lh_question_option_answer": [
      {
        "field": "id",
        "type": "int(11)",
        "null": "NO",
        "key": "PRI",
        "default": null,
        "extra": "auto_increment"
      },
      {
        "field": "question_id",
        "type": "int(11)",
        "null": "NO",
        "key": "MUL",
        "default": null,
        "extra": ""
      },
      {
        "field": "option_id",
        "type": "int(11)",
        "null": "NO",
        "key": "",
        "default": null,
        "extra": ""
      },
      {
        "field": "ctime",
        "type": "int(11)",
        "null": "NO",
        "key": "",
        "default": null,
        "extra": ""
      },
      {
        "field": "ip",
        "type": "bigint(20)",
        "null": "NO",
        "key": "MUL",
        "default": null,
        "extra": ""
      }
    ],
    "lh_role": [
      {
        "field": "id",
        "type": "int(11)",
        "null": "NO",
        "key": "PRI",
        "default": null,
        "extra": "auto_increment"
      },
      {
        "field": "name",
        "type": "varchar(50)",
        "null": "NO",
        "key": "",
        "default": null,
        "extra": "",
        "collation": "utf8mb4_unicode_ci"
      }
    ],
    "lh_speech_chat_language": [
      {
        "field": "id",
        "type": "int(11)",
        "null": "NO",
        "key": "PRI",
        "default": null,
        "extra": "auto_increment"
      },
      {
        "field": "chat_id",
        "type": "int(11)",
        "null": "NO",
        "key": "MUL",
        "default": null,
        "extra": ""
      },
      {
        "field": "language_id",
        "type": "int(11)",
        "null": "NO",
        "key": "MUL",
        "default": null,
        "extra": ""
      },
      {
        "field": "dialect",
        "type": "varchar(50)",
        "null": "NO",
        "key": "",
        "default": null,
        "extra": "",
        "collation": "utf8mb4_unicode_ci"
      }
    ],
    "lh_speech_language": [
      {
        "field": "id",
        "type": "int(11)",
        "null": "NO",
        "key": "PRI",
        "default": null,
        "extra": "auto_increment"
      },
      {
        "field": "name",
        "type": "varchar(100)",
        "null": "NO",
        "key": "",
        "default": null,
        "extra": "",
        "collation": "utf8mb4_unicode_ci"
      },
      {
        "field": "siteaccess",
        "type": "varchar(3)",
        "null": "NO",
        "key": "",
        "default": "",
        "extra": "",
        "collation": "utf8mb4_unicode_ci"
      }
    ],
    "lh_chat_start_settings": [
      {
        "field": "id",
        "type": "int(11)",
        "null": "NO",
        "key": "PRI",
        "default": null,
        "extra": "auto_increment"
      },
      {
        "field": "name",
        "type": "varchar(50)",
        "null": "NO",
        "key": "",
        "default": null,
        "extra": "",
        "collation": "utf8mb4_unicode_ci"
      },
      {
        "field": "data",
        "type": "longtext",
        "null": "NO",
        "key": "",
        "default": null,
        "extra": "",
        "collation": "utf8mb4_unicode_ci"
      },
      {
        "field": "department_id",
        "type": "int(11)",
        "null": "NO",
        "key": "",
        "default": null,
        "extra": ""
      }
    ],
    "lh_chat_event_track": [
      {
        "field": "id",
        "type": "int(11)",
        "null": "NO",
        "key": "PRI",
        "default": null,
        "extra": "auto_increment"
      },
      {
        "field": "name",
        "type": "varchar(50)",
        "null": "NO",
        "key": "",
        "default": null,
        "extra": "",
        "collation": "utf8mb4_unicode_ci"
      },
      {
        "field": "data",
        "type": "longtext",
        "null": "NO",
        "key": "",
        "default": null,
        "extra": "",
        "collation": "utf8mb4_unicode_ci"
      },
      {
        "field": "department_id",
        "type": "int(11)",
        "null": "NO",
        "key": "",
        "default": null,
        "extra": ""
      }
    ],
    "lh_speech_language_dialect": [
      {
        "field": "id",
        "type": "int(11)",
        "null": "NO",
        "key": "PRI",
        "default": null,
        "extra": "auto_increment"
      },
      {
        "field": "language_id",
        "type": "int(11)",
        "null": "NO",
        "key": "MUL",
        "default": null,
        "extra": ""
      },
      {
        "field": "lang_name",
        "type": "varchar(100)",
        "null": "NO",
        "key": "",
        "default": null,
        "extra": "",
        "collation": "utf8mb4_unicode_ci"
      },
      {
        "field": "lang_code",
        "type": "varchar(100)",
        "null": "NO",
        "key": "",
        "default": null,
        "extra": "",
        "collation": "utf8mb4_unicode_ci"
      },
      {
        "field": "short_code",
        "type": "varchar(4)",
        "null": "NO",
        "key": "",
        "default": null,
        "extra": "",
        "collation": "utf8mb4_unicode_ci"
      }
    ],
    "lh_rolefunction": [
      {
        "field": "id",
        "type": "int(11)",
        "null": "NO",
        "key": "PRI",
        "default": null,
        "extra": "auto_increment"
      },
      {
        "field": "role_id",
        "type": "int(11)",
        "null": "NO",
        "key": "MUL",
        "default": null,
        "extra": ""
      },
      {
        "field": "module",
        "type": "varchar(100)",
        "null": "NO",
        "key": "",
        "default": null,
        "extra": "",
        "collation": "utf8mb4_unicode_ci"
      },
      {
        "field": "function",
        "type": "varchar(100)",
        "null": "NO",
        "key": "",
        "default": null,
        "extra": "",
        "collation": "utf8mb4_unicode_ci"
      },
      {
        "field": "limitation",
        "type": "text",
        "null": "NO",
        "key": "",
        "default": null,
        "extra": "",
        "collation": "utf8mb4_unicode_ci"
      }
    ],
    "lh_transfer": [
      {
        "field": "id",
        "type": "int(11)",
        "null": "NO",
        "key": "PRI",
        "default": null,
        "extra": "auto_increment"
      },
      {
        "field": "chat_id",
        "type": "int(11)",
        "null": "NO",
        "key": "",
        "default": null,
        "extra": ""
      },
      {
        "field": "dep_id",
        "type": "int(11)",
        "null": "NO",
        "key": "MUL",
        "default": null,
        "extra": ""
      },
      {
        "field": "transfer_scope",
        "type": "int(11)",
        "null": "NO",
        "key": "MUL",
        "default": "0",
        "extra": ""
      },
      {
        "field": "ctime",
        "type": "int(11)",
        "null": "NO",
        "key": "MUL",
        "default": null,
        "extra": ""
      },
      {
        "field": "transfer_user_id",
        "type": "int(11)",
        "null": "NO",
        "key": "MUL",
        "default": null,
        "extra": ""
      },
      {
        "field": "from_dep_id",
        "type": "int(11)",
        "null": "NO",
        "key": "",
        "default": null,
        "extra": ""
      },
      {
        "field": "transfer_to_user_id",
        "type": "int(11)",
        "null": "NO",
        "key": "MUL",
        "default": null,
        "extra": ""
      }
    ],
    "lh_generic_bot_command": [
      {
        "field": "id",
        "type": "int(11)",
        "null": "NO",
        "key": "PRI",
        "default": null,
        "extra": "auto_increment"
      }
    ],
    "lh_userdep": [
      {
        "field": "id",
        "type": "int(11)",
        "null": "NO",
        "key": "PRI",
        "default": null,
        "extra": "auto_increment"
      },
      {
        "field": "user_id",
        "type": "int(11)",
        "null": "NO",
        "key": "MUL",
        "default": null,
        "extra": ""
      },
      {
        "field": "dep_id",
        "type": "int(11)",
        "null": "NO",
        "key": "MUL",
        "default": null,
        "extra": ""
      },
      {
        "field": "exclude_autoasign",
        "type": "tinyint(1)",
        "null": "NO",
        "key": "MUL",
        "default": "0",
        "extra": ""
      },
      {
        "field": "ro",
        "type": "tinyint(1)",
        "null": "NO",
        "key": "MUL",
        "default": "0",
        "extra": ""
      },
      {
        "field": "last_activity",
        "type": "int(11)",
        "null": "NO",
        "key": "MUL",
        "default": null,
        "extra": ""
      },
      {
        "field": "lastd_activity",
        "type": "int(11)",
        "null": "NO",
        "key": "MUL",
        "default": "0",
        "extra": ""
      },
      {
        "field": "hide_online_ts",
        "type": "int(11)",
        "null": "NO",
        "key": "",
        "default": "0",
        "extra": ""
      },
      {
        "field": "hide_online",
        "type": "int(11)",
        "null": "NO",
        "key": "",
        "default": null,
        "extra": ""
      },
      {
        "field": "last_accepted",
        "type": "int(11)",
        "null": "NO",
        "key": "",
        "default": "0",
        "extra": ""
      },
      {
        "field": "active_chats",
        "type": "int(11)",
        "null": "NO",
        "key": "",
        "default": "0",
        "extra": ""
      },
      {
        "field": "pending_chats",
        "type": "int(11)",
        "null": "NO",
        "key": "",
        "default": "0",
        "extra": ""
      },
      {
        "field": "inactive_chats",
        "type": "int(11)",
        "null": "NO",
        "key": "",
        "default": "0",
        "extra": ""
      },
      {
        "field": "max_chats",
        "type": "int(11)",
        "null": "NO",
        "key": "",
        "default": "0",
        "extra": ""
      },
      {
        "field": "type",
        "type": "int(11)",
        "null": "NO",
        "key": "",
        "default": "0",
        "extra": ""
      },
      {
        "field": "dep_group_id",
        "type": "int(11)",
        "null": "NO",
        "key": "",
        "default": "0",
        "extra": ""
      },
      {
        "field": "always_on",
        "type": "tinyint(1)",
        "null": "NO",
        "key": "",
        "default": "0",
        "extra": ""
      }
    ],
    "lh_users": [
      {
        "field": "id",
        "type": "int(11)",
        "null": "NO",
        "key": "PRI",
        "default": null,
        "extra": "auto_increment"
      },
      {
        "field": "username",
        "type": "varchar(80)",
        "null": "NO",
        "key": "",
        "default": null,
        "extra": "",
        "collation": "utf8mb4_unicode_ci"
      },
      {
        "field": "password",
        "type": "varchar(200)",
        "null": "NO",
        "key": "",
        "default": null,
        "extra": "",
        "collation": "utf8mb4_unicode_ci"
      },
      {
        "field": "avatar",
        "type": "varchar(150)",
        "null": "NO",
        "key": "",
        "default": "",
        "extra": "",
        "collation": "utf8mb4_unicode_ci"
      },
      {
        "field": "session_id",
        "type": "varchar(40)",
        "null": "NO",
        "key": "",
        "default": null,
        "extra": "",
        "collation": "utf8mb4_unicode_ci"
      },
      {
        "field": "operation_admin",
        "type": "text",
        "null": "NO",
        "key": "",
        "default": null,
        "extra": "",
        "collation": "utf8mb4_unicode_ci"
      },
      {
        "field": "email",
        "type": "varchar(100)",
        "null": "NO",
        "key": "MUL",
        "default": null,
        "extra": "",
        "collation": "utf8mb4_unicode_ci"
      },
      {
        "field": "time_zone",
        "type": "varchar(100)",
        "null": "NO",
        "key": "",
        "default": null,
        "extra": "",
        "collation": "utf8mb4_unicode_ci"
      },
      {
        "field": "name",
        "type": "varchar(100)",
        "null": "NO",
        "key": "",
        "default": null,
        "extra": "",
        "collation": "utf8mb4_unicode_ci"
      },
      {
        "field": "surname",
        "type": "varchar(100)",
        "null": "NO",
        "key": "",
        "default": null,
        "extra": "",
        "collation": "utf8mb4_unicode_ci"
      },
      {
        "field": "chat_nickname",
        "type": "varchar(100)",
        "null": "NO",
        "key": "",
        "default": null,
        "extra": "",
        "collation": "utf8mb4_unicode_ci"
      },
      {
        "field": "filepath",
        "type": "varchar(200)",
        "null": "NO",
        "key": "",
        "default": null,
        "extra": "",
        "collation": "utf8mb4_unicode_ci"
      },
      {
        "field": "filename",
        "type": "varchar(200)",
        "null": "NO",
        "key": "",
        "default": null,
        "extra": "",
        "collation": "utf8mb4_unicode_ci"
      },
      {
        "field": "job_title",
        "type": "varchar(100)",
        "null": "NO",
        "key": "",
        "default": null,
        "extra": "",
        "collation": "utf8mb4_unicode_ci"
      },
      {
        "field": "xmpp_username",
        "type": "varchar(200)",
        "null": "NO",
        "key": "MUL",
        "default": null,
        "extra": "",
        "collation": "utf8mb4_unicode_ci"
      },
      {
        "field": "skype",
        "type": "varchar(50)",
        "null": "NO",
        "key": "",
        "default": null,
        "extra": "",
        "collation": "utf8mb4_unicode_ci"
      },
      {
        "field": "departments_ids",
        "type": "text",
        "null": "NO",
        "key": "",
        "default": null,
        "extra": "",
        "collation": "utf8mb4_unicode_ci"
      },
      {
        "field": "disabled",
        "type": "tinyint(4)",
        "null": "NO",
        "key": "",
        "default": null,
        "extra": ""
      },
      {
        "field": "rec_per_req",
        "type": "tinyint(1)",
        "null": "NO",
        "key": "",
        "default": null,
        "extra": ""
      },
      {
        "field": "hide_online",
        "type": "tinyint(1)",
        "null": "NO",
        "key": "MUL",
        "default": null,
        "extra": ""
      },
      {
        "field": "auto_accept",
        "type": "tinyint(1)",
        "null": "NO",
        "key": "MUL",
        "default": null,
        "extra": ""
      },
      {
        "field": "exclude_autoasign",
        "type": "tinyint(1)",
        "null": "NO",
        "key": "MUL",
        "default": null,
        "extra": ""
      },
      {
        "field": "max_active_chats",
        "type": "int(11)",
        "null": "NO",
        "key": "MUL",
        "default": null,
        "extra": ""
      },
      {
        "field": "all_departments",
        "type": "tinyint(1)",
        "null": "NO",
        "key": "",
        "default": null,
        "extra": ""
      },
      {
        "field": "invisible_mode",
        "type": "tinyint(1)",
        "null": "NO",
        "key": "",
        "default": null,
        "extra": ""
      },
      {
        "field": "inactive_mode",
        "type": "tinyint(1)",
        "null": "NO",
        "key": "",
        "default": null,
        "extra": ""
      },
      {
        "field": "cache_version",
        "type": "int(11) unsigned",
        "null": "NO",
        "key": "",
        "default": "0",
        "extra": ""
      },
      {
        "field": "attr_int_1",
        "type": "int(11)",
        "null": "NO",
        "key": "",
        "default": null,
        "extra": ""
      },
      {
        "field": "attr_int_2",
        "type": "int(11)",
        "null": "NO",
        "key": "",
        "default": null,
        "extra": ""
      },
      {
        "field": "attr_int_3",
        "type": "int(11)",
        "null": "NO",
        "key": "",
        "default": null,
        "extra": ""
      },
      {
        "field": "pswd_updated",
        "type": "int(11)",
        "null": "NO",
        "key": "",
        "default": null,
        "extra": ""
      },
      {
        "field": "always_on",
        "type": "tinyint(1)",
        "null": "NO",
        "key": "",
        "default": "0",
        "extra": ""
      }
    ],
    "lh_users_remember": [
      {
        "field": "id",
        "type": "int(11)",
        "null": "NO",
        "key": "PRI",
        "default": null,
        "extra": "auto_increment"
      },
      {
        "field": "user_id",
        "type": "int(11)",
        "null": "NO",
        "key": "",
        "default": null,
        "extra": ""
      },
      {
        "field": "mtime",
        "type": "int(11)",
        "null": "NO",
        "key": "",
        "default": null,
        "extra": ""
      }
    ],
    "lh_generic_bot_repeat_restrict": [
      {
        "field": "id",
        "type": "bigint(20)",
        "null": "NO",
        "key": "PRI",
        "default": null,
        "extra": "auto_increment"
      },
      {
        "field": "identifier",
        "type": "varchar(20)",
        "null": "NO",
        "key": "",
        "default": null,
        "extra": "",
        "collation": "utf8mb4_unicode_ci"
      }
    ],
    "lh_users_setting": [
      {
        "field": "id",
        "type": "int(11)",
        "null": "NO",
        "key": "PRI",
        "default": null,
        "extra": "auto_increment"
      },
      {
        "field": "user_id",
        "type": "int(11)",
        "null": "NO",
        "key": "MUL",
        "default": null,
        "extra": ""
      },
      {
        "field": "identifier",
        "type": "varchar(50)",
        "null": "NO",
        "key": "",
        "default": null,
        "extra": "",
        "collation": "utf8mb4_unicode_ci"
      },
      {
        "field": "value",
        "type": "text",
        "null": "NO",
        "key": "",
        "default": null,
        "extra": "",
        "collation": "utf8mb4_unicode_ci"
      }
    ],
    "lh_users_setting_option": [
      {
        "field": "identifier",
        "type": "varchar(50)",
        "null": "NO",
        "key": "PRI",
        "default": null,
        "extra": ""
      },
      {
        "field": "class",
        "type": "varchar(50)",
        "null": "NO",
        "key": "",
        "default": null,
        "extra": "",
        "collation": "utf8mb4_unicode_ci"
      },
      {
        "field": "attribute",
        "type": "varchar(40)",
        "null": "NO",
        "key": "",
        "default": null,
        "extra": "",
        "collation": "utf8mb4_unicode_ci"
      }
    ],
    "lhc_mailconv_conversation": [
      {
        "field": "id",
        "type": "bigint(20) unsigned",
        "null": "NO",
        "key": "PRI",
        "default": null,
        "extra": "auto_increment"
      },
      {
        "field": "conv_duration",
        "type": "int(11)",
        "null": "NO",
        "key": "",
        "default": "0",
        "extra": ""
      },
      {
        "field": "follow_up_id",
        "type": "bigint(20) unsigned",
        "null": "NO",
        "key": "",
        "default": "0",
        "extra": ""
      },
      {
        "field": "mail_variables",
        "type": "longtext",
        "null": "NO",
        "key": "",
        "default": null,
        "extra": "",
        "collation": "utf8mb4_unicode_ci"
      },
      {
        "field": "has_attachment",
        "type": "tinyint(1) unsigned",
        "null": "NO",
        "key": "",
        "default": "0",
        "extra": ""
      },
      {
        "field": "undelivered",
        "type": "tinyint(1) unsigned",
        "null": "NO",
        "key": "",
        "default": "0",
        "extra": ""
      }
    ],
    "lhc_mailconv_file": [
      {
        "field": "id",
        "type": "bigint(20) unsigned",
        "null": "NO",
        "key": "PRI",
        "default": null,
        "extra": "auto_increment"
      }
    ],
    "lhc_mailconv_remarks": [
      {
        "field": "id",
        "type": "bigint(20) unsigned",
        "null": "NO",
        "key": "PRI",
        "default": null,
        "extra": "auto_increment"
      }
    ],
    "lhc_mailconv_msg": [
      {
        "field": "id",
        "type": "bigint(20) unsigned",
        "null": "NO",
        "key": "PRI",
        "default": null,
        "extra": "auto_increment"
      },
      {
        "field": "conv_duration",
        "type": "int(11)",
        "null": "NO",
        "key": "",
        "default": "0",
        "extra": ""
      },
      {
        "field": "has_attachment",
        "type": "tinyint(1) unsigned",
        "null": "NO",
        "key": "",
        "default": "0",
        "extra": ""
      },
      {
        "field": "undelivered",
        "type": "tinyint(1) unsigned",
        "null": "NO",
        "key": "",
        "default": "0",
        "extra": ""
      },
      {
        "field": "rfc822_body",
        "type": "longtext",
        "null": "NO",
        "key": "",
        "default": null,
        "extra": ""
      },
      {
        "field": "delivery_status",
        "type": "text",
        "null": "NO",
        "key": "",
        "default": null,
        "extra": ""
      }
    ],
    "lhc_mailconv_msg_subject": [
      {
        "field": "id",
        "type": "bigint(20) unsigned",
        "null": "NO",
        "key": "PRI",
        "default": null,
        "extra": "auto_increment"
      }
    ],
    "lhc_mailconv_mailbox": [
      {
        "field": "id",
        "type": "int(11) unsigned",
        "null": "NO",
        "key": "PRI",
        "default": null,
        "extra": "auto_increment"
      },
      {
        "field": "import_since",
        "type": "int(11) unsigned",
        "null": "NO",
        "key": "",
        "default": "0",
        "extra": ""
      },
      {
        "field": "import_priority",
        "type": "int(11) unsigned",
        "null": "NO",
        "key": "",
        "default": "0",
        "extra": ""
      },
      {
        "field": "reopen_timeout",
        "type": "int(11) unsigned",
        "null": "NO",
        "key": "",
        "default": "4",
        "extra": ""
      },
      {
        "field": "delete_mode",
        "type": "tinyint(1) unsigned",
        "null": "NO",
        "key": "",
        "default": "0",
        "extra": ""
      },
      {
        "field": "create_a_copy",
        "type": "tinyint(1) unsigned",
        "null": "NO",
        "key": "",
        "default": "0",
        "extra": ""
      },
      {
        "field": "assign_parent_user",
        "type": "tinyint(1) unsigned",
        "null": "NO",
        "key": "",
        "default": "0",
        "extra": ""
      },
      {
        "field": "failed",
        "type": "tinyint(1) unsigned",
        "null": "NO",
        "key": "",
        "default": "0",
        "extra": ""
      },
      {
        "field": "uuid_status",
        "type": "text",
        "null": "NO",
        "key": "",
        "default": null,
        "extra": "",
        "collation": "utf8mb4_unicode_ci"
      }
    ],
    "lhc_mailconv_response_template": [
      {
        "field": "id",
        "type": "bigint(20) unsigned",
        "null": "NO",
        "key": "PRI",
        "default": null,
        "extra": "auto_increment"
      },
      {
        "field": "template_plain",
        "type": "text",
        "null": "NO",
        "key": "",
        "default": null,
        "extra": ""
      },
      {
        "field": "unique_id",
        "type": "varchar(20)",
        "null": "NO",
        "key": "",
        "default": null,
        "extra": "",
        "collation": "utf8mb4_unicode_ci",
        "post_query": "UPDATE `lhc_mailconv_response_template` SET `unique_id` = `id`;"
      }
    ],
    "lhc_mailconv_msg_internal": [
      {
        "field": "id",
        "type": "int(11)",
        "null": "NO",
        "key": "PRI",
        "default": null,
        "extra": "auto_increment"
      }
    ],
    "lhc_mailconv_match_rule": [
      {
        "field": "id",
        "type": "int(11) unsigned",
        "null": "NO",
        "key": "PRI",
        "default": null,
        "extra": "auto_increment"
      },
      {
        "field": "options",
        "type": "text",
        "null": "NO",
        "key": "",
        "default": null,
        "extra": ""
      },
      {
        "field": "mailbox_id",
        "type": "text",
        "null": "NO",
        "key": "",
        "default": null,
        "extra": ""
      }
    ]
  },
  "tables_data": {
    "lh_users_setting_option": [
      {
        "identifier": "chat_message",
        "class": "",
        "attribute": ""
      },
      {
        "identifier": "enable_active_list",
        "class": "",
        "attribute": ""
      },
      {
        "identifier": "enable_close_list",
        "class": "",
        "attribute": ""
      },
      {
        "identifier": "enable_pending_list",
        "class": "",
        "attribute": ""
      },
      {
        "identifier": "enable_unread_list",
        "class": "",
        "attribute": ""
      },
      {
        "identifier": "new_chat_sound",
        "class": "",
        "attribute": ""
      },
      {
        "identifier": "new_user_bn",
        "class": "",
        "attribute": ""
      },
      {
        "identifier": "new_user_sound",
        "class": "",
        "attribute": ""
      },
      {
        "identifier": "oupdate_timeout",
        "class": "",
        "attribute": ""
      },
      {
        "identifier": "ouser_timeout",
        "class": "",
        "attribute": ""
      },
      {
        "identifier": "ocountry",
        "class": "",
        "attribute": ""
      },
      {
        "identifier": "otime_on_site",
        "class": "",
        "attribute": ""
      },
      {
        "identifier": "o_department",
        "class": "",
        "attribute": ""
      },
      {
        "identifier": "omax_rows",
        "class": "",
        "attribute": ""
      },
      {
        "identifier": "ogroup_by",
        "class": "",
        "attribute": ""
      },
      {
        "identifier": "omap_depid",
        "class": "",
        "attribute": ""
      },
      {
        "identifier": "omap_mtimeout",
        "class": "",
        "attribute": ""
      },
      {
        "identifier": "dwo",
        "class": "",
        "attribute": ""
      }
    ],
    "lh_chat_config": [
      {
        "identifier": "dashboard_order",
        "value": "[[\"online_operators\",\"departments_stats\",\"online_visitors\"],[\"pending_chats\",\"unread_chats\",\"transfered_chats\"],[\"active_chats\",\"closed_chats\"]]",
        "type": "0",
        "explain": "Home page dashboard widgets order",
        "hidden": "0"
      },
      {
        "identifier": "disable_iframe_sharing",
        "value": "1",
        "type": "0",
        "explain": "Disable iframes in sharing mode",
        "hidden": "0"
      },
      {
        "identifier": "remember_username",
        "value": "1",
        "type": "0",
        "explain": "Should we remember username for the next time visitor starts a chat?",
        "hidden": "0"
      },
      {
        "identifier": "inform_unread_message",
        "value": "0",
        "type": "0",
        "explain": "Inform visitor if he has unread messages",
        "hidden": "0"
      },
      {
        "identifier": "transfer_configuration",
        "value": "0",
        "type": "0",
        "explain": "Transfer configuration",
        "hidden": "1"
      },
      {
        "identifier": "accept_chat_link_timeout",
        "value": "300",
        "type": "0",
        "explain": "How many seconds chat accept link is valid. Set 0 to force login all the time manually.",
        "hidden": "0"
      },
      {
        "identifier": "open_closed_chat_timeout",
        "value": "1800",
        "type": "0",
        "explain": "How many seconds customer has to open already closed chat.",
        "hidden": "0"
      },
      {
        "identifier": "hide_right_column_frontpage",
        "value": "0",
        "type": "0",
        "explain": "Hide right column in frontpage",
        "hidden": "0"
      },
      {
        "identifier": "online_if",
        "value": "0",
        "type": "0",
        "explain": "",
        "hidden": "0"
      },
      {
        "identifier": "track_mouse_activity",
        "value": "0",
        "type": "0",
        "explain": "Should mouse movement be tracked as activity measure, if not checked only basic events would be tracked",
        "hidden": "0"
      },
      {
        "identifier": "accept_tos_link",
        "value": "#",
        "type": "0",
        "explain": "Change to your site Terms of Service",
        "hidden": "0"
      },
      {
        "identifier": "speech_data",
        "value": "a:3:{i:0;b:0;s:8:\"language\";i:7;s:7:\"dialect\";s:5:\"en-US\";}",
        "type": "1",
        "explain": "Change to your site Terms of Service",
        "hidden": "1"
      },
      {
        "identifier": "front_tabs",
        "value": "dashboard,online_users,online_map,pending_chats,active_chats,unread_chats,closed_chats,online_operators",
        "type": "0",
        "explain": "Home page tabs order",
        "hidden": "0"
      },
      {
        "identifier": "preload_iframes",
        "value": "0",
        "type": "0",
        "explain": "Preload widget. It will avoid loading delay after clicking widget",
        "hidden": "0"
      },
      {
        "identifier": "min_phone_length",
        "value": "8",
        "type": "0",
        "explain": "Minimum phone number length",
        "hidden": "0"
      },
      {
        "identifier": "sharing_auto_allow",
        "value": "0",
        "type": "0",
        "explain": "Do not ask permission for users to see their screen",
        "hidden": "0"
      },
      {
        "identifier": "sharing_nodejs_enabled",
        "value": "0",
        "type": "0",
        "explain": "NodeJs support enabled",
        "hidden": "0"
      },
      {
        "identifier": "sharing_nodejs_secure",
        "value": "0",
        "type": "0",
        "explain": "Connect to NodeJs in https mode",
        "hidden": "0"
      },
      {
        "identifier": "sharing_nodejs_path",
        "value": "",
        "type": "0",
        "explain": "socket.io path, optional",
        "hidden": "0"
      },
      {
        "identifier": "disable_js_execution",
        "value": "1",
        "type": "0",
        "explain": "Disable JS execution in Co-Browsing operator window",
        "hidden": "0"
      },
      {
        "identifier": "sharing_nodejs_socket_host",
        "value": "",
        "type": "0",
        "explain": "Host where NodeJs is running",
        "hidden": "0"
      },
      {
        "identifier": "sharing_nodejs_sllocation",
        "value": "https://cdn.socket.io/socket.io-1.1.0.js",
        "type": "0",
        "explain": "Location of SocketIO JS library",
        "hidden": "0"
      },
      {
        "identifier": "track_is_online",
        "value": "0",
        "type": "0",
        "explain": "Track is user still on site, chat status checks also has to be enabled",
        "hidden": "0"
      },
      {
        "identifier": "reverse_pending",
        "value": "0",
        "type": "0",
        "explain": "Make default pending chats order from old to new",
        "hidden": "0"
      },
      {
        "identifier": "allow_reopen_closed",
        "value": "1",
        "type": "0",
        "explain": "Allow user to reopen closed chats?",
        "hidden": "0"
      },
      {
        "identifier": "track_activity",
        "value": "0",
        "type": "0",
        "explain": "Track users activity on site?",
        "hidden": "0"
      },
      {
        "identifier": "product_enabled_module",
        "value": "0",
        "type": "0",
        "explain": "Product module is enabled",
        "hidden": "1"
      },
      {
        "identifier": "application_name",
        "value": "a:6:{s:3:\"eng\";s:31:\"Live Helper Chat - live support\";s:3:\"lit\";s:26:\"Live Helper Chat - pagalba\";s:3:\"hrv\";s:0:\"\";s:3:\"esp\";s:0:\"\";s:3:\"por\";s:0:\"\";s:10:\"site_admin\";s:31:\"Live Helper Chat - live support\";}",
        "type": "1",
        "explain": "Support application name, visible in browser title.",
        "hidden": "0"
      },
      {
        "identifier": "autoclose_timeout",
        "value": "0",
        "type": "0",
        "explain": "Automatic chats closing. 0 - disabled, n > 0 time in minutes before chat is automatically closed",
        "hidden": "0"
      },
      {
        "identifier": "autoclose_timeout_pending",
        "value": "0",
        "type": "0",
        "explain": "Automatic pending chats closing. 0 - disabled, n > 0 time in minutes before chat is automatically closed",
        "hidden": "0"
      },
      {
        "identifier": "autoclose_timeout_active",
        "value": "0",
        "type": "0",
        "explain": "Automatic active chats closing. 0 - disabled, n > 0 time in minutes before chat is automatically closed",
        "hidden": "0"
      },
      {
        "identifier": "autoclose_timeout_bot",
        "value": "0",
        "type": "0",
        "explain": "Automatic bot chats closing. 0 - disabled, n > 0 time in minutes before chat is automatically closed",
        "hidden": "0"
      },
      {
        "identifier": "automatically_reopen_chat",
        "value": "1",
        "type": "0",
        "explain": "Automatically reopen chat on widget open",
        "hidden": "0"
      },
      {
        "identifier": "autopurge_timeout",
        "value": "0",
        "type": "0",
        "explain": "Automatic chats purging. 0 - disabled, n > 0 time in minutes before chat is automatically deleted",
        "hidden": "0"
      },
      {
        "identifier": "cduration_timeout_user",
        "value": "4",
        "type": "0",
        "explain": "How long operator can wait for message from visitor before time between messages are ignored. Values in minutes.",
        "hidden": "0"
      },
      {
        "identifier": "cduration_timeout_operator",
        "value": "10",
        "type": "0",
        "explain": "How long visitor can wait for message from operator before time between messages are ignored. Values in minutes.",
        "hidden": "0"
      },
      {
        "identifier": "assign_workflow_timeout",
        "value": "0",
        "type": "0",
        "explain": "Chats waiting in pending queue more than n seconds should be auto-assigned first. Time in seconds",
        "hidden": "0"
      },
      {
        "identifier": "hide_button_dropdown",
        "value": "0",
        "type": "0",
        "explain": "Hide close button in dropdown",
        "hidden": "0"
      },
      {
        "identifier": "on_close_exit_chat",
        "value": "0",
        "type": "0",
        "explain": "On chat close exit chat",
        "hidden": "0"
      },
      {
        "identifier": "bbc_button_visible",
        "value": "1",
        "type": "0",
        "explain": "Show BB Code button",
        "hidden": "0"
      },
      {
        "identifier": "activity_timeout",
        "value": "5",
        "type": "0",
        "explain": "How long operator should go offline automatically because of inactivity. Value in minutes",
        "hidden": "0"
      },
      {
        "identifier": "valid_domains",
        "value": "",
        "type": "0",
        "explain": "Domains where script can be embedded. E.g example.com, google.com",
        "hidden": "0"
      },
      {
        "identifier": "activity_track_all",
        "value": "0",
        "type": "0",
        "explain": "Track all logged operators activity and ignore their individual settings.",
        "hidden": "0"
      },
      {
        "identifier": "chatbox_data",
        "value": "a:6:{i:0;b:0;s:20:\"chatbox_auto_enabled\";i:0;s:19:\"chatbox_secret_hash\";s:9:\"9e2e125yq\";s:20:\"chatbox_default_name\";s:7:\"Chatbox\";s:17:\"chatbox_msg_limit\";i:50;s:22:\"chatbox_default_opname\";s:7:\"Manager\";}",
        "type": "0",
        "explain": "Chatbox configuration",
        "hidden": "1"
      },
      {
        "identifier": "customer_company_name",
        "value": "Live Helper Chat",
        "type": "0",
        "explain": "Your company name - visible in bottom left corner",
        "hidden": "0"
      },
      {
        "identifier": "paidchat_data",
        "value": "",
        "type": "0",
        "explain": "Paid chat configuration",
        "hidden": "1"
      },
      {
        "identifier": "customer_site_url",
        "value": "http:\/\/livehelperchat.com",
        "type": "0",
        "explain": "Your site URL address",
        "hidden": "0"
      },
      {
        "identifier": "default_theme_id",
        "value": "0",
        "type": "0",
        "explain": "Default theme ID.",
        "hidden": "1"
      },
      {
        "identifier": "disable_html5_storage",
        "value": "1",
        "type": "0",
        "explain": "Disable HMTL5 storage, check it if your site is switching between http and https",
        "hidden": "0"
      },
      {
        "identifier": "disable_popup_restore",
        "value": "0",
        "type": "0",
        "explain": "Disable option in widget to open new window. Restore icon will be hidden",
        "hidden": "0"
      },
      {
        "identifier": "disable_print",
        "value": "0",
        "type": "0",
        "explain": "Disable chat print",
        "hidden": "0"
      },
      {
        "identifier": "disable_send",
        "value": "0",
        "type": "0",
        "explain": "Disable chat transcript send",
        "hidden": "0"
      },
      {
        "identifier": "explicit_http_mode",
        "value": "",
        "type": "0",
        "explain": "Please enter explicit http mode. Either http: or https:, do not forget : at the end.",
        "hidden": "0"
      },
      {
        "identifier": "mobile_options",
        "value": "a:2:{s:13:\"notifications\";i:0;s:7:\"fcm_key\";s:152:\"AAAAiF8DeNk:APA91bFVHu2ybhBUTtlEtQrUEPpM2fb-5ovgo0FVNm4XxK3cYJtSwRcd-pqcBot_422yDOzHyw2p9ZFplkHrmNXjm8f5f-OIzfalGmpsypeXvnPxhU6Db1B2Z1Acc-TamHUn2F4xBJkP\";}",
        "type": "0",
        "explain": "",
        "hidden": "1"
      },
      {
        "identifier": "export_hash",
        "value": "qlg55biu",
        "type": "0",
        "explain": "Chats export secret hash",
        "hidden": "0"
      },
      {
        "identifier": "faq_email_required",
        "value": "0",
        "type": "0",
        "explain": "Is visitor e-mail required for FAQ",
        "hidden": "0"
      },
      {
        "identifier": "file_configuration",
        "value": "a:7:{i:0;b:0;s:5:\"ft_op\";s:43:\"gif|jpe?g|png|zip|rar|xls|doc|docx|xlsx|pdf\";s:5:\"ft_us\";s:26:\"gif|jpe?g|png|doc|docx|pdf\";s:6:\"fs_max\";i:2048;s:18:\"active_user_upload\";b:0;s:16:\"active_op_upload\";b:1;s:19:\"active_admin_upload\";b:1;}",
        "type": "0",
        "explain": "Files configuration item",
        "hidden": "1"
      },
      {
        "identifier": "geo_data",
        "value": "",
        "type": "0",
        "explain": "",
        "hidden": "1"
      },
      {
        "identifier": "geo_location_data",
        "value": "a:3:{s:4:\"zoom\";i:4;s:3:\"lat\";s:7:\"49.8211\";s:3:\"lng\";s:7:\"11.7835\";}",
        "type": "0",
        "explain": "",
        "hidden": "1"
      },
      {
        "identifier": "autologin_data",
        "value": "a:3:{i:0;b:0;s:11:\"secret_hash\";s:16:\"please_change_me\";s:7:\"enabled\";i:0;}",
        "type": "0",
        "explain": "Autologin configuration data",
        "hidden": "1"
      },
      {
        "identifier": "password_data",
        "value": "",
        "type": "0",
        "explain": "Password requirements",
        "hidden": "1"
      },
      {
        "identifier": "hide_disabled_department",
        "value": "1",
        "type": "0",
        "explain": "Hide disabled department widget",
        "hidden": "0"
      },
      {
        "identifier": "ignorable_ip",
        "value": "",
        "type": "0",
        "explain": "Which ip should be ignored in online users list, separate by comma",
        "hidden": "0"
      },
      {
        "identifier": "vwait_to_long",
        "value": "120",
        "type": "0",
        "explain": "How long we should wait before we inform operator about unanswered chat.",
        "hidden": "0"
      },
      {
        "identifier": "banned_ip_range",
        "value": "",
        "type": "0",
        "explain": "Which ip should not be allowed to chat",
        "hidden": "0"
      },
      {
        "identifier": "update_ip",
        "value": "127.0.0.1",
        "type": "0",
        "explain": "Which ip should be allowed to update DB by executing http request, separate by comma?",
        "hidden": "0"
      },
      {
        "identifier": "track_if_offline",
        "value": "0",
        "type": "0",
        "explain": "Track online visitors even if there is no online operators",
        "hidden": "0"
      },
      {
        "identifier": "ignore_user_status",
        "value": "0",
        "type": "0",
        "explain": "Ignore users online statuses and use departments online hours",
        "hidden": "0"
      },
      {
        "identifier": "list_online_operators",
        "value": "0",
        "type": "0",
        "explain": "List online operators.",
        "hidden": "0"
      },
      {
        "identifier": "list_unread",
        "value": "0",
        "type": "0",
        "explain": "List unread chats, disabled for high performance",
        "hidden": "0"
      },
      {
        "identifier": "list_closed",
        "value": "0",
        "type": "0",
        "explain": "List closed chats, disabled for high performance",
        "hidden": "0"
      },
      {
        "identifier": "disable_live_autoassign",
        "value": "0",
        "type": "0",
        "explain": "Disable live auto assign",
        "hidden": "0"
      },
      {
        "identifier": "default_admin_theme_id",
        "value": "0",
        "type": "0",
        "explain": "Default admin theme ID",
        "hidden": "1"
      },
      {
        "identifier": "max_message_length",
        "value": "500",
        "type": "0",
        "explain": "Maximum message length in characters",
        "hidden": "0"
      },
      {
        "identifier": "message_seen_timeout",
        "value": "24",
        "type": "0",
        "explain": "Proactive message timeout in hours. After how many hours proactive chat mesasge should be shown again.",
        "hidden": "0"
      },
      {
        "identifier": "need_help_tip",
        "value": "1",
        "type": "0",
        "explain": "Show need help tooltip?",
        "hidden": "0"
      },
      {
        "identifier": "need_help_tip_timeout",
        "value": "24",
        "type": "0",
        "explain": "Need help tooltip timeout, after how many hours show again tooltip?",
        "hidden": "0"
      },
      {
        "identifier": "pro_active_invite",
        "value": "1",
        "type": "0",
        "explain": "Is pro active chat invitation active. Online users tracking also has to be enabled",
        "hidden": "0"
      },
      {
        "identifier": "pro_active_limitation",
        "value": "-1",
        "type": "0",
        "explain": "Pro active chats invitations limitation based on pending chats, (-1) do not limit, (0,1,n+1) number of pending chats can be for invitation to be shown.",
        "hidden": "0"
      },
      {
        "identifier": "pro_active_show_if_offline",
        "value": "0",
        "type": "0",
        "explain": "Should invitation logic be executed if there is no online operators",
        "hidden": "0"
      },
      {
        "identifier": "reopen_as_new",
        "value": "1",
        "type": "0",
        "explain": "Reopen closed chat as new? Otherwise it will be reopened as active.",
        "hidden": "0"
      },
      {
        "identifier": "reopen_chat_enabled",
        "value": "1",
        "type": "0",
        "explain": "Reopen chat functionality enabled",
        "hidden": "0"
      },
      {
        "identifier": "run_departments_workflow",
        "value": "0",
        "type": "0",
        "explain": "Should cronjob run departments transfer workflow, even if user leaves a chat",
        "hidden": "0"
      },
      {
        "identifier": "run_unaswered_chat_workflow",
        "value": "0",
        "type": "0",
        "explain": "Should cronjob run unanswered chats workflow and execute unaswered chats callback, 0 - no, any other number bigger than 0 is a minits how long chat have to be not accepted before executing callback.",
        "hidden": "0"
      },
      {
        "identifier": "session_captcha",
        "value": "0",
        "type": "0",
        "explain": "Use session captcha. LHC have to be installed on the same domain or subdomain.",
        "hidden": "0"
      },
      {
        "identifier": "smtp_data",
        "value": "a:5:{s:4:\"host\";s:0:\"\";s:4:\"port\";s:2:\"25\";s:8:\"use_smtp\";i:0;s:8:\"username\";s:0:\"\";s:8:\"password\";s:0:\"\";}",
        "type": "0",
        "explain": "SMTP configuration",
        "hidden": "1"
      },
      {
        "identifier": "recaptcha_data",
        "value": "",
        "type": "0",
        "explain": "Re-captcha configuration",
        "hidden": "1"
      },
      {
        "identifier": "sound_invitation",
        "value": "1",
        "type": "0",
        "explain": "Play sound on invitation to chat.",
        "hidden": "0"
      },
      {
        "identifier": "departament_availability",
        "value": "364",
        "type": "0",
        "explain": "How long department availability statistic should be kept? (days)",
        "hidden": "0"
      },
      {
        "identifier": "uonline_sessions",
        "value": "364",
        "type": "0",
        "explain": "How long keep operators online sessions data? (days)",
        "hidden": "0"
      },
      {
        "identifier": "start_chat_data",
        "value": "a:23:{i:0;b:0;s:21:\"name_visible_in_popup\";b:1;s:27:\"name_visible_in_page_widget\";b:1;s:19:\"name_require_option\";s:8:\"required\";s:22:\"email_visible_in_popup\";b:0;s:28:\"email_visible_in_page_widget\";b:0;s:20:\"email_require_option\";s:8:\"required\";s:24:\"message_visible_in_popup\";b:1;s:30:\"message_visible_in_page_widget\";b:1;s:22:\"message_require_option\";s:8:\"required\";s:22:\"phone_visible_in_popup\";b:0;s:28:\"phone_visible_in_page_widget\";b:0;s:20:\"phone_require_option\";s:8:\"required\";s:21:\"force_leave_a_message\";b:0;s:29:\"offline_name_visible_in_popup\";b:1;s:35:\"offline_name_visible_in_page_widget\";b:1;s:27:\"offline_name_require_option\";s:8:\"required\";s:30:\"offline_phone_visible_in_popup\";b:0;s:36:\"offline_phone_visible_in_page_widget\";b:0;s:28:\"offline_phone_require_option\";s:8:\"required\";s:32:\"offline_message_visible_in_popup\";b:1;s:38:\"offline_message_visible_in_page_widget\";b:1;s:30:\"offline_message_require_option\";s:8:\"required\";}",
        "type": "0",
        "explain": "",
        "hidden": "1"
      },
      {
        "identifier": "sync_sound_settings",
        "value": "a:16:{i:0;b:0;s:12:\"repeat_sound\";i:1;s:18:\"repeat_sound_delay\";i:5;s:10:\"show_alert\";b:0;s:22:\"new_chat_sound_enabled\";b:1;s:31:\"new_message_sound_admin_enabled\";b:1;s:30:\"new_message_sound_user_enabled\";b:1;s:14:\"online_timeout\";d:300;s:22:\"check_for_operator_msg\";d:10;s:21:\"back_office_sinterval\";d:10;s:22:\"chat_message_sinterval\";d:3.5;s:20:\"long_polling_enabled\";b:0;s:30:\"polling_chat_message_sinterval\";d:1.5;s:29:\"polling_back_office_sinterval\";d:5;s:18:\"connection_timeout\";i:30;s:28:\"browser_notification_message\";b:0;}",
        "type": "0",
        "explain": "",
        "hidden": "1"
      },
      {
        "identifier": "tracked_users_cleanup",
        "value": "160",
        "type": "0",
        "explain": "How many days keep records of online users.",
        "hidden": "0"
      },
      {
        "identifier": "tracked_footprint_cleanup",
        "value": "90",
        "type": "0",
        "explain": "How many days keep records of users footprint.",
        "hidden": "0"
      },
      {
        "identifier": "cleanup_cronjob",
        "value": "0",
        "type": "0",
        "explain": "Cleanup should be done only using cronjob.",
        "hidden": "0"
      },
      {
        "identifier": "track_domain",
        "value": "",
        "type": "0",
        "explain": "Set your domain to enable user tracking across different domain subdomains.",
        "hidden": "0"
      },
      {
        "identifier": "track_footprint",
        "value": "0",
        "type": "0",
        "explain": "Track users footprint. For this also online visitors tracking should be enabled",
        "hidden": "0"
      },
      {
        "identifier": "footprint_background",
        "value": "0",
        "type": "0",
        "explain": "Footprint updates should be processed in the background. Make sure you are running workflow background cronjob.",
        "hidden": "0"
      },
      {
        "identifier": "mheight",
        "value": "",
        "type": "0",
        "explain": "Messages box height",
        "hidden": "0"
      },
      {
        "identifier": "mheight_op",
        "value": "200",
        "type": "0",
        "explain": "Messages box height for operator",
        "hidden": "0"
      },
      {
        "identifier": "listd_op",
        "value": "10",
        "type": "0",
        "explain": "Default number of online operators to show",
        "hidden": "0"
      },
      {
        "identifier": "product_show_departament",
        "value": "0",
        "type": "0",
        "explain": "Enable products show by departments",
        "hidden": "1"
      },
      {
        "identifier": "suggest_leave_msg",
        "value": "1",
        "type": "0",
        "explain": "Suggest user to leave a message then user chooses offline department",
        "hidden": "0"
      },
      {
        "identifier": "no_wildcard_cookie",
        "value": "0",
        "type": "0",
        "explain": "Cookie should be valid only for domain where Javascript is embedded (excludes subdomains)",
        "hidden": "0"
      },
      {
        "identifier": "checkstatus_timeout",
        "value": "0",
        "type": "0",
        "explain": "Interval between chat status checks in seconds, 0 disabled.",
        "hidden": "0"
      },
      {
        "identifier": "autoclose_abandon_pending",
        "value": "0,0",
        "type": "0",
        "explain": "Automatically close pending chats where visitor has left a chat. Timeout in minutes, last activity by visitor <desktop timeout>,<mobile timeout>,<status chat>.",
        "hidden": "0"
      },
      {
        "identifier": "autoclose_activity_timeout",
        "value": "0",
        "type": "0",
        "explain": "Automatically close active chat if from last visitor/operator message passed. 0 - disabled, n > 0 time in minutes",
        "hidden": "0"
      },
      {
        "identifier": "do_no_track_ip",
        "value": "0",
        "type": "0",
        "explain": "Do not track visitors IP",
        "hidden": "0"
      },
      {
        "identifier": "ignore_typing",
        "value": "0",
        "type": "0",
        "explain": "Do not store what visitor is typing",
        "hidden": "0"
      },
      {
        "identifier": "encrypt_msg_after",
        "value": "0",
        "type": "0",
        "explain": "After how many days anonymize messages",
        "hidden": "0"
      },
      {
        "identifier": "encrypt_msg_op",
        "value": "0",
        "type": "0",
        "explain": "Anonymize also operators messages",
        "hidden": "0"
      },
      {
        "identifier": "track_online_visitors",
        "value": "1",
        "type": "0",
        "explain": "Enable online site visitors tracking",
        "hidden": "0"
      },
      {
        "identifier": "use_secure_cookie",
        "value": "0",
        "type": "0",
        "explain": "Use secure cookie, check this if you want to force SSL all the time",
        "hidden": "0"
      },
      {
        "identifier": "translation_data",
        "value": "a:6:{i:0;b:0;s:19:\"translation_handler\";s:4:\"bing\";s:19:\"enable_translations\";b:0;s:14:\"bing_client_id\";s:0:\"\";s:18:\"bing_client_secret\";s:0:\"\";s:14:\"google_api_key\";s:0:\"\";}",
        "type": "0",
        "explain": "Translation data",
        "hidden": "1"
      },
      {
        "identifier": "voting_days_limit",
        "value": "7",
        "type": "0",
        "explain": "How many days voting widget should not be expanded after last show",
        "hidden": "0"
      },
      {
        "identifier": "show_language_switcher",
        "value": "0",
        "type": "0",
        "explain": "Show users option to switch language at widget",
        "hidden": "0"
      },
      {
        "identifier": "show_languages",
        "value": "eng,lit,hrv,esp,por,nld,ara,ger,pol,rus,ita,fre,chn,cse,nor,tur,vnm,idn,sve,per,ell,dnk,rou,bgr,tha,geo,fin,alb",
        "type": "0",
        "explain": "Between what languages user should be able to switch",
        "hidden": "0"
      },
      {
        "identifier": "xmp_data",
        "value": "a:14:{i:0;b:0;s:4:\"host\";s:15:\"talk.google.com\";s:6:\"server\";s:9:\"gmail.com\";s:8:\"resource\";s:6:\"xmpphp\";s:4:\"port\";s:4:\"5222\";s:7:\"use_xmp\";i:0;s:8:\"username\";s:0:\"\";s:8:\"password\";s:0:\"\";s:11:\"xmp_message\";s:78:\"New chat request [{chat_id}]\r\n{messages}\r\nClick to accept a chat\r\n{url_accept}\";s:10:\"recipients\";s:0:\"\";s:20:\"xmp_accepted_message\";s:69:\"{user_name} has accepted a chat [{chat_id}]\r\n{messages}\r\n{url_accept}\";s:16:\"use_standard_xmp\";i:0;s:15:\"test_recipients\";s:0:\"\";s:21:\"test_group_recipients\";s:0:\"\";}",
        "type": "0",
        "explain": "XMP data",
        "hidden": "1"
      },
      {
        "identifier": "geoadjustment_data",
        "value": "a:8:{i:0;b:0;s:18:\"use_geo_adjustment\";b:0;s:13:\"available_for\";s:0:\"\";s:15:\"other_countries\";s:6:\"custom\";s:8:\"hide_for\";s:0:\"\";s:12:\"other_status\";s:7:\"offline\";s:11:\"rest_status\";s:6:\"hidden\";s:12:\"apply_widget\";i:0;}",
        "type": "0",
        "explain": "Geo adjustment settings",
        "hidden": "1"
      }
    ],
    "lh_speech_language_dialect": [
      {
        "id": "1",
        "language_id": "1",
        "lang_name": "Afrikaans",
        "lang_code": "af-ZA"
      },
      {
        "id": "2",
        "language_id": "2",
        "lang_name": "Bahasa Indonesia",
        "lang_code": "id-ID"
      },
      {
        "id": "3",
        "language_id": "3",
        "lang_name": "Bahasa Melayu",
        "lang_code": "ms-MY"
      },
      {
        "id": "4",
        "language_id": "4",
        "lang_name": "Catal\u00e0",
        "lang_code": "ca-ES"
      },
      {
        "id": "5",
        "language_id": "5",
        "lang_name": "\u010ce\u0161tina",
        "lang_code": "cs-CZ"
      },
      {
        "id": "6",
        "language_id": "6",
        "lang_name": "Deutsch",
        "lang_code": "de-DE"
      },
      {
        "id": "7",
        "language_id": "7",
        "lang_name": "Australia",
        "lang_code": "en-AU"
      },
      {
        "id": "8",
        "language_id": "7",
        "lang_name": "Canada",
        "lang_code": "en-CA"
      },
      {
        "id": "9",
        "language_id": "7",
        "lang_name": "India",
        "lang_code": "en-IN"
      },
      {
        "id": "10",
        "language_id": "7",
        "lang_name": "New Zealand",
        "lang_code": "en-NZ"
      },
      {
        "id": "11",
        "language_id": "7",
        "lang_name": "South Africa",
        "lang_code": "en-ZA"
      },
      {
        "id": "12",
        "language_id": "7",
        "lang_name": "United Kingdom",
        "lang_code": "en-GB"
      },
      {
        "id": "13",
        "language_id": "7",
        "lang_name": "United States",
        "lang_code": "en-US"
      },
      {
        "id": "14",
        "language_id": "8",
        "lang_name": "Argentina",
        "lang_code": "es-AR"
      },
      {
        "id": "15",
        "language_id": "8",
        "lang_name": "Bolivia",
        "lang_code": "es-BO"
      },
      {
        "id": "16",
        "language_id": "8",
        "lang_name": "Chile",
        "lang_code": "es-CL"
      },
      {
        "id": "17",
        "language_id": "8",
        "lang_name": "Colombia",
        "lang_code": "es-CO"
      },
      {
        "id": "18",
        "language_id": "8",
        "lang_name": "Costa Rica",
        "lang_code": "es-CR"
      },
      {
        "id": "19",
        "language_id": "8",
        "lang_name": "Ecuador",
        "lang_code": "es-EC"
      },
      {
        "id": "20",
        "language_id": "8",
        "lang_name": "El Salvador",
        "lang_code": "es-SV"
      },
      {
        "id": "21",
        "language_id": "8",
        "lang_name": "Espa\u00f1a",
        "lang_code": "es-ES"
      },
      {
        "id": "22",
        "language_id": "8",
        "lang_name": "Estados Unidos",
        "lang_code": "es-US"
      },
      {
        "id": "23",
        "language_id": "8",
        "lang_name": "Guatemala",
        "lang_code": "es-GT"
      },
      {
        "id": "24",
        "language_id": "8",
        "lang_name": "Honduras",
        "lang_code": "es-HN"
      },
      {
        "id": "25",
        "language_id": "8",
        "lang_name": "M\u00e9xico",
        "lang_code": "es-MX"
      },
      {
        "id": "26",
        "language_id": "8",
        "lang_name": "Nicaragua",
        "lang_code": "es-NI"
      },
      {
        "id": "27",
        "language_id": "8",
        "lang_name": "Panam\u00e1",
        "lang_code": "es-PA"
      },
      {
        "id": "28",
        "language_id": "8",
        "lang_name": "Paraguay",
        "lang_code": "es-PY"
      },
      {
        "id": "29",
        "language_id": "8",
        "lang_name": "Per\u00fa",
        "lang_code": "es-PE"
      },
      {
        "id": "30",
        "language_id": "8",
        "lang_name": "Puerto Rico",
        "lang_code": "es-PR"
      },
      {
        "id": "31",
        "language_id": "8",
        "lang_name": "Rep\u00fablica Dominicana",
        "lang_code": "es-DO"
      },
      {
        "id": "32",
        "language_id": "8",
        "lang_name": "Uruguay",
        "lang_code": "es-UY"
      },
      {
        "id": "33",
        "language_id": "8",
        "lang_name": "Venezuela",
        "lang_code": "es-VE"
      },
      {
        "id": "34",
        "language_id": "9",
        "lang_name": "Euskara",
        "lang_code": "eu-ES"
      },
      {
        "id": "35",
        "language_id": "10",
        "lang_name": "Fran\u00e7ais",
        "lang_code": "fr-FR"
      },
      {
        "id": "36",
        "language_id": "11",
        "lang_name": "Galego",
        "lang_code": "gl-ES"
      },
      {
        "id": "37",
        "language_id": "12",
        "lang_name": "Hrvatski",
        "lang_code": "hr_HR"
      },
      {
        "id": "38",
        "language_id": "13",
        "lang_name": "IsiZulu",
        "lang_code": "zu-ZA"
      },
      {
        "id": "39",
        "language_id": "14",
        "lang_name": "\u00cdslenska",
        "lang_code": "is-IS"
      },
      {
        "id": "40",
        "language_id": "15",
        "lang_name": "Italia",
        "lang_code": "it-IT"
      },
      {
        "id": "41",
        "language_id": "15",
        "lang_name": "Svizzera",
        "lang_code": "it-CH"
      },
      {
        "id": "42",
        "language_id": "16",
        "lang_name": "Magyar",
        "lang_code": "hu-HU"
      },
      {
        "id": "43",
        "language_id": "17",
        "lang_name": "Nederlands",
        "lang_code": "nl-NL"
      },
      {
        "id": "44",
        "language_id": "18",
        "lang_name": "Norsk bokm\u00e5l",
        "lang_code": "nb-NO"
      },
      {
        "id": "45",
        "language_id": "19",
        "lang_name": "Polski",
        "lang_code": "pl-PL"
      },
      {
        "id": "46",
        "language_id": "20",
        "lang_name": "Brasil",
        "lang_code": "pt-BR"
      },
      {
        "id": "47",
        "language_id": "20",
        "lang_name": "Portugal",
        "lang_code": "pt-PT"
      },
      {
        "id": "48",
        "language_id": "21",
        "lang_name": "Rom\u00e2n\u0103",
        "lang_code": "ro-RO"
      },
      {
        "id": "49",
        "language_id": "22",
        "lang_name": "Sloven\u010dina",
        "lang_code": "sk-SK"
      },
      {
        "id": "50",
        "language_id": "23",
        "lang_name": "Suomi",
        "lang_code": "fi-FI"
      },
      {
        "id": "51",
        "language_id": "24",
        "lang_name": "Svenska",
        "lang_code": "sv-SE"
      },
      {
        "id": "52",
        "language_id": "25",
        "lang_name": "T\u00fcrk\u00e7e",
        "lang_code": "tr-TR"
      },
      {
        "id": "53",
        "language_id": "26",
        "lang_name": "\u0431\u044a\u043b\u0433\u0430\u0440\u0441\u043a\u0438",
        "lang_code": "bg-BG"
      },
      {
        "id": "54",
        "language_id": "27",
        "lang_name": "P\u0443\u0441\u0441\u043a\u0438\u0439",
        "lang_code": "ru-RU"
      },
      {
        "id": "55",
        "language_id": "28",
        "lang_name": "\u0421\u0440\u043f\u0441\u043a\u0438",
        "lang_code": "sr-RS"
      },
      {
        "id": "56",
        "language_id": "29",
        "lang_name": "\ud55c\uad6d\uc5b4",
        "lang_code": "ko-KR"
      },
      {
        "id": "57",
        "language_id": "30",
        "lang_name": "\u666e\u901a\u8bdd (\u4e2d\u56fd\u5927\u9646)",
        "lang_code": "cmn-Hans-CN"
      },
      {
        "id": "58",
        "language_id": "30",
        "lang_name": "\u666e\u901a\u8bdd (\u9999\u6e2f)",
        "lang_code": "cmn-Hans-HK"
      },
      {
        "id": "59",
        "language_id": "30",
        "lang_name": "\u4e2d\u6587 (\u53f0\u7063)",
        "lang_code": "cmn-Hant-TW"
      },
      {
        "id": "60",
        "language_id": "30",
        "lang_name": "\u7cb5\u8a9e (\u9999\u6e2f)",
        "lang_code": "yue-Hant-HK"
      },
      {
        "id": "61",
        "language_id": "31",
        "lang_name": "\u65e5\u672c\u8a9e",
        "lang_code": "ja-JP"
      },
      {
        "id": "62",
        "language_id": "32",
        "lang_name": "Lingua lat\u012bna",
        "lang_code": "la"
      }
    ],
    "lh_speech_language": [
      {
        "id": "1",
        "name": "Afrikaans"
      },
      {
        "id": "2",
        "name": "Bahasa Indonesia"
      },
      {
        "id": "3",
        "name": "Bahasa Melayu"
      },
      {
        "id": "4",
        "name": "Catal\u00e0"
      },
      {
        "id": "5",
        "name": "\u010ce\u0161tina"
      },
      {
        "id": "6",
        "name": "Deutsch"
      },
      {
        "id": "7",
        "name": "English"
      },
      {
        "id": "8",
        "name": "Espa\u00f1ol"
      },
      {
        "id": "9",
        "name": "Euskara"
      },
      {
        "id": "10",
        "name": "Fran\u00e7ais"
      },
      {
        "id": "11",
        "name": "Galego"
      },
      {
        "id": "12",
        "name": "Hrvatski"
      },
      {
        "id": "13",
        "name": "IsiZulu"
      },
      {
        "id": "14",
        "name": "\u00cdslenska"
      },
      {
        "id": "15",
        "name": "Italiano"
      },
      {
        "id": "16",
        "name": "Magyar"
      },
      {
        "id": "17",
        "name": "Nederlands"
      },
      {
        "id": "18",
        "name": "Norsk bokm\u00e5l"
      },
      {
        "id": "19",
        "name": "Polski"
      },
      {
        "id": "20",
        "name": "Portugu\u00eas"
      },
      {
        "id": "21",
        "name": "Rom\u00e2n\u0103"
      },
      {
        "id": "22",
        "name": "Sloven\u010dina"
      },
      {
        "id": "23",
        "name": "Suomi"
      },
      {
        "id": "24",
        "name": "Svenska"
      },
      {
        "id": "25",
        "name": "T\u00fcrk\u00e7e"
      },
      {
        "id": "26",
        "name": "\u0431\u044a\u043b\u0433\u0430\u0440\u0441\u043a\u0438"
      },
      {
        "id": "27",
        "name": "P\u0443\u0441\u0441\u043a\u0438\u0439"
      },
      {
        "id": "28",
        "name": "\u0421\u0440\u043f\u0441\u043a\u0438"
      },
      {
        "id": "29",
        "name": "\ud55c\uad6d\uc5b4"
      },
      {
        "id": "30",
        "name": "\u4e2d\u6587"
      },
      {
        "id": "31",
        "name": "\u65e5\u672c\u8a9e"
      },
      {
        "id": "32",
        "name": "Lingua lat\u012bna"
      }
    ],
    "lh_abstract_email_template": [
      {
        "id": "1",
        "name": "Send mail to user",
        "from_name": "Live Helper Chat",
        "from_name_ac": "0",
        "from_email": "",
        "from_email_ac": "0",
        "content": "Dear {user_chat_nick},\r\n\r\n{additional_message}\r\n\r\nLive Support response:\r\n{messages_content}\r\n\r\nSincerely,\r\nLive Support Team\r\n",
        "subject": "{name_surname} has responded to your request",
        "bcc_recipients": "",
        "subject_ac": "1",
        "reply_to": "",
        "reply_to_ac": "1",
        "recipient": "",
        "user_mail_as_sender": "0",
        "translations": ""
      },
      {
        "id": "2",
        "name": "Support request from user",
        "from_name": "",
        "from_name_ac": "0",
        "from_email": "",
        "from_email_ac": "0",
        "content": "Hello,\r\n\r\nUser request data:\r\nName: {name}\r\nEmail: {email}\r\nPhone: {phone}\r\nDepartment: {department}\r\nCountry: {country}\r\nCity: {city}\r\nIP: {ip}\r\n\r\nMessage:\r\n{message}\r\n\r\nAdditional data, if any:\r\n{additional_data}\r\n\r\nURL of page from which user has send request:\r\n{url_request}\r\n\r\nLink to chat if any:\r\n{prefillchat}\r\n\r\nSincerely,\r\nLive Support Team",
        "subject": "Support request from user",
        "bcc_recipients": "",
        "subject_ac": "0",
        "reply_to": "",
        "reply_to_ac": "0",
        "recipient": "",
        "user_mail_as_sender": "0",
        "translations": ""
      },
      {
        "id": "3",
        "name": "User mail for himself",
        "from_name": "Live Helper Chat",
        "from_name_ac": "0",
        "from_email": "",
        "from_email_ac": "0",
        "content": "Dear {user_chat_nick},\r\n\r\nTranscript:\r\n{messages_content}\r\n\r\nSincerely,\r\nLive Support Team\r\n",
        "subject": "Chat transcript",
        "bcc_recipients": "",
        "subject_ac": "0",
        "reply_to": "",
        "reply_to_ac": "0",
        "recipient": "",
        "user_mail_as_sender": "0",
        "translations": ""
      },
      {
        "id": "4",
        "name": "New chat request",
        "from_name": "Live Helper Chat",
        "from_name_ac": "0",
        "from_email": "",
        "from_email_ac": "0",
        "content": "Hello,\r\n\r\nUser request data:\r\nName: {name}\r\nEmail: {email}\r\nPhone: {phone}\r\nDepartment: {department}\r\nCountry: {country}\r\nCity: {city}\r\nIP: {ip}\r\n\r\nMessage:\r\n{message}\r\n\r\nURL of page from which user has send request:\r\n{url_request}\r\n\r\nClick to accept chat automatically\r\n{url_accept}\r\n\r\nSincerely,\r\nLive Support Team",
        "subject": "New chat request",
        "bcc_recipients": "",
        "subject_ac": "0",
        "reply_to": "",
        "reply_to_ac": "0",
        "recipient": "",
        "user_mail_as_sender": "0",
        "translations": ""
      },
      {
        "id": "5",
        "name": "Chat was closed",
        "from_name": "Live Helper Chat",
        "from_name_ac": "0",
        "from_email": "",
        "from_email_ac": "0",
        "content": "Hello,\r\n\r\n{operator} has closed a chat\r\nName: {name}\r\nEmail: {email}\r\nPhone: {phone}\r\nDepartment: {department}\r\nCountry: {country}\r\nCity: {city}\r\nIP: {ip}\r\n\r\nMessage:\r\n{message}\r\n\r\nAdditional data, if any:\r\n{additional_data}\r\n\r\nURL of page from which user has send request:\r\n{url_request}\r\n\r\nSincerely,\r\nLive Support Team",
        "subject": "Chat was closed",
        "bcc_recipients": "",
        "subject_ac": "0",
        "reply_to": "",
        "reply_to_ac": "0",
        "recipient": "",
        "user_mail_as_sender": "0",
        "translations": ""
      },
      {
        "id": "6",
        "name": "New FAQ question",
        "from_name": "Live Helper Chat",
        "from_name_ac": "0",
        "from_email": "",
        "from_email_ac": "0",
        "content": "Hello,\r\n\r\nNew FAQ question\r\nEmail: {email}\r\n\r\nQuestion:\r\n{question}\r\n\r\nQuestion URL:\r\n{url_question}\r\n\r\nURL to answer a question:\r\n{url_request}\r\n\r\nSincerely,\r\nLive Support Team",
        "subject": "New FAQ question",
        "bcc_recipients": "",
        "subject_ac": "0",
        "reply_to": "",
        "reply_to_ac": "0",
        "recipient": "",
        "user_mail_as_sender": "0",
        "translations": ""
      },
      {
        "id": "7",
        "name": "New unread message",
        "from_name": "Live Helper Chat",
        "from_name_ac": "0",
        "from_email": "",
        "from_email_ac": "0",
        "content": "Hello,\r\n\r\nUser request data:\r\nName: {name}\r\nEmail: {email}\r\nPhone: {phone}\r\nDepartment: {department}\r\nCountry: {country}\r\nCity: {city}\r\nIP: {ip}\r\n\r\nMessage:\r\n{message}\r\n\r\nURL of page from which user has send request:\r\n{url_request}\r\n\r\nClick to accept chat automatically\r\n{url_accept}\r\n\r\nSincerely,\r\nLive Support Team",
        "subject": "New chat request",
        "bcc_recipients": "",
        "subject_ac": "0",
        "reply_to": "",
        "reply_to_ac": "0",
        "recipient": "",
        "user_mail_as_sender": "0",
        "translations": ""
      },
      {
        "id": "8",
        "name": "Filled form",
        "from_name": "Live Helper Chat",
        "from_name_ac": "0",
        "from_email": "",
        "from_email_ac": "0",
        "content": "Hello,\r\n\r\nUser has filled a form\r\nForm name - {form_name}\r\nUser IP - {ip}\r\nDownload filled data - {url_download}\r\n\r\nSincerely,\r\nLive Support Team",
        "subject": "Filled form - {form_name}",
        "bcc_recipients": "",
        "subject_ac": "0",
        "reply_to": "",
        "reply_to_ac": "0",
        "recipient": "",
        "user_mail_as_sender": "0",
        "translations": ""
      },
      {
        "id": "9",
        "name": "Chat was accepted",
        "from_name": "Live Helper Chat",
        "from_name_ac": "0",
        "from_email": "",
        "from_email_ac": "0",
        "content": "Hello,\r\n\r\nOperator {user_name} has accepted a chat [{chat_id}]\r\n\r\nUser request data:\r\nName: {name}\r\nEmail: {email}\r\nPhone: {phone}\r\nDepartment: {department}\r\nCountry: {country}\r\nCity: {city}\r\nIP: {ip}\r\n\r\nMessage:\r\n{message}\r\n\r\nURL of page from which user has send request:\r\n{url_request}\r\n\r\nClick to accept chat automatically\r\n{url_accept}\r\n\r\nSincerely,\r\nLive Support Team",
        "subject": "Chat was accepted [{chat_id}]",
        "bcc_recipients": "",
        "subject_ac": "0",
        "reply_to": "",
        "reply_to_ac": "0",
        "recipient": "",
        "user_mail_as_sender": "0",
        "translations": ""
      },
      {
        "id": "10",
        "name": "Permission request",
        "from_name": "Live Helper Chat",
        "from_name_ac": "0",
        "from_email": "",
        "from_email_ac": "0",
        "content": "Hello,\r\n\r\nOperator {user} has requested these permissions\n\r\n{permissions}\r\n\r\nSincerely,\r\nLive Support Team",
        "subject": "Permission request from {user}",
        "bcc_recipients": "",
        "subject_ac": "0",
        "reply_to": "",
        "reply_to_ac": "0",
        "recipient": "",
        "user_mail_as_sender": "0",
        "translations": ""
      },
      {
        "id": "11",
        "name": "You have unread messages",
        "from_name": "Live Helper Chat",
        "from_name_ac": "0",
        "from_email": "",
        "from_email_ac": "0",
        "content": "Hello,\r\n\r\nOperator {user} has requested these permissions\n\r\n{permissions}\r\n\r\nSincerely,\r\nLive Support Team",
        "subject": "Operator has answered to your request",
        "bcc_recipients": "",
        "subject_ac": "0",
        "reply_to": "",
        "reply_to_ac": "0",
        "recipient": "",
        "user_mail_as_sender": "0",
        "translations": ""
      },
      {
        "id": "12",
        "name": "Visitor returned",
        "from_name": "Live Helper Chat",
        "from_name_ac": "0",
        "from_email": "",
        "from_email_ac": "0",
        "content": "Hello,\r\n\r\nVisitor information\r\nName: {name}\r\nEmail: {email}\r\nPhone: {phone}\r\nDepartment: {department}\r\nCountry: {country}\r\nCity: {city}\r\nIP: {ip}\r\nCreated:{created}\r\nUser left:{user_left}\r\nWaited:{waited}\r\nChat duration:{chat_duration}\r\n\r\nSee more information at\r\n{url_accept}\r\n\r\nLast chat:\r\n{message}\r\n\r\nAdditional data, if any:\r\n{additional_data}\r\n\r\nSincerely,\r\nLive Support Team",
        "subject": "Visitor returned - {username}",
        "bcc_recipients": "",
        "subject_ac": "0",
        "reply_to": "",
        "reply_to_ac": "0",
        "recipient": "",
        "user_mail_as_sender": "0",
        "translations": ""
      }
    ]
  },
  "tables_data_identifier": {
    "lh_users_setting_option": "identifier",
    "lh_chat_config": "identifier",
    "lh_abstract_email_template": "id",
    "lh_speech_language": "id",
    "lh_speech_language_dialect": "id"
  },
  "tables_alter" : {
    "lh_abstract_survey_item" : {
      "stars" : {"sql" : "ALTER TABLE `lh_abstract_survey_item` CHANGE `stars` `max_stars_1` int(11) NOT NULL;", "new" : "max_stars_1"}
    },
    "lh_abstract_survey" : {
      "max_stars" : {"sql" : "ALTER TABLE `lh_abstract_survey` CHANGE `max_stars` `max_stars_1` int(11) NOT NULL;", "new" : "max_stars_1"}
    }
  },
  "tables_drop_column" : {
    "lh_departament" : ["start_hour","end_hour","mod","tud","wed","thd","frd","sad","sud","closed_chats_counter"],
    "lh_chat" : ["wait_timeout","wait_timeout_send","timeout_message","wait_timeout_repeat"],
    "lh_abstract_proactive_chat_invitation" : ["wait_message","wait_timeout","timeout_message","repeat_number"],
    "lh_chat_online_user" : ["show_on_mobile"],
    "lh_users" : ["active_chats_counter","closed_chats_counter","pending_chats_counter"]
  },
  "tables_collation" : {
    "lh_abstract_auto_responder" : "utf8mb4_unicode_ci",
    "lh_abstract_auto_responder_chat" : "utf8mb4_unicode_ci",
    "lh_abstract_browse_offer_invitation" : "utf8mb4_unicode_ci",
    "lh_abstract_email_template" : "utf8mb4_unicode_ci",
    "lh_abstract_form" : "utf8mb4_unicode_ci",
    "lh_abstract_form_collected" : "utf8mb4_unicode_ci",
    "lh_abstract_proactive_chat_event" : "utf8mb4_unicode_ci",
    "lh_abstract_proactive_chat_invitation" : "utf8mb4_unicode_ci",
    "lh_abstract_proactive_chat_invitation_event" : "utf8mb4_unicode_ci",
    "lh_abstract_proactive_chat_variables" : "utf8mb4_unicode_ci",
    "lh_abstract_product" : "utf8mb4_unicode_ci",
    "lh_abstract_product_departament" : "utf8mb4_unicode_ci",
    "lh_abstract_rest_api_key" : "utf8mb4_unicode_ci",
    "lh_abstract_survey" : "utf8mb4_unicode_ci",
    "lh_abstract_survey_item" : "utf8mb4_unicode_ci",
    "lh_abstract_widget_theme" : "utf8mb4_unicode_ci",
    "lh_admin_theme" : "utf8mb4_unicode_ci",
    "lh_canned_msg" : "utf8mb4_unicode_ci",
    "lh_canned_msg_tag" : "utf8mb4_unicode_ci",
    "lh_canned_msg_tag_link" : "utf8mb4_unicode_ci",
    "lh_chat" : "utf8mb4_unicode_ci",
    "lh_chatbox" : "utf8mb4_unicode_ci",
    "lh_chat_accept" : "utf8mb4_unicode_ci",
    "lh_chat_archive_range" : "utf8mb4_unicode_ci",
    "lh_chat_blocked_user" : "utf8mb4_unicode_ci",
    "lh_chat_config" : "utf8mb4_unicode_ci",
    "lh_chat_file" : "utf8mb4_unicode_ci",
    "lh_chat_online_user" : "utf8mb4_unicode_ci",
    "lh_chat_online_user_footprint" : "utf8mb4_unicode_ci",
    "lh_chat_paid" : "utf8mb4_unicode_ci",
    "lh_chat_start_settings" : "utf8mb4_unicode_ci",
    "lh_cobrowse" : "utf8mb4_unicode_ci",
    "lh_departament" : "utf8mb4_unicode_ci",
    "lh_departament_custom_work_hours" : "utf8mb4_unicode_ci",
    "lh_departament_group" : "utf8mb4_unicode_ci",
    "lh_departament_group_member" : "utf8mb4_unicode_ci",
    "lh_departament_group_user" : "utf8mb4_unicode_ci",
    "lh_departament_limit_group" : "utf8mb4_unicode_ci",
    "lh_departament_limit_group_member" : "utf8mb4_unicode_ci",
    "lh_faq" : "utf8mb4_unicode_ci",
    "lh_forgotpasswordhash" : "utf8mb4_unicode_ci",
    "lh_group" : "utf8mb4_unicode_ci",
    "lh_grouprole" : "utf8mb4_unicode_ci",
    "lh_groupuser" : "utf8mb4_unicode_ci",
    "lh_group_work" : "utf8mb4_unicode_ci",
    "lh_msg" : "utf8mb4_unicode_ci",
    "lh_question" : "utf8mb4_unicode_ci",
    "lh_question_answer" : "utf8mb4_unicode_ci",
    "lh_question_option" : "utf8mb4_unicode_ci",
    "lh_question_option_answer" : "utf8mb4_unicode_ci",
    "lh_role" : "utf8mb4_unicode_ci",
    "lh_rolefunction" : "utf8mb4_unicode_ci",
    "lh_speech_chat_language" : "utf8mb4_unicode_ci",
    "lh_speech_language" : "utf8mb4_unicode_ci",
    "lh_speech_language_dialect" : "utf8mb4_unicode_ci",
    "lh_transfer" : "utf8mb4_unicode_ci",
    "lh_userdep" : "utf8mb4_unicode_ci",
    "lh_users" : "utf8mb4_unicode_ci",
    "lh_users_online_session" : "utf8mb4_unicode_ci",
    "lh_users_remember" : "utf8mb4_unicode_ci",
    "lh_users_session" : "utf8mb4_unicode_ci",
    "lh_users_setting" : "utf8mb4_unicode_ci",
    "lh_users_setting_option" : "utf8mb4_unicode_ci"
  },
  "tables_indexes" : {
    "lh_grouprole" : {
      "new" : {"group_id_primary" : "ALTER TABLE `lh_grouprole` ADD INDEX `group_id_primary` (`group_id`);"},
      "old" : []
    },
    "lh_users_session" : {
      "new" : {
        "device_token_device_type_v2" : "ALTER TABLE `lh_users_session` ADD INDEX `device_token_device_type_v2` (`device_token`(191),`device_type`);",
        "error" : "ALTER TABLE `lh_users_session` ADD INDEX `error` (`error`);"
      },
      "old" : ["device_token_device_type"]
    },
    "lh_chat_blocked_user" : {
      "new" : {
        "nick" : "ALTER TABLE `lh_chat_blocked_user` ADD INDEX `nick` (`nick`);"
      },
      "old" : []
    },
    "lh_faq" : {
      "new" : {"active_url_2" : "ALTER TABLE `lh_faq` ADD INDEX `active_url_2` (`active`,`url`(191));"},
      "old" : ["active_url"]
    },
    "lh_userdep" : {
      "new" : {"user_id_type" : "ALTER TABLE `lh_userdep` ADD INDEX `user_id_type` (`user_id`, `type`);"},
      "old" : ["user_id"]
    },
    "lh_chat_online_user_footprint" : {
      "new" : {"chat_id" : "ALTER TABLE `lh_chat_online_user_footprint` ADD INDEX `chat_id` (`chat_id`);"},
      "old" : ["chat_id_vtime"]
    },
    "lh_group" : {
      "new" : {"disabled" : "ALTER TABLE `lh_group` ADD INDEX `disabled` (`disabled`);"},
      "old" : []
    },
    "lh_chat" : {
      "new" : {
        "unanswered_chat" : "ALTER TABLE `lh_chat` ADD INDEX `unanswered_chat` (`unanswered_chat`);",
        "product_id" : "ALTER TABLE `lh_chat` ADD INDEX `product_id` (`product_id`);",
        "dep_id" : "ALTER TABLE `lh_chat` ADD INDEX `dep_id` (`dep_id`);",
        "unread_operator" : "ALTER TABLE `lh_chat` ADD INDEX `unread_operator` (`has_unread_op_messages`, `unread_op_messages_informed`);",
        "online_user_id" : "ALTER TABLE `lh_chat` ADD INDEX `online_user_id` (`online_user_id`);",
        "user_id_sender_user_id" : "ALTER TABLE `lh_chat` ADD INDEX `user_id_sender_user_id` (`user_id`, `sender_user_id`);",
        "sender_user_id" : "ALTER TABLE `lh_chat` ADD INDEX `sender_user_id` (`sender_user_id`);",
        "anonymized" : "ALTER TABLE `lh_chat` ADD INDEX `anonymized` (`anonymized`);",
        "has_unread_messages" : "ALTER TABLE `lh_chat` ADD INDEX `has_unread_messages` (`has_unread_messages`);",
        "dep_id_status" : "ALTER TABLE `lh_chat` ADD INDEX `dep_id_status` (`dep_id`,`status`);",
        "status" : "ALTER TABLE `lh_chat` ADD INDEX `status` (`status`);",
        "status_user_id" : "ALTER TABLE `lh_chat` ADD INDEX `status_user_id` (`status`,`user_id`);",
        "unread_operator" : "ALTER TABLE `lh_chat` ADD INDEX `unread_operator` (`has_unread_op_messages`, `unread_op_messages_informed`);"
      },
      "old" : ["user_id","status_dep_id_id","status_dep_id_priority_id","status_priority_id","has_unread_messages_dep_id_id"]
    },
    "lh_users" : {
      "new" : {
        "rec_per_req" : "ALTER TABLE `lh_users` ADD INDEX `rec_per_req` (`rec_per_req`);",
        "disabled" : "ALTER TABLE `lh_users` ADD INDEX `disabled` (`disabled`);"
      },
      "old" : []
    },
    "lh_generic_bot_trigger" : {
      "new" : {
        "default_always" : "ALTER TABLE `lh_generic_bot_trigger` ADD INDEX `default_always` (`default_always`);",
        "default_unknown_btn" : "ALTER TABLE `lh_generic_bot_trigger` ADD INDEX `default_unknown_btn` (`default_unknown_btn`);"
      },
      "old" : []
    },
    "lh_cobrowse" : {
      "new" : {"online_user_id" : "ALTER TABLE `lh_cobrowse` ADD INDEX `online_user_id` (`online_user_id`);"},
      "old" : []
    },
    "lh_chat_file" : {
      "new" : {"online_user_id" : "ALTER TABLE `lh_chat_file` ADD INDEX `online_user_id` (`online_user_id`)"},
      "old" : []
    },
    "lh_speech_language_dialect" : {
      "new" : {
        "short_code" : "ALTER TABLE `lh_speech_language_dialect` ADD INDEX `short_code` (`short_code`);",
        "lang_code" : "ALTER TABLE `lh_speech_language_dialect` ADD INDEX `lang_code` (`lang_code`);"
      },
      "old" : []
    },
    "lh_abstract_chat_column" : {
      "new" : {
        "online_enabled" : "ALTER TABLE `lh_abstract_chat_column` ADD INDEX `online_enabled` (`online_enabled`);",
        "chat_enabled" : "ALTER TABLE `lh_abstract_chat_column` ADD INDEX `chat_enabled` (`chat_enabled`);"
      },
      "old" : []
    },
    "lh_departament" : {
      "new" : {
        "attr_int_1" : "ALTER TABLE `lh_departament` ADD INDEX `attr_int_1` (`attr_int_1`);",
        "attr_int_2" : "ALTER TABLE `lh_departament` ADD INDEX `attr_int_2` (`attr_int_2`);",
        "attr_int_3" : "ALTER TABLE `lh_departament` ADD INDEX `attr_int_3` (`attr_int_3`);",
        "sort_priority_name" : "ALTER TABLE `lh_departament` ADD INDEX `sort_priority_name` (`sort_priority`,`name`);",
        "active_mod" : "ALTER TABLE `lh_departament` ADD INDEX `active_mod` (`online_hours_active`,`mod_start_hour`,`mod_end_hour`);",
        "active_tud" : "ALTER TABLE `lh_departament` ADD INDEX `active_tud` (`online_hours_active`,`tud_start_hour`,`tud_end_hour`);",
        "active_wed" : "ALTER TABLE `lh_departament` ADD INDEX `active_wed` (`online_hours_active`,`wed_start_hour`,`wed_end_hour`);",
        "active_thd" : "ALTER TABLE `lh_departament` ADD INDEX `active_thd` (`online_hours_active`,`thd_start_hour`,`thd_end_hour`);",
        "active_frd" : "ALTER TABLE `lh_departament` ADD INDEX `active_frd` (`online_hours_active`,`frd_start_hour`,`frd_end_hour`);",
        "active_sad" : "ALTER TABLE `lh_departament` ADD INDEX `active_sad` (`online_hours_active`,`sad_start_hour`,`sad_end_hour`);",
        "active_sud" : "ALTER TABLE `lh_departament` ADD INDEX `active_sud` (`online_hours_active`,`sud_start_hour`,`sud_end_hour`);",
        "active_chats_counter" : "ALTER TABLE `lh_departament` ADD INDEX `active_chats_counter` (`active_chats_counter`);",
        "pending_chats_counter" : "ALTER TABLE `lh_departament` ADD INDEX `pending_chats_counter` (`pending_chats_counter`);",
        "bot_chats_counter" : "ALTER TABLE `lh_departament` ADD INDEX `bot_chats_counter` (`bot_chats_counter`);",
        "archive" : "ALTER TABLE `lh_departament` ADD INDEX `archive` (`archive`);",
        "identifier_2" : "ALTER TABLE `lh_departament` ADD INDEX `identifier_2` (`identifier`(191));"
      },
      "old" : ["oha_sh_eh","identifier"]
    },
    "lh_generic_bot_trigger_event" : {
      "new" : {
        "pattern_v2" : "ALTER TABLE `lh_generic_bot_trigger_event` ADD INDEX `pattern_v2` (`pattern`(191));",
        "on_start_type" : "ALTER TABLE `lh_generic_bot_trigger_event` ADD INDEX `on_start_type` (`on_start_type`);"
      },
      "old" : ["pattern"]
    },
    "lh_canned_msg" : {
      "new" : {
        "attr_int_1" : "ALTER TABLE `lh_canned_msg` ADD INDEX `attr_int_1` (`attr_int_1`);",
        "attr_int_2" : "ALTER TABLE `lh_canned_msg` ADD INDEX `attr_int_2` (`attr_int_2`);",
        "attr_int_3" : "ALTER TABLE `lh_canned_msg` ADD INDEX `attr_int_3` (`attr_int_3`);",
        "unique_id" : "ALTER TABLE `lh_canned_msg` ADD INDEX `unique_id` (`unique_id`);",
        "position_title_v2" : "ALTER TABLE `lh_canned_msg` ADD INDEX `position_title_v2` (`position`, `title`(191));"
      },
      "old" : ["position_title"]
    },
    "lhc_mailconv_response_template" : {
      "new" : {
        "unique_id" : "ALTER TABLE `lhc_mailconv_response_template` ADD INDEX `unique_id` (`unique_id`);"
      },
      "old" : []
    },
    "lh_msg" : {
      "new" : {
        "user_id" : "ALTER TABLE `lh_msg` ADD INDEX `user_id` (`user_id`);"
      },
      "old" : []
    },
    "lh_abstract_survey_item" : {
      "new" : {
        "ftime" : "ALTER TABLE `lh_abstract_survey_item` ADD INDEX `ftime` (`ftime`);",
        "max_stars_1" : "ALTER TABLE `lh_abstract_survey_item` ADD INDEX `max_stars_1` (`max_stars_1`);",
        "max_stars_2" : "ALTER TABLE `lh_abstract_survey_item` ADD INDEX `max_stars_2` (`max_stars_2`);",
        "max_stars_3" : "ALTER TABLE `lh_abstract_survey_item` ADD INDEX `max_stars_3` (`max_stars_3`);",
        "max_stars_4" : "ALTER TABLE `lh_abstract_survey_item` ADD INDEX `max_stars_4` (`max_stars_4`);",
        "max_stars_5" : "ALTER TABLE `lh_abstract_survey_item` ADD INDEX `max_stars_5` (`max_stars_5`);",
        "question_options_1" : "ALTER TABLE `lh_abstract_survey_item` ADD INDEX `question_options_1` (`question_options_1`);",
        "question_options_2" : "ALTER TABLE `lh_abstract_survey_item` ADD INDEX `question_options_2` (`question_options_2`);",
        "question_options_3" : "ALTER TABLE `lh_abstract_survey_item` ADD INDEX `question_options_3` (`question_options_3`);",
        "question_options_4" : "ALTER TABLE `lh_abstract_survey_item` ADD INDEX `question_options_4` (`question_options_4`);",
        "question_options_5" : "ALTER TABLE `lh_abstract_survey_item` ADD INDEX `question_options_5` (`question_options_5`);"
      },
      "old" : []
    },
    "lh_abstract_proactive_chat_invitation" : {
      "new" : {
        "tag" : "ALTER TABLE `lh_abstract_proactive_chat_invitation` ADD INDEX `tag` (`tag`);",
        "dynamic_invitation" : "ALTER TABLE `lh_abstract_proactive_chat_invitation` ADD INDEX `dynamic_invitation` (`dynamic_invitation`);",
        "show_on_mobile" : "ALTER TABLE `lh_abstract_proactive_chat_invitation` ADD INDEX `show_on_mobile` (`show_on_mobile`)"
      },
      "old" : []
    },
    "lh_abstract_proactive_chat_campaign_conv" : {
      "new" : {
        "ctime" : "ALTER TABLE `lh_abstract_proactive_chat_campaign_conv` ADD INDEX `ctime` (`ctime`);"
      },
      "old" : []
    },
    "lh_group_chat" : {
      "new" : {
        "chat_id" : "ALTER TABLE `lh_group_chat` ADD INDEX `chat_id` (`chat_id`);"
      },
      "old" : []
    },
    "lh_group_chat_member" : {
      "new" : {
        "type" : "ALTER TABLE `lh_group_chat_member` ADD INDEX `type` (`type`);"
      },
      "old" : []
    },
    "lh_admin_theme" : {
      "new" : {
        "user_id" : "ALTER TABLE `lh_admin_theme` ADD INDEX `user_id` (`user_id`);"
      },
      "old" : []
    },
    "lhc_mailconv_conversation" : {
      "new" : {
        "from_address" : "ALTER TABLE `lhc_mailconv_conversation` ADD INDEX `from_address` (`from_address`);",
        "mailbox_id" : "ALTER TABLE `lhc_mailconv_conversation` ADD INDEX `mailbox_id` (`mailbox_id`);",
        "dep_id" : "ALTER TABLE `lhc_mailconv_conversation` ADD INDEX `dep_id` (`dep_id`);",
        "status_priority" : "ALTER TABLE `lhc_mailconv_conversation` ADD INDEX `status_priority` (`status`, `priority`);",
        "has_attachment" : "ALTER TABLE `lhc_mailconv_conversation` ADD INDEX `has_attachment` (`has_attachment`);",
        "udate" : "ALTER TABLE `lhc_mailconv_conversation` ADD INDEX `udate` (`udate`);",
        "user_id_status" : "ALTER TABLE `lhc_mailconv_conversation` ADD INDEX `user_id_status` (`user_id`, `status`);",
        "status_dep_id" : "ALTER TABLE `lhc_mailconv_conversation` ADD INDEX `status_dep_id` (`status`, `dep_id`);",
        "undelivered" : "ALTER TABLE `lhc_mailconv_conversation` ADD INDEX `undelivered` (`undelivered`);"
      },
      "old" : [
        "status",
        "user_id"
      ]
    },
    "lhc_mailconv_msg" : {
      "new" : {
        "has_attachment" : "ALTER TABLE `lhc_mailconv_msg` ADD INDEX `has_attachment` (`has_attachment`);",
        "udate" : "ALTER TABLE `lhc_mailconv_msg` ADD INDEX `udate` (`udate`);",
        "dep_id" : "ALTER TABLE `lhc_mailconv_msg` ADD INDEX `dep_id` (`dep_id`);",
        "mailbox_id" : "ALTER TABLE `lhc_mailconv_msg` ADD INDEX `mailbox_id` (`mailbox_id`);",
        "conversation_id" : "ALTER TABLE `lhc_mailconv_msg` ADD INDEX `conversation_id` (`conversation_id`);"
      },
      "old" : []
    },
    "lhc_mailconv_match_rule" : {
      "new" : {
        "active_priority" : "ALTER TABLE `lhc_mailconv_match_rule` ADD INDEX `active_priority` (`active`, `priority`);"
      },
      "old" : [

      ]
    }
  },
  "tables_create": {
    "lh_abstract_product_departament" : "CREATE TABLE `lh_abstract_product_departament` (  `id` int(11) NOT NULL AUTO_INCREMENT,  `product_id` int(11) NOT NULL,  `departament_id` int(11) NOT NULL,  PRIMARY KEY (`id`),  KEY `departament_id` (`departament_id`)) ENGINE=InnoDB DEFAULT CHARSET=utf8mb4 COLLATE=utf8mb4_unicode_ci;",
    "lh_admin_theme" : "CREATE TABLE `lh_admin_theme` ( `id` int(11) NOT NULL AUTO_INCREMENT, `name` varchar(100) NOT NULL, `static_content` longtext NOT NULL, `static_js_content` longtext NOT NULL, `user_id` int(11) NOT NULL, `static_css_content` longtext NOT NULL, `header_content` text NOT NULL, `header_css` text NOT NULL, PRIMARY KEY (`id`),  KEY `user_id` (`user_id`)) ENGINE=InnoDB DEFAULT CHARSET=utf8mb4 COLLATE=utf8mb4_unicode_ci;",
    "lh_abstract_product" : "CREATE TABLE `lh_abstract_product` (`id` int(11) NOT NULL AUTO_INCREMENT, `name` varchar(250) NOT NULL, `priority` int(11) NOT NULL, `departament_id` int(11) NOT NULL, `disabled` int(11) NOT NULL, KEY `departament_id` (`departament_id`), PRIMARY KEY (`id`)) ENGINE=InnoDB DEFAULT CHARSET=utf8mb4 COLLATE=utf8mb4_unicode_ci;",
    "lh_abstract_survey" : "CREATE TABLE `lh_abstract_survey` (`id` int(11) NOT NULL AUTO_INCREMENT,`name` varchar(250) NOT NULL,`max_stars_1_title` varchar(250) NOT NULL,`max_stars_1_pos` int(11) NOT NULL,`max_stars_2_title` varchar(250) NOT NULL,`max_stars_2_pos` int(11) NOT NULL,`max_stars_2` int(11) NOT NULL,`max_stars_3_title` varchar(250) NOT NULL,`max_stars_3_pos` int(11) NOT NULL,`max_stars_3` int(11) NOT NULL,`max_stars_4_title` varchar(250) NOT NULL,`max_stars_4_pos` int(11) NOT NULL,`max_stars_4` int(11) NOT NULL,`max_stars_5_title` varchar(250) NOT NULL,`max_stars_5_pos` int(11) NOT NULL,`max_stars_5` int(11) NOT NULL,`question_options_1` varchar(250) NOT NULL,`question_options_1_items` text NOT NULL,`question_options_1_pos` int(11) NOT NULL,`question_options_2` varchar(250) NOT NULL,`question_options_2_items` text NOT NULL,`question_options_2_pos` int(11) NOT NULL,`question_options_3` varchar(250) NOT NULL,`question_options_3_items` text NOT NULL,`question_options_3_pos` int(11) NOT NULL,`question_options_4` varchar(250) NOT NULL,`question_options_4_items` text NOT NULL,`question_options_4_pos` int(11) NOT NULL,`question_options_5` varchar(250) NOT NULL,`question_options_5_items` text NOT NULL,`question_options_5_pos` int(11) NOT NULL,`question_plain_1` text NOT NULL,`question_plain_1_pos` int(11) NOT NULL,`question_plain_2` text NOT NULL,`question_plain_2_pos` int(11) NOT NULL,`question_plain_3` text NOT NULL,`question_plain_3_pos` int(11) NOT NULL,`question_plain_4` text NOT NULL,`question_plain_4_pos` int(11) NOT NULL,`question_plain_5` text NOT NULL,`question_plain_5_pos` int(11) NOT NULL,`max_stars_1_enabled` int(11) NOT NULL, `max_stars_2_enabled` int(11) NOT NULL,  `max_stars_3_enabled` int(11) NOT NULL,  `max_stars_4_enabled` int(11) NOT NULL,  `max_stars_5_enabled` int(11) NOT NULL,  `question_options_1_enabled` int(11) NOT NULL,  `question_options_2_enabled` int(11) NOT NULL,  `question_options_3_enabled` int(11) NOT NULL,  `question_options_4_enabled` int(11) NOT NULL,  `question_options_5_enabled` int(11) NOT NULL,  `question_plain_1_enabled` int(11) NOT NULL,  `question_plain_2_enabled` int(11) NOT NULL,  `question_plain_3_enabled` int(11) NOT NULL,  `question_plain_4_enabled` int(11) NOT NULL,  `question_plain_5_enabled` int(11) NOT NULL,  `max_stars_1` int(11) NOT NULL,  `max_stars_1_req` int(11) NOT NULL,  `max_stars_2_req` int(11) NOT NULL,  `max_stars_3_req` int(11) NOT NULL,  `max_stars_4_req` int(11) NOT NULL,  `max_stars_5_req` int(11) NOT NULL,  `question_options_1_req` int(11) NOT NULL,  `question_options_2_req` int(11) NOT NULL,  `question_options_3_req` int(11) NOT NULL,  `question_options_4_req` int(11) NOT NULL,  `question_options_5_req` int(11) NOT NULL,  `question_plain_1_req` int(11) NOT NULL,  `question_plain_2_req` int(11) NOT NULL,  `question_plain_3_req` int(11) NOT NULL,`question_plain_4_req` int(11) NOT NULL,`question_plain_5_req` int(11) NOT NULL, PRIMARY KEY (`id`)) ENGINE=InnoDB DEFAULT CHARSET=utf8mb4 COLLATE=utf8mb4_unicode_ci",
    "lh_abstract_survey_item" : "CREATE TABLE `lh_abstract_survey_item` (  `id` bigint(20) NOT NULL AUTO_INCREMENT,  `survey_id` int(11) NOT NULL,  `chat_id` int(11) NOT NULL,  `user_id` int(11) NOT NULL,  `ftime` int(11) NOT NULL,  `dep_id` int(11) NOT NULL,  `max_stars_1` int(11) NOT NULL,  `max_stars_2` int(11) NOT NULL,  `max_stars_3` int(11) NOT NULL,  `max_stars_4` int(11) NOT NULL,  `max_stars_5` int(11) NOT NULL,  `question_options_1` int(11) NOT NULL,  `question_options_2` int(11) NOT NULL,  `question_options_3` int(11) NOT NULL,  `question_options_4` int(11) NOT NULL,  `question_options_5` int(11) NOT NULL,  `question_plain_1` text NOT NULL,  `question_plain_2` text NOT NULL,  `question_plain_3` text NOT NULL,  `question_plain_4` text NOT NULL,  `question_plain_5` text NOT NULL,  PRIMARY KEY (`id`),  KEY `survey_id` (`survey_id`),  KEY `chat_id` (`chat_id`),  KEY `user_id` (`user_id`),  KEY `dep_id` (`dep_id`),  KEY `ftime` (`ftime`),  KEY `max_stars_1` (`max_stars_1`),  KEY `max_stars_2` (`max_stars_2`),  KEY `max_stars_3` (`max_stars_3`),  KEY `max_stars_4` (`max_stars_4`),  KEY `max_stars_5` (`max_stars_5`),  KEY `question_options_1` (`question_options_1`),  KEY `question_options_2` (`question_options_2`),  KEY `question_options_3` (`question_options_3`),  KEY `question_options_4` (`question_options_4`),  KEY `question_options_5` (`question_options_5`)) ENGINE=InnoDB DEFAULT CHARSET=utf8mb4 COLLATE=utf8mb4_unicode_ci",
    "lh_speech_language" : "CREATE TABLE IF NOT EXISTS `lh_speech_language` ( `id` int(11) NOT NULL AUTO_INCREMENT,`name` varchar(100) NOT NULL,PRIMARY KEY (`id`)) ENGINE=InnoDB DEFAULT CHARSET=utf8mb4 COLLATE=utf8mb4_unicode_ci",
    "lh_speech_language_dialect" : "CREATE TABLE IF NOT EXISTS `lh_speech_language_dialect` (`id` int(11) NOT NULL AUTO_INCREMENT,`language_id` int(11) NOT NULL, `lang_name` varchar(100) NOT NULL,`lang_code` varchar(100) NOT NULL, PRIMARY KEY (`id`),KEY `language_id` (`language_id`)) ENGINE=InnoDB DEFAULT CHARSET=utf8mb4 COLLATE=utf8mb4_unicode_ci",
    "lh_speech_chat_language" : "CREATE TABLE IF NOT EXISTS `lh_speech_chat_language` (`id` int(11) NOT NULL AUTO_INCREMENT, `chat_id` int(11) NOT NULL, `language_id` int(11) NOT NULL, `dialect` varchar(50) NOT NULL, PRIMARY KEY (`id`), KEY `chat_id` (`chat_id`)) ENGINE=InnoDB DEFAULT CHARSET=utf8mb4 COLLATE=utf8mb4_unicode_ci",
    "lh_abstract_auto_responder": "CREATE TABLE `lh_abstract_auto_responder` (  `id` int(11) NOT NULL AUTO_INCREMENT,\n  `siteaccess` varchar(3) NOT NULL,\n  `wait_message` text NOT NULL,\n  `wait_timeout` int(11) NOT NULL,\n  `position` int(11) NOT NULL,\n  `timeout_message` text NOT NULL,\n  PRIMARY KEY (`id`),\n  KEY `siteaccess_position` (`siteaccess`,`position`)\n) ENGINE=InnoDB DEFAULT CHARSET=utf8mb4 COLLATE=utf8mb4_unicode_ci",
    "lh_abstract_auto_responder_chat": "CREATE TABLE `lh_abstract_auto_responder_chat` ( `id` int(11) NOT NULL AUTO_INCREMENT,\n  `chat_id` int(11) NOT NULL,\n  `auto_responder_id` int(11) NOT NULL,\n  `wait_timeout_send` int(11) NOT NULL,`pending_send_status` int(11) NOT NULL, `active_send_status` int(11) NOT NULL, \n  PRIMARY KEY (`id`),\n  KEY `chat_id` (`chat_id`)\n) ENGINE=InnoDB DEFAULT CHARSET=utf8mb4 COLLATE=utf8mb4_unicode_ci",
    "lh_abstract_browse_offer_invitation": "CREATE TABLE `lh_abstract_browse_offer_invitation` (\n  `id` int(11) NOT NULL AUTO_INCREMENT,\n  `siteaccess` varchar(10) NOT NULL,\n  `time_on_site` int(11) NOT NULL,\n  `content` longtext NOT NULL,\n  `callback_content` longtext NOT NULL,\n  `lhc_iframe_content` tinyint(4) NOT NULL,\n  `custom_iframe_url` varchar(250) NOT NULL,\n  `name` varchar(250) NOT NULL,\n  `identifier` varchar(50) NOT NULL,\n  `executed_times` int(11) NOT NULL,\n  `url` varchar(250) NOT NULL,\n  `active` int(11) NOT NULL,\n  `has_url` int(11) NOT NULL,\n  `is_wildcard` int(11) NOT NULL,\n  `referrer` varchar(250) NOT NULL,\n  `priority` varchar(250) NOT NULL,\n  `hash` varchar(40) NOT NULL,\n  `width` int(11) NOT NULL,\n  `height` int(11) NOT NULL,\n  `unit` varchar(10) NOT NULL,\n  PRIMARY KEY (`id`),\n  KEY `active` (`active`),\n  KEY `identifier` (`identifier`)\n) ENGINE=InnoDB DEFAULT CHARSET=utf8mb4 COLLATE=utf8mb4_unicode_ci",
    "lh_abstract_email_template": "CREATE TABLE `lh_abstract_email_template` (\n  `id` int(11) NOT NULL AUTO_INCREMENT,\n  `name` varchar(250) NOT NULL,\n  `from_name` varchar(150) NOT NULL,\n  `from_name_ac` tinyint(4) NOT NULL,\n  `from_email` varchar(150) NOT NULL,\n  `from_email_ac` tinyint(4) NOT NULL,\n  `content` text NOT NULL,\n  `subject` varchar(250) NOT NULL,\n  `bcc_recipients` varchar(200) NOT NULL,\n  `subject_ac` tinyint(4) NOT NULL,\n  `reply_to` varchar(150) NOT NULL,\n  `reply_to_ac` tinyint(4) NOT NULL,\n  `recipient` varchar(150) NOT NULL,\n  PRIMARY KEY (`id`)\n) ENGINE=InnoDB AUTO_INCREMENT=10 DEFAULT CHARSET=utf8mb4 COLLATE=utf8mb4_unicode_ci",
    "lh_abstract_form": "CREATE TABLE `lh_abstract_form` (\n  `id` int(11) NOT NULL AUTO_INCREMENT,\n  `name` varchar(100) NOT NULL,\n  `content` longtext NOT NULL,\n  `recipient` varchar(250) NOT NULL,\n  `active` int(11) NOT NULL,\n  `name_attr` varchar(250) NOT NULL,\n  `intro_attr` varchar(250) NOT NULL,\n  `xls_columns` text NOT NULL,\n  `pagelayout` varchar(200) NOT NULL,\n  `post_content` text NOT NULL,\n  PRIMARY KEY (`id`)\n) ENGINE=InnoDB DEFAULT CHARSET=utf8mb4 COLLATE=utf8mb4_unicode_ci",
    "lh_abstract_form_collected": "CREATE TABLE `lh_abstract_form_collected` (\n  `id` int(11) NOT NULL AUTO_INCREMENT,\n  `form_id` int(11) NOT NULL,\n  `ctime` int(11) NOT NULL,\n  `ip` varchar(250) NOT NULL,\n  `content` longtext NOT NULL,\n  PRIMARY KEY (`id`),\n  KEY `form_id` (`form_id`)\n) ENGINE=InnoDB DEFAULT CHARSET=utf8mb4 COLLATE=utf8mb4_unicode_ci",
    "lh_abstract_proactive_chat_invitation": "CREATE TABLE `lh_abstract_proactive_chat_invitation` (\n  `id` int(11) NOT NULL AUTO_INCREMENT,\n  `siteaccess` varchar(10) NOT NULL,\n  `time_on_site` int(11) NOT NULL,\n  `pageviews` int(11) NOT NULL,\n  `message` text NOT NULL,\n  `executed_times` int(11) NOT NULL,\n  `dep_id` int(11) NOT NULL,\n  `hide_after_ntimes` int(11) NOT NULL,\n  `name` varchar(50) NOT NULL,\n  `operator_ids` varchar(100) NOT NULL,\n  `wait_message` varchar(250) NOT NULL,\n  `timeout_message` varchar(250) NOT NULL,\n  `referrer` varchar(250) NOT NULL,\n  `wait_timeout` int(11) NOT NULL,\n  `show_random_operator` int(11) NOT NULL,\n  `operator_name` varchar(100) NOT NULL,\n  `position` int(11) NOT NULL,\n  `identifier` varchar(50) NOT NULL,\n  `requires_email` int(11) NOT NULL,\n  `requires_username` int(11) NOT NULL,\n  PRIMARY KEY (`id`),\n  KEY `time_on_site_pageviews_siteaccess_position` (`time_on_site`,`pageviews`,`siteaccess`,`identifier`,`position`),\n  KEY `identifier` (`identifier`),\n  KEY `dep_id` (`dep_id`)\n) ENGINE=InnoDB DEFAULT CHARSET=utf8mb4 COLLATE=utf8mb4_unicode_ci",
    "lh_abstract_widget_theme": "CREATE TABLE `lh_abstract_widget_theme` (\n  `id` int(11) NOT NULL AUTO_INCREMENT,\n  `name` varchar(250) NOT NULL,\n  `onl_bcolor` varchar(10) NOT NULL,\n  `text_color` varchar(10) NOT NULL,\n  `online_image` varchar(250) NOT NULL,\n  `online_image_path` varchar(250) NOT NULL,\n  `offline_image` varchar(250) NOT NULL,\n  `offline_image_path` varchar(250) NOT NULL,\n  `logo_image` varchar(250) NOT NULL,\n  `logo_image_path` varchar(250) NOT NULL,\n  `need_help_image` varchar(250) NOT NULL,\n  `header_background` varchar(10) NOT NULL,\n  `widget_border_color` varchar(10) NOT NULL,\n  `need_help_tcolor` varchar(10) NOT NULL,\n  `need_help_bcolor` varchar(10) NOT NULL,\n  `need_help_border` varchar(10) NOT NULL,\n  `need_help_close_bg` varchar(10) NOT NULL,\n  `need_help_hover_bg` varchar(10) NOT NULL,\n  `need_help_close_hover_bg` varchar(10) NOT NULL,\n  `need_help_image_path` varchar(250) NOT NULL,\n  `custom_status_css` text NOT NULL, `bot_configuration` text NOT NULL ,\n  `custom_container_css` text NOT NULL,\n  `custom_widget_css` text NOT NULL, `custom_popup_css` text NOT NULL, \n  `need_help_header` varchar(250) NOT NULL,\n  `need_help_text` varchar(250) NOT NULL,\n  `online_text` varchar(250) NOT NULL,\n  `offline_text` varchar(250) NOT NULL,\n  PRIMARY KEY (`id`)\n) ENGINE=InnoDB DEFAULT CHARSET=utf8mb4 COLLATE=utf8mb4_unicode_ci",
    "lh_canned_msg": "CREATE TABLE `lh_canned_msg` (\n  `id` int(11) NOT NULL AUTO_INCREMENT, `msg` longtext NOT NULL,`html_snippet` longtext NOT NULL, `position` int(11) NOT NULL,\n  `department_id` int(11) NOT NULL,\n  `user_id` int(11) NOT NULL,\n  `delay` int(11) NOT NULL,\n  `auto_send` tinyint(1) NOT NULL,\n  PRIMARY KEY (`id`),\n  KEY `department_id` (`department_id`),\n  KEY `user_id` (`user_id`)\n) ENGINE=InnoDB DEFAULT CHARSET=utf8mb4 COLLATE=utf8mb4_unicode_ci",
    "lh_chat": "CREATE TABLE `lh_chat` (\n  `id` int(11) NOT NULL AUTO_INCREMENT,\n  `nick` varchar(50) NOT NULL,\n  `status` int(11) NOT NULL DEFAULT '0',\n  `status_sub` int(11) NOT NULL DEFAULT '0',\n  `time` int(11) NOT NULL,\n  `user_id` int(11) NOT NULL,\n  `hash` varchar(40) NOT NULL,\n  `referrer` text NOT NULL,\n  `session_referrer` text NOT NULL,\n  `chat_variables` text NOT NULL,\n  `remarks` text NOT NULL,\n  `ip` varchar(100) NOT NULL,\n  `dep_id` int(11) NOT NULL,\n  `user_status` int(11) NOT NULL DEFAULT '0',\n  `support_informed` int(11) NOT NULL DEFAULT '0',\n  `unread_messages_informed` int(11) NOT NULL DEFAULT '0',\n  `reinform_timeout` int(11) NOT NULL DEFAULT '0',\n  `email` varchar(100) NOT NULL,\n  `country_code` varchar(100) NOT NULL,\n  `country_name` varchar(100) NOT NULL,\n  `user_typing` int(11) NOT NULL,\n  `user_typing_txt` varchar(50) NOT NULL,\n  `operator_typing` int(11) NOT NULL,\n  `operator_typing_id` int(11) NOT NULL,\n  `phone` varchar(100) NOT NULL,\n  `has_unread_messages` int(11) NOT NULL,\n  `last_user_msg_time` int(11) NOT NULL,\n  `fbst` tinyint(1) NOT NULL,\n  `online_user_id` int(11) NOT NULL,\n  `last_msg_id` int(11) NOT NULL,\n  `additional_data` text NOT NULL,\n  `timeout_message` varchar(250) NOT NULL,\n  `lat` varchar(10) NOT NULL,\n  `lon` varchar(10) NOT NULL,\n  `city` varchar(100) NOT NULL,\n  `operation` varchar(200) NOT NULL,\n  `operation_admin` varchar(200) NOT NULL,\n  `mail_send` int(11) NOT NULL,\n  `screenshot_id` int(11) NOT NULL,\n  `wait_time` int(11) NOT NULL,\n  `wait_timeout` int(11) NOT NULL,\n  `wait_timeout_send` int(11) NOT NULL,\n  `chat_duration` int(11) NOT NULL,\n  `tslasign` int(11) NOT NULL,\n  `priority` int(11) NOT NULL,\n  `chat_initiator` int(11) NOT NULL,\n  `transfer_timeout_ts` int(11) NOT NULL,\n  `transfer_timeout_ac` int(11) NOT NULL,\n  `transfer_if_na` int(11) NOT NULL,\n  `na_cb_executed` int(11) NOT NULL,\n  `nc_cb_executed` tinyint(1) NOT NULL,\n  PRIMARY KEY (`id`),\n  KEY `status_user_id` (`status`,`user_id`),\n  KEY `user_id` (`user_id`),\n  KEY `online_user_id` (`online_user_id`),\n  KEY `dep_id` (`dep_id`),\n  KEY `has_unread_messages_dep_id_id` (`has_unread_messages`,`dep_id`,`id`),\n  KEY `status_dep_id_id` (`status`,`dep_id`,`id`),\n  KEY `status_dep_id_priority_id` (`status`,`dep_id`,`priority`,`id`),\n  KEY `status_priority_id` (`status`,`priority`,`id`)\n) ENGINE=InnoDB DEFAULT CHARSET=utf8mb4 COLLATE=utf8mb4_unicode_ci",
    "lh_chat_accept": "CREATE TABLE `lh_chat_accept` (\n  `id` int(11) NOT NULL AUTO_INCREMENT,\n  `chat_id` int(11) NOT NULL,\n  `hash` varchar(50) NOT NULL,\n  `ctime` int(11) NOT NULL,\n  `wused` int(11) NOT NULL,\n  PRIMARY KEY (`id`),\n  KEY `hash` (`hash`)\n) ENGINE=InnoDB DEFAULT CHARSET=utf8mb4 COLLATE=utf8mb4_unicode_ci",
    "lh_chat_archive_range": "CREATE TABLE `lh_chat_archive_range` (\n  `id` int(11) NOT NULL AUTO_INCREMENT,\n  `range_from` int(11) NOT NULL,\n  `range_to` int(11) NOT NULL,\n  PRIMARY KEY (`id`)\n) ENGINE=InnoDB DEFAULT CHARSET=utf8mb4 COLLATE=utf8mb4_unicode_ci",
    "lh_chat_blocked_user": "CREATE TABLE `lh_chat_blocked_user` (\n  `id` int(11) NOT NULL AUTO_INCREMENT,\n  `ip` varchar(100) NOT NULL,\n  `user_id` int(11) NOT NULL,\n  `datets` int(11) NOT NULL,\n  PRIMARY KEY (`id`),\n  KEY `ip` (`ip`)\n) ENGINE=InnoDB DEFAULT CHARSET=utf8mb4 COLLATE=utf8mb4_unicode_ci",
    "lh_chat_config": "CREATE TABLE `lh_chat_config` (\n  `identifier` varchar(50) NOT NULL,\n  `value` text NOT NULL,\n  `type` tinyint(1) NOT NULL DEFAULT '0',\n  `explain` varchar(250) NOT NULL,\n  `hidden` int(11) NOT NULL DEFAULT '0',\n  PRIMARY KEY (`identifier`)\n) ENGINE=InnoDB DEFAULT CHARSET=utf8mb4 COLLATE=utf8mb4_unicode_ci",
    "lh_chat_file": "CREATE TABLE `lh_chat_file` (\n  `id` int(11) unsigned NOT NULL AUTO_INCREMENT,\n  `name` varchar(255) NOT NULL,\n  `upload_name` varchar(255) NOT NULL,\n  `size` int(11) NOT NULL,\n  `type` varchar(255) NOT NULL,\n  `file_path` varchar(255) NOT NULL,\n  `extension` varchar(255) NOT NULL,\n  `chat_id` int(11) NOT NULL,\n  `user_id` int(11) NOT NULL,\n  `date` int(11) NOT NULL,\n  PRIMARY KEY (`id`),\n  KEY `chat_id` (`chat_id`),\n  KEY `user_id` (`user_id`)\n) ENGINE=InnoDB DEFAULT CHARSET=utf8mb4 COLLATE=utf8mb4_unicode_ci",
    "lh_chat_online_user": "CREATE TABLE `lh_chat_online_user` (\n  `id` int(11) NOT NULL AUTO_INCREMENT,\n  `vid` varchar(50) NOT NULL,\n  `ip` varchar(50) NOT NULL,\n  `current_page` text NOT NULL,\n  `page_title` varchar(250) NOT NULL,\n  `referrer` text NOT NULL,\n  `chat_id` int(11) NOT NULL,\n  `invitation_seen_count` int(11) NOT NULL,\n  `invitation_id` int(11) NOT NULL,\n  `last_visit` int(11) NOT NULL,\n  `first_visit` int(11) NOT NULL,\n  `total_visits` int(11) NOT NULL,\n  `pages_count` int(11) NOT NULL,\n  `tt_pages_count` int(11) NOT NULL,\n  `invitation_count` int(11) NOT NULL,\n  `dep_id` int(11) NOT NULL,\n  `user_agent` varchar(250) NOT NULL,\n  `user_country_code` varchar(50) NOT NULL,\n  `user_country_name` varchar(50) NOT NULL,\n  `operator_message` varchar(250) NOT NULL,\n  `operator_user_proactive` varchar(100) NOT NULL,\n  `operator_user_id` int(11) NOT NULL,\n  `message_seen` int(11) NOT NULL,\n  `message_seen_ts` int(11) NOT NULL,\n  `lat` varchar(10) NOT NULL,\n  `lon` varchar(10) NOT NULL,\n  `city` varchar(100) NOT NULL,\n  `reopen_chat` int(11) NOT NULL,\n  `time_on_site` int(11) NOT NULL,\n  `tt_time_on_site` int(11) NOT NULL,\n  `requires_email` int(11) NOT NULL,\n  `requires_username` int(11) NOT NULL,\n  `screenshot_id` int(11) NOT NULL,\n  `identifier` varchar(50) NOT NULL,\n  `operation` varchar(200) NOT NULL,\n  `online_attr` varchar(250) NOT NULL,\n  PRIMARY KEY (`id`),\n  KEY `vid` (`vid`),\n  KEY `dep_id` (`dep_id`),\n  KEY `last_visit_dep_id` (`last_visit`,`dep_id`)\n) ENGINE=InnoDB DEFAULT CHARSET=utf8mb4 COLLATE=utf8mb4_unicode_ci",
    "lh_chat_online_user_footprint": "CREATE TABLE `lh_chat_online_user_footprint` (\n  `id` int(11) NOT NULL AUTO_INCREMENT,\n  `chat_id` int(11) NOT NULL,\n  `online_user_id` int(11) NOT NULL,\n  `page` varchar(2083) NOT NULL,\n  `vtime` varchar(250) NOT NULL,\n  PRIMARY KEY (`id`),\n  KEY `chat_id_vtime` (`chat_id`,`vtime`),\n  KEY `online_user_id` (`online_user_id`)\n) ENGINE=InnoDB DEFAULT CHARSET=utf8mb4 COLLATE=utf8mb4_unicode_ci",
    "lh_chat_online_user_footprint_update": "CREATE TABLE `lh_chat_online_user_footprint_update` (`online_user_id` bigint(20) NOT NULL,  `command` varchar(20) NOT NULL,  `args` varchar(250) NOT NULL,  `ctime` int(11) NOT NULL, KEY `online_user_id` (`online_user_id`)) ENGINE=InnoDB DEFAULT CHARSET=utf8mb4 COLLATE=utf8mb4_unicode_ci;",
    "lh_chatbox": "CREATE TABLE `lh_chatbox` (\n  `id` int(11) NOT NULL AUTO_INCREMENT,\n  `identifier` varchar(50) NOT NULL,\n  `name` varchar(100) NOT NULL,\n  `chat_id` int(11) NOT NULL,\n  `active` int(11) NOT NULL,\n  PRIMARY KEY (`id`),\n  KEY `identifier` (`identifier`)\n) ENGINE=InnoDB DEFAULT CHARSET=utf8mb4 COLLATE=utf8mb4_unicode_ci",
    "lh_departament": "CREATE TABLE IF NOT EXISTS `lh_departament` (`id` int(11) NOT NULL AUTO_INCREMENT,`name` varchar(100) NOT NULL,`email` varchar(100) NOT NULL,`xmpp_recipients` text NOT NULL,`xmpp_group_recipients` text NOT NULL,`priority` int(11) NOT NULL,`sort_priority` int(11) NOT NULL,`department_transfer_id` int(11) NOT NULL,`transfer_timeout` int(11) NOT NULL,`disabled` int(11) NOT NULL,`hidden` int(11) NOT NULL,`delay_lm` int(11) NOT NULL,`max_active_chats` int(11) NOT NULL,`max_timeout_seconds` int(11) NOT NULL,`identifier` varchar(50) NOT NULL,`mod_start_hour` int(4) NOT NULL,`mod_end_hour` int(4) NOT NULL,`tud_start_hour` int(4) NOT NULL,`tud_end_hour` int(4) NOT NULL,`wed_start_hour` int(4) NOT NULL,`wed_end_hour` int(4) NOT NULL,`thd_start_hour` int(4) NOT NULL,`thd_end_hour` int(4) NOT NULL,`frd_start_hour` int(4) NOT NULL,`frd_end_hour` int(4) NOT NULL,`sad_start_hour` int(4) NOT NULL,`sad_end_hour` int(4) NOT NULL,`sud_start_hour` int(4) NOT NULL,`sud_end_hour` int(4) NOT NULL,`nc_cb_execute` tinyint(1) NOT NULL,`na_cb_execute` tinyint(1) NOT NULL,`inform_unread` tinyint(1) NOT NULL,`active_balancing` tinyint(1) NOT NULL,`visible_if_online` tinyint(1) NOT NULL,`inform_close` int(11) NOT NULL,`inform_unread_delay` int(11) NOT NULL,`inform_options` varchar(250) NOT NULL,`online_hours_active` tinyint(1) NOT NULL,`inform_delay` int(11) NOT NULL,`attr_int_1` int(11) NOT NULL,`attr_int_2` int(11) NOT NULL,`attr_int_3` int(11) NOT NULL,`active_chats_counter` int(11) NOT NULL,`pending_chats_counter` int(11) NOT NULL,PRIMARY KEY (`id`),KEY `identifier` (`identifier`),KEY `attr_int_1` (`attr_int_1`),KEY `attr_int_2` (`attr_int_2`),KEY `attr_int_3` (`attr_int_3`),KEY `disabled_hidden` (`disabled`, `hidden`),KEY `sort_priority_name` (`sort_priority`, `name`),KEY `active_mod` (`online_hours_active`,`mod_start_hour`,`mod_end_hour`),KEY `active_tud` (`online_hours_active`,`tud_start_hour`,`tud_end_hour`),KEY `active_wed` (`online_hours_active`,`wed_start_hour`,`wed_end_hour`),KEY `active_thd` (`online_hours_active`,`thd_start_hour`,`thd_end_hour`),KEY `active_frd` (`online_hours_active`,`frd_start_hour`,`frd_end_hour`),KEY `active_sad` (`online_hours_active`,`sad_start_hour`,`sad_end_hour`),KEY `active_sud` (`online_hours_active`,`sud_start_hour`,`sud_end_hour`)) ENGINE=InnoDB DEFAULT CHARSET=utf8mb4 COLLATE=utf8mb4_unicode_ci",
    "lh_departament_custom_work_hours": "CREATE TABLE IF NOT EXISTS `lh_departament_custom_work_hours` (`id` int(11) NOT NULL AUTO_INCREMENT,`dep_id` int(11) NOT NULL,`date_from` int(11) NOT NULL,`date_to` int(11) NOT NULL,`start_hour` int(11) NOT NULL,`end_hour` int(11) NOT NULL,PRIMARY KEY (`id`),KEY `dep_id` (`dep_id`),KEY `date_from` (`date_from`),KEY `search_active` (`date_from`, `date_to`, `dep_id`)) ENGINE=InnoDB DEFAULT CHARSET=utf8mb4 COLLATE=utf8mb4_unicode_ci",
    "lh_faq": "CREATE TABLE `lh_faq` (\n  `id` int(11) NOT NULL AUTO_INCREMENT,\n  `question` varchar(250) NOT NULL,\n  `answer` text NOT NULL,\n  `url` varchar(250) NOT NULL,\n  `email` varchar(50) NOT NULL,\n  `identifier` varchar(10) NOT NULL,\n  `active` int(11) NOT NULL,\n  `has_url` tinyint(1) NOT NULL,\n  `is_wildcard` tinyint(1) NOT NULL,\n  PRIMARY KEY (`id`),\n  KEY `active` (`active`),\n  KEY `active_url` (`active`,`url`),\n  KEY `has_url` (`has_url`),\n  KEY `identifier` (`identifier`),\n  KEY `is_wildcard` (`is_wildcard`)\n) ENGINE=InnoDB DEFAULT CHARSET=utf8mb4 COLLATE=utf8mb4_unicode_ci",
    "lh_forgotpasswordhash": "CREATE TABLE `lh_forgotpasswordhash` (\n  `id` int(11) NOT NULL AUTO_INCREMENT,\n  `user_id` int(11) NOT NULL,\n  `hash` varchar(40) NOT NULL,\n  `created` int(11) NOT NULL,\n  PRIMARY KEY (`id`)\n) ENGINE=InnoDB DEFAULT CHARSET=utf8mb4 COLLATE=utf8mb4_unicode_ci",
    "lh_group": "CREATE TABLE `lh_group` (\n  `id` int(11) NOT NULL AUTO_INCREMENT,\n  `name` varchar(50) NOT NULL,\n  PRIMARY KEY (`id`)\n) ENGINE=InnoDB AUTO_INCREMENT=3 DEFAULT CHARSET=utf8mb4 COLLATE=utf8mb4_unicode_ci",
    "lh_grouprole": "CREATE TABLE `lh_grouprole` (\n  `id` int(11) NOT NULL AUTO_INCREMENT,\n  `group_id` int(11) NOT NULL,\n  `role_id` int(11) NOT NULL,\n  PRIMARY KEY (`id`),\n  KEY `group_id` (`role_id`,`group_id`)\n) ENGINE=InnoDB AUTO_INCREMENT=3 DEFAULT CHARSET=utf8mb4 COLLATE=utf8mb4_unicode_ci",
    "lh_groupuser": "CREATE TABLE `lh_groupuser` (\n  `id` int(11) NOT NULL AUTO_INCREMENT,\n  `group_id` int(11) NOT NULL,\n  `user_id` int(11) NOT NULL,\n  PRIMARY KEY (`id`),\n  KEY `group_id` (`group_id`),\n  KEY `user_id` (`user_id`),\n  KEY `group_id_2` (`group_id`,`user_id`)\n) ENGINE=InnoDB AUTO_INCREMENT=2 DEFAULT CHARSET=utf8mb4 COLLATE=utf8mb4_unicode_ci",
    "lh_msg": "CREATE TABLE `lh_msg` (\n  `id` int(11) NOT NULL AUTO_INCREMENT,\n  `msg` longtext NOT NULL,\n  `time` int(11) NOT NULL,\n  `chat_id` int(11) NOT NULL DEFAULT '0',\n  `user_id` int(11) NOT NULL DEFAULT '0',\n  `name_support` varchar(100) NOT NULL,\n  PRIMARY KEY (`id`),\n  KEY `chat_id_id` (`chat_id`,`id`)\n) ENGINE=InnoDB DEFAULT CHARSET=utf8mb4 COLLATE=utf8mb4_unicode_ci",
    "lh_question": "CREATE TABLE `lh_question` (\n  `id` int(11) NOT NULL AUTO_INCREMENT,\n  `question` varchar(250) NOT NULL,\n  `location` varchar(250) NOT NULL,\n  `active` int(11) NOT NULL,\n  `priority` int(11) NOT NULL,\n  `is_voting` int(11) NOT NULL,\n  `question_intro` text NOT NULL,\n  `revote` int(11) NOT NULL DEFAULT '0',\n  PRIMARY KEY (`id`),\n  KEY `priority` (`priority`),\n  KEY `active_priority` (`active`,`priority`)\n) ENGINE=InnoDB DEFAULT CHARSET=utf8mb4 COLLATE=utf8mb4_unicode_ci",
    "lh_question_answer": "CREATE TABLE `lh_question_answer` (\n  `id` int(11) NOT NULL AUTO_INCREMENT,\n  `ip` bigint(20) NOT NULL,\n  `question_id` int(11) NOT NULL,\n  `answer` text NOT NULL,\n  `ctime` int(11) NOT NULL,\n  PRIMARY KEY (`id`),\n  KEY `ip` (`ip`),\n  KEY `question_id` (`question_id`)\n) ENGINE=InnoDB DEFAULT CHARSET=utf8mb4 COLLATE=utf8mb4_unicode_ci",
    "lh_question_option": "CREATE TABLE `lh_question_option` (\n  `id` int(11) NOT NULL AUTO_INCREMENT,\n  `question_id` int(11) NOT NULL,\n  `option_name` varchar(250) NOT NULL,\n  `priority` tinyint(4) NOT NULL,\n  PRIMARY KEY (`id`),\n  KEY `question_id` (`question_id`)\n) ENGINE=InnoDB DEFAULT CHARSET=utf8mb4 COLLATE=utf8mb4_unicode_ci",
    "lh_question_option_answer": "CREATE TABLE `lh_question_option_answer` (\n  `id` int(11) NOT NULL AUTO_INCREMENT,\n  `question_id` int(11) NOT NULL,\n  `option_id` int(11) NOT NULL,\n  `ctime` int(11) NOT NULL,\n  `ip` bigint(20) NOT NULL,\n  PRIMARY KEY (`id`),\n  KEY `question_id` (`question_id`),\n  KEY `ip` (`ip`)\n) ENGINE=InnoDB DEFAULT CHARSET=utf8mb4 COLLATE=utf8mb4_unicode_ci",
    "lh_role": "CREATE TABLE `lh_role` (\n  `id` int(11) NOT NULL AUTO_INCREMENT,\n  `name` varchar(50) NOT NULL,\n  PRIMARY KEY (`id`)\n) ENGINE=InnoDB AUTO_INCREMENT=3 DEFAULT CHARSET=utf8mb4 COLLATE=utf8mb4_unicode_ci",
    "lh_rolefunction": "CREATE TABLE `lh_rolefunction` (\n  `id` int(11) NOT NULL AUTO_INCREMENT,\n  `role_id` int(11) NOT NULL,\n  `module` varchar(100) NOT NULL,\n  `function` varchar(100) NOT NULL,\n  PRIMARY KEY (`id`),\n  KEY `role_id` (`role_id`)\n) ENGINE=InnoDB AUTO_INCREMENT=28 DEFAULT CHARSET=utf8mb4 COLLATE=utf8mb4_unicode_ci",
    "lh_transfer": "CREATE TABLE `lh_transfer` (\n  `id` int(11) NOT NULL AUTO_INCREMENT,\n  `chat_id` int(11) NOT NULL,\n  `dep_id` int(11) NOT NULL,\n  `transfer_user_id` int(11) NOT NULL,\n  `from_dep_id` int(11) NOT NULL,\n  `transfer_to_user_id` int(11) NOT NULL,\n  PRIMARY KEY (`id`),\n  KEY `dep_id` (`dep_id`),\n  KEY `transfer_user_id_dep_id` (`transfer_user_id`,`dep_id`),\n  KEY `transfer_to_user_id` (`transfer_to_user_id`)\n) ENGINE=InnoDB DEFAULT CHARSET=utf8mb4 COLLATE=utf8mb4_unicode_ci",
    "lh_userdep": "CREATE TABLE `lh_userdep` (\n  `id` int(11) NOT NULL AUTO_INCREMENT,\n  `user_id` int(11) NOT NULL,\n  `dep_id` int(11) NOT NULL,\n  `last_activity` int(11) NOT NULL,\n  `hide_online` int(11) NOT NULL,\n  `last_accepted` int(11) NOT NULL,\n  `active_chats` int(11) NOT NULL,\n  PRIMARY KEY (`id`),\n  KEY `user_id` (`user_id`),\n  KEY `last_activity_hide_online_dep_id` (`last_activity`,`hide_online`,`dep_id`),\n  KEY `dep_id` (`dep_id`)\n) ENGINE=InnoDB AUTO_INCREMENT=2 DEFAULT CHARSET=utf8mb4 COLLATE=utf8mb4_unicode_ci",
    "lh_users": "CREATE TABLE `lh_users` (\n  `id` int(11) NOT NULL AUTO_INCREMENT,\n  `username` varchar(40) NOT NULL,\n  `password` varchar(40) NOT NULL,\n  `email` varchar(100) NOT NULL,\n  `time_zone` varchar(100) NOT NULL,\n  `name` varchar(100) NOT NULL,\n  `surname` varchar(100) NOT NULL,\n  `filepath` varchar(200) NOT NULL,\n  `filename` varchar(200) NOT NULL,\n  `job_title` varchar(100) NOT NULL,\n  `xmpp_username` varchar(200) NOT NULL,\n  `skype` varchar(50) NOT NULL,\n  `disabled` tinyint(4) NOT NULL,\n  `hide_online` tinyint(1) NOT NULL,\n  `all_departments` tinyint(1) NOT NULL,\n  `invisible_mode` tinyint(1) NOT NULL,\n  PRIMARY KEY (`id`),\n  KEY `hide_online` (`hide_online`),\n  KEY `email` (`email`),\n  KEY `xmpp_username` (`xmpp_username`)\n) ENGINE=InnoDB AUTO_INCREMENT=2 DEFAULT CHARSET=utf8mb4 COLLATE=utf8mb4_unicode_ci",
    "lh_users_remember": "CREATE TABLE `lh_users_remember` (\n  `id` int(11) NOT NULL AUTO_INCREMENT,\n  `user_id` int(11) NOT NULL,\n  `mtime` int(11) NOT NULL,\n  PRIMARY KEY (`id`)\n) ENGINE=InnoDB DEFAULT CHARSET=utf8mb4 COLLATE=utf8mb4_unicode_ci",
    "lh_users_setting": "CREATE TABLE `lh_users_setting` (\n  `id` int(11) NOT NULL AUTO_INCREMENT,\n  `user_id` int(11) NOT NULL,\n  `identifier` varchar(50) NOT NULL,\n  `value` text NOT NULL,\n  PRIMARY KEY (`id`),\n  KEY `user_id` (`user_id`,`identifier`)\n) ENGINE=InnoDB AUTO_INCREMENT=2 DEFAULT CHARSET=utf8mb4 COLLATE=utf8mb4_unicode_ci",
    "lh_users_setting_option": "CREATE TABLE `lh_users_setting_option` (\n  `identifier` varchar(50) NOT NULL,\n  `class` varchar(50) NOT NULL,\n  `attribute` varchar(40) NOT NULL,\n  PRIMARY KEY (`identifier`)\n) ENGINE=InnoDB DEFAULT CHARSET=utf8mb4 COLLATE=utf8mb4_unicode_ci",
    "lh_cobrowse": "CREATE TABLE `lh_cobrowse` ( `id` int(11) NOT NULL AUTO_INCREMENT, `chat_id` int(11) NOT NULL, `mtime` int(11) NOT NULL, `url` varchar(250) NOT NULL, `initialize` longtext NOT NULL, `modifications` longtext NOT NULL, `finished` tinyint(1) NOT NULL, `w` int(11) NOT NULL, `wh` int(11) NOT NULL, `x` int(11) NOT NULL, `y` int(11) NOT NULL,  PRIMARY KEY (`id`),  KEY `chat_id` (`chat_id`)) ENGINE=InnoDB DEFAULT CHARSET=utf8mb4 COLLATE=utf8mb4_unicode_ci",
    "lh_chat_paid": "CREATE TABLE `lh_chat_paid` ( `id` int(11) NOT NULL AUTO_INCREMENT,  `hash` varchar(250) NOT NULL,  `chat_id` int(11) NOT NULL,  PRIMARY KEY (`id`),  KEY `hash` (`hash`(191)),  KEY `chat_id` (`chat_id`)) ENGINE=InnoDB DEFAULT CHARSET=utf8mb4 COLLATE=utf8mb4_unicode_ci",
    "lh_abstract_rest_api_key": "CREATE TABLE `lh_abstract_rest_api_key` (  `id` int(11) NOT NULL AUTO_INCREMENT,  `api_key` varchar(50) NOT NULL,  `user_id` int(11) NOT NULL,  `active` int(11) NOT NULL DEFAULT '0',  PRIMARY KEY (`id`),  KEY `user_id` (`user_id`),  KEY `api_key_active` (`api_key`,`active`)) ENGINE=InnoDB DEFAULT CHARSET=utf8mb4 COLLATE=utf8mb4_unicode_ci",
    "lh_abstract_rest_api_key_remote": "CREATE TABLE `lh_abstract_rest_api_key_remote` (  `id` int(11) NOT NULL AUTO_INCREMENT,  `api_key` varchar(50) NOT NULL, `username` varchar(50) NOT NULL, `name` varchar(50) NOT NULL,  `host` varchar(250) NOT NULL, `active` tinyint(1) NOT NULL DEFAULT '0', `position` int(11) NOT NULL DEFAULT '0',  PRIMARY KEY (`id`), KEY `active` (`active`)) ENGINE=InnoDB DEFAULT CHARSET=utf8mb4 COLLATE=utf8mb4_unicode_ci",
    "lh_departament_group_user": "CREATE TABLE `lh_departament_group_user` (  `id` int(11) NOT NULL AUTO_INCREMENT,  `dep_group_id` int(11) NOT NULL,  `user_id` int(11) NOT NULL,  PRIMARY KEY (`id`),  KEY `dep_group_id` (`dep_group_id`),  KEY `user_id` (`user_id`)) ENGINE=InnoDB DEFAULT CHARSET=utf8mb4 COLLATE=utf8mb4_unicode_ci",
    "lh_departament_group_member": "CREATE TABLE `lh_departament_group_member` (  `id` int(11) NOT NULL AUTO_INCREMENT,  `dep_id` int(11) NOT NULL,  `dep_group_id` int(11) NOT NULL,  PRIMARY KEY (`id`),  KEY `dep_group_id` (`dep_group_id`)) ENGINE=InnoDB DEFAULT CHARSET=utf8mb4 COLLATE=utf8mb4_unicode_ci",
    "lh_departament_limit_group_member": "CREATE TABLE `lh_departament_limit_group_member` (  `id` int(11) NOT NULL AUTO_INCREMENT,  `dep_id` int(11) NOT NULL,  `dep_limit_group_id` int(11) NOT NULL,  PRIMARY KEY (`id`),  KEY `dep_limit_group_id` (`dep_limit_group_id`)) ENGINE=InnoDB DEFAULT CHARSET=utf8mb4 COLLATE=utf8mb4_unicode_ci",
    "lh_departament_group": "CREATE TABLE `lh_departament_group` (  `id` int(11) NOT NULL AUTO_INCREMENT,  `name` varchar(50) NOT NULL,  PRIMARY KEY (`id`)) ENGINE=InnoDB DEFAULT CHARSET=utf8mb4 COLLATE=utf8mb4_unicode_ci",
    "lh_departament_limit_group": "CREATE TABLE `lh_departament_limit_group` (  `id` int(11) NOT NULL AUTO_INCREMENT,  `name` varchar(50) NOT NULL,`pending_max` int(11) NOT NULL,  PRIMARY KEY (`id`)) ENGINE=InnoDB DEFAULT CHARSET=utf8mb4 COLLATE=utf8mb4_unicode_ci",
    "lh_users_session": "CREATE TABLE `lh_users_session` (`id` int(11) NOT NULL AUTO_INCREMENT,`token` varchar(40) NOT NULL,`device_type` int(11) NOT NULL,`device_token` varchar(255) NOT NULL,`user_id` int(11) NOT NULL, `created_on` int(11) NOT NULL,`updated_on` int(11) NOT NULL, `expires_on` int(11) NOT NULL,PRIMARY KEY (`id`),KEY `device_token_device_type_v2` (`device_token`(191),`device_type`),KEY `token` (`token`)) ENGINE=InnoDB CHARSET=utf8mb4 COLLATE=utf8mb4_unicode_ci;",
    "lh_canned_msg_tag_link": "CREATE TABLE `lh_canned_msg_tag_link` (  `id` int(11) NOT NULL AUTO_INCREMENT,  `tag_id` int(11) NOT NULL,  `canned_id` int(11) NOT NULL,  PRIMARY KEY (`id`), KEY `canned_id` (`canned_id`), KEY `tag_id` (`tag_id`)) ENGINE=InnoDB DEFAULT CHARSET=utf8mb4 COLLATE=utf8mb4_unicode_ci",
    "lh_canned_msg_tag": "CREATE TABLE `lh_canned_msg_tag` (  `id` int(11) NOT NULL AUTO_INCREMENT,  `tag` varchar(40) NOT NULL, PRIMARY KEY (`id`), KEY `tag` (`tag`)) ENGINE=InnoDB DEFAULT CHARSET=utf8mb4 COLLATE=utf8mb4_unicode_ci",
    "lh_group_work": "CREATE TABLE `lh_group_work` (  `id` int(11) NOT NULL AUTO_INCREMENT,  `group_id` int(11) NOT NULL, `group_work_id` int(11) NOT NULL, PRIMARY KEY (`id`), KEY `group_id` (`group_id`)) ENGINE=InnoDB DEFAULT CHARSET=utf8mb4 COLLATE=utf8mb4_unicode_ci",
    "lh_users_online_session": "CREATE TABLE `lh_users_online_session` (  `id` bigint(20) NOT NULL AUTO_INCREMENT,  `user_id` int(11) NOT NULL, `duration` int(11) NOT NULL, `time` int(11) NOT NULL, `lactivity` int(11) NOT NULL, PRIMARY KEY (`id`), KEY `user_id_lactivity` (`user_id`, `lactivity`)) ENGINE=InnoDB DEFAULT CHARSET=utf8mb4 COLLATE=utf8mb4_unicode_ci",
    "lh_abstract_proactive_chat_variables": "CREATE TABLE `lh_abstract_proactive_chat_variables` (  `id` int(11) NOT NULL AUTO_INCREMENT,  `name` varchar(50) NOT NULL, `identifier` varchar(50) NOT NULL, `store_timeout` int(11) NOT NULL, `filter_val` int(11) NOT NULL, PRIMARY KEY (`id`), KEY `identifier` (`identifier`)) ENGINE=InnoDB DEFAULT CHARSET=utf8mb4 COLLATE=utf8mb4_unicode_ci",
    "lh_abstract_proactive_chat_event": "CREATE TABLE `lh_abstract_proactive_chat_event` (  `id` int(11) NOT NULL AUTO_INCREMENT,  `vid_id` int(11) NOT NULL,  `ev_id` int(11) NOT NULL,  `ts` int(11) NOT NULL,  `val` varchar(50) NOT NULL,  PRIMARY KEY (`id`),  KEY `vid_id_ev_id_val_ts` (`vid_id`,`ev_id`,`val`,`ts`),  KEY `vid_id_ev_id_ts` (`vid_id`,`ev_id`,`ts`)) ENGINE=InnoDB DEFAULT CHARSET=utf8mb4 COLLATE=utf8mb4_unicode_ci",
    "lh_abstract_proactive_chat_invitation_event": "CREATE TABLE `lh_abstract_proactive_chat_invitation_event` ( `id` int(11) NOT NULL AUTO_INCREMENT, `invitation_id` int(11) NOT NULL, `event_id` int(11) NOT NULL, `min_number` int(11) NOT NULL, `during_seconds` int(11) NOT NULL, PRIMARY KEY (`id`), KEY `invitation_id` (`invitation_id`), KEY `event_id` (`event_id`)) ENGINE=InnoDB DEFAULT CHARSET=utf8mb4 COLLATE=utf8mb4_unicode_ci",
    "lh_chat_start_settings": "CREATE TABLE `lh_chat_start_settings` ( `id` int(11) NOT NULL AUTO_INCREMENT, `name` varchar(50) NOT NULL, `data` longtext NOT NULL, `department_id` int(11) NOT NULL, PRIMARY KEY (`id`), KEY `department_id` (`department_id`)) ENGINE=InnoDB DEFAULT CHARSET=utf8mb4 COLLATE=utf8mb4_unicode_ci",
    "lh_chat_event_track": "CREATE TABLE `lh_chat_event_track` ( `id` int(11) NOT NULL AUTO_INCREMENT, `name` varchar(50) NOT NULL, `data` longtext NOT NULL, `department_id` int(11) NOT NULL, PRIMARY KEY (`id`), KEY `department_id` (`department_id`)) ENGINE=InnoDB DEFAULT CHARSET=utf8mb4 COLLATE=utf8mb4_unicode_ci",
    "lh_abstract_subject": "CREATE TABLE `lh_abstract_subject` ( `id` int(11) NOT NULL AUTO_INCREMENT, `name` varchar(100) NOT NULL, PRIMARY KEY (`id`)) ENGINE=InnoDB DEFAULT CHARSET=utf8mb4 COLLATE=utf8mb4_unicode_ci;",
    "lh_abstract_chat_variable": "CREATE TABLE `lh_abstract_chat_variable` ( `id` int(11) NOT NULL AUTO_INCREMENT, `var_name` varchar(255) NOT NULL, `var_identifier` varchar(255) NOT NULL, `inv` tinyint(1) NOT NULL, `change_message` varchar(250) NOT NULL, `type` tinyint(1) NOT NULL, `persistent` tinyint(1) NOT NULL,`js_variable` varchar(255) NOT NULL, `dep_id` int(11) NOT NULL, PRIMARY KEY (`id`), KEY `dep_id` (`dep_id`)) ENGINE=InnoDB DEFAULT CHARSET=utf8mb4 COLLATE=utf8mb4_unicode_ci;",
    "lh_abstract_chat_column": "CREATE TABLE `lh_abstract_chat_column` (`id` int(11) NOT NULL AUTO_INCREMENT,`column_name` varchar(255) COLLATE utf8mb4_unicode_ci NOT NULL,`variable` varchar(255) COLLATE utf8mb4_unicode_ci NOT NULL, `position` int(11) NOT NULL, `enabled` tinyint(1) NOT NULL, `online_enabled` tinyint(1) NOT NULL, `chat_enabled` tinyint(1) NOT NULL, `conditions` text COLLATE utf8mb4_unicode_ci NOT NULL,`column_icon` varchar(255) COLLATE utf8mb4_unicode_ci NOT NULL, `column_identifier` varchar(255) COLLATE utf8mb4_unicode_ci NOT NULL, PRIMARY KEY (`id`), KEY `enabled` (`enabled`), KEY `online_enabled` (`online_enabled`), KEY `chat_enabled` (`chat_enabled`)) ENGINE=InnoDB DEFAULT CHARSET=utf8mb4 COLLATE=utf8mb4_unicode_ci;",
    "lh_abstract_chat_priority": "CREATE TABLE `lh_abstract_chat_priority` (`id` int(11) NOT NULL AUTO_INCREMENT,`value` text COLLATE utf8mb4_unicode_ci NOT NULL,`dep_id` int(11) NOT NULL,`priority` int(11) NOT NULL, PRIMARY KEY (`id`), KEY `dep_id` (`dep_id`)) ENGINE=InnoDB DEFAULT CHARSET=utf8mb4 COLLATE=utf8mb4_unicode_ci;",
    "lh_abstract_subject_dep": "CREATE TABLE `lh_abstract_subject_dep` ( `id` int(11) NOT NULL AUTO_INCREMENT, `dep_id` int(11) NOT NULL, `subject_id` int(11) NOT NULL, PRIMARY KEY (`id`), KEY `subject_id` (`subject_id`)) ENGINE=InnoDB DEFAULT CHARSET=utf8mb4 COLLATE=utf8mb4_unicode_ci;",
    "lh_abstract_subject_chat": "CREATE TABLE `lh_abstract_subject_chat` ( `id` bigint(20) NOT NULL AUTO_INCREMENT, `subject_id` int(11) NOT NULL, `chat_id` bigint(20) NOT NULL, PRIMARY KEY (`id`), KEY `chat_id` (`chat_id`)) ENGINE=InnoDB DEFAULT CHARSET=utf8mb4 COLLATE=utf8mb4_unicode_ci;",
    "lh_group_object": "CREATE TABLE `lh_group_object` ( `id` bigint(20) NOT NULL AUTO_INCREMENT, `object_id` bigint(20) NOT NULL, `group_id` bigint(20) NOT NULL, `type` bigint(20) NOT NULL, PRIMARY KEY (`id`), KEY `object_id_type` (`object_id`,`type`)) ENGINE=InnoDB DEFAULT CHARSET=utf8mb4 COLLATE=utf8mb4_unicode_ci;",
    "lh_departament_availability": "CREATE TABLE `lh_departament_availability` ( `id` bigint(20) NOT NULL AUTO_INCREMENT, `dep_id` int(11) NOT NULL, `hour` int(11) NOT NULL, `hourminute` int(4) NOT NULL, `minute` int(11) NOT NULL, `time` int(11) NOT NULL, `ymdhi` bigint(20) NOT NULL, `ymd` int(11) NOT NULL, `status` int(11) NOT NULL, PRIMARY KEY (`id`), KEY `ymdhi` (`ymdhi`), KEY `dep_id` (`dep_id`),  KEY `hourminute` (`hourminute`), KEY `time` (`time`)) ENGINE=InnoDB DEFAULT CHARSET=utf8mb4 COLLATE=utf8mb4_unicode_ci;",
    "lh_generic_bot_bot": "CREATE TABLE `lh_generic_bot_bot` ( `id` bigint(20) NOT NULL AUTO_INCREMENT, `name` varchar(100) NOT NULL, `avatar` varchar(150) NOT NULL, `nick` varchar(100) NOT NULL, `filepath` varchar(250) NOT NULL, `filename` varchar(250) NOT NULL, `configuration` longtext NOT NULL,`attr_str_1` varchar(100) NOT NULL,`attr_str_2` varchar(100) NOT NULL,`attr_str_3` varchar(100) NOT NULL, PRIMARY KEY (`id`)) ENGINE=InnoDB DEFAULT CHARSET=utf8mb4 COLLATE=utf8mb4_unicode_ci;",
    "lh_generic_bot_exception": "CREATE TABLE `lh_generic_bot_exception` ( `id` bigint(20) NOT NULL AUTO_INCREMENT, `name` varchar(100) NOT NULL, `priority` int(11) NOT NULL, `active` tinyint(1) NOT NULL, PRIMARY KEY (`id`)) ENGINE=InnoDB DEFAULT CHARSET=utf8mb4 COLLATE=utf8mb4_unicode_ci;",
    "lh_generic_bot_exception_message": "CREATE TABLE `lh_generic_bot_exception_message` ( `id` bigint(20) NOT NULL AUTO_INCREMENT, `code` varchar(20) NOT NULL, `exception_group_id` int(11) NOT NULL, `priority` int(11) NOT NULL, `active` tinyint(1) NOT NULL, `message` text NOT NULL, PRIMARY KEY (`id`),  KEY `code` (`code`), KEY `exception_group_id` (`exception_group_id`)) ENGINE=InnoDB DEFAULT CHARSET=utf8mb4 COLLATE=utf8mb4_unicode_ci;",
    "lh_generic_bot_tr_group": "CREATE TABLE `lh_generic_bot_tr_group` ( `id` int(11) NOT NULL AUTO_INCREMENT, `name` varchar(50) NOT NULL,`filename` varchar(250) NOT NULL,`filepath` varchar(250) NOT NULL,`configuration` longtext NOT NULL,`nick` varchar(100) NOT NULL, PRIMARY KEY (`id`)) ENGINE=InnoDB DEFAULT CHARSET=utf8mb4 COLLATE=utf8mb4_unicode_ci;",
    "lh_generic_bot_tr_item": "CREATE TABLE `lh_generic_bot_tr_item` ( `id` int(11) NOT NULL AUTO_INCREMENT, `group_id` int(11) NOT NULL, `identifier` varchar(50) NOT NULL, `translation` text NOT NULL, PRIMARY KEY (`id`),  KEY `identifier` (`identifier`), KEY `group_id` (`group_id`)) ENGINE=InnoDB DEFAULT CHARSET=utf8mb4 COLLATE=utf8mb4_unicode_ci;",
    "lh_generic_bot_group": "CREATE TABLE `lh_generic_bot_group` ( `id` bigint(20) NOT NULL AUTO_INCREMENT, `name` varchar(100) NOT NULL,`is_collapsed` int(11) NOT NULL DEFAULT '0', `pos` int(11) NOT NULL DEFAULT '0', `bot_id` bigint(20) NOT NULL, PRIMARY KEY (`id`), KEY `bot_id` (`bot_id`)) ENGINE=InnoDB DEFAULT CHARSET=utf8mb4 COLLATE=utf8mb4_unicode_ci;",
    "lh_generic_bot_trigger": "CREATE TABLE `lh_generic_bot_trigger` ( `id` bigint(20) NOT NULL AUTO_INCREMENT, `name` varchar(100) NOT NULL, `actions` longtext NOT NULL, `group_id` bigint(20) NOT NULL, `bot_id` int(11) NOT NULL, `default` int(11) NOT NULL, `default_unknown` int(11) NOT NULL, `default_unknown_btn` int(11) NOT NULL DEFAULT '0',`as_argument` int(11) NOT NULL DEFAULT '0', PRIMARY KEY (`id`), KEY `default_unknown` (`default_unknown`), KEY `default_unknown_btn` (`default_unknown_btn`), KEY `bot_id` (`bot_id`) ,KEY `group_id` (`group_id`)) ENGINE=InnoDB DEFAULT CHARSET=utf8mb4 COLLATE=utf8mb4_unicode_ci;",
    "lh_generic_bot_trigger_event": "CREATE TABLE `lh_generic_bot_trigger_event` ( `id` bigint(20) NOT NULL AUTO_INCREMENT, `pattern` text NOT NULL, `pattern_exc` text NOT NULL, `configuration` longtext NOT NULL, `trigger_id` bigint(20) NOT NULL, `bot_id` int(11) NOT NULL, `on_start_type` tinyint(1) NOT NULL, `priority` int(11) NOT NULL, `type` int(11) NOT NULL, PRIMARY KEY (`id`), KEY `pattern_v2` (`pattern`(191)), KEY `type` (`type`), KEY `on_start_type` (`on_start_type`), KEY `trigger_id` (`trigger_id`)) ENGINE=InnoDB DEFAULT CHARSET=utf8mb4 COLLATE=utf8mb4_unicode_ci;",
    "lh_generic_bot_payload": "CREATE TABLE `lh_generic_bot_payload` ( `id` bigint(20) NOT NULL AUTO_INCREMENT, `name` varchar(100) NOT NULL, `payload` varchar(100) NOT NULL, `bot_id` int(11) NOT NULL, `trigger_id` int(11) NOT NULL, PRIMARY KEY (`id`), KEY `bot_id` (`bot_id`), KEY `trigger_id` (`trigger_id`)) ENGINE=InnoDB DEFAULT CHARSET=utf8mb4 COLLATE=utf8mb4_unicode_ci;",
    "lh_generic_bot_chat_workflow": "CREATE TABLE `lh_generic_bot_chat_workflow` ( `id` bigint(20) NOT NULL AUTO_INCREMENT, `chat_id` bigint(20) NOT NULL, `time` int(11) NOT NULL, `trigger_id` bigint(20) NOT NULL, `identifier` varchar(100) NOT NULL, `status` int(11) NOT NULL, `collected_data` text, PRIMARY KEY (`id`), KEY `chat_id` (`chat_id`)) ENGINE=InnoDB DEFAULT CHARSET=utf8mb4 COLLATE=utf8mb4_unicode_ci;",
    "lh_generic_bot_chat_event": "CREATE TABLE `lh_generic_bot_chat_event` ( `id` bigint(20) NOT NULL AUTO_INCREMENT, `chat_id` bigint(20) NOT NULL, `counter` int(11) NOT NULL, `content` longtext NOT NULL, `ctime` int(11) NOT NULL, PRIMARY KEY (`id`), KEY `chat_id` (`chat_id`)) ENGINE=InnoDB DEFAULT CHARSET=utf8mb4 COLLATE=utf8mb4_unicode_ci;",
    "lh_generic_bot_pending_event": "CREATE TABLE `lh_generic_bot_pending_event` ( `id` bigint(20) NOT NULL AUTO_INCREMENT, `chat_id` bigint(20) NOT NULL, `trigger_id` int(11) NOT NULL, PRIMARY KEY (`id`), KEY `chat_id` (`chat_id`)) ENGINE=InnoDB DEFAULT CHARSET=utf8mb4 COLLATE=utf8mb4_unicode_ci;",
    "lh_notification_subscriber": "CREATE TABLE `lh_notification_subscriber` ( `id` bigint(20) NOT NULL AUTO_INCREMENT, `chat_id` bigint(20) NOT NULL, `online_user_id` bigint(20) NOT NULL, `dep_id` int(11) NOT NULL,`theme_id` int(11) NOT NULL, `ctime` int(11) NOT NULL, `utime` int(11) NOT NULL, `status` int(11) NOT NULL, `params` text NOT NULL, `device_type` tinyint(1) NOT NULL,`subscriber_hash` varchar(50) NOT NULL, `uagent` varchar(250) NOT NULL, `ip` varchar(250) NOT NULL, `last_error` text NOT NULL, PRIMARY KEY (`id`), KEY `chat_id` (`chat_id`), KEY `dep_id` (`dep_id`), KEY `online_user_id` (`online_user_id`)) ENGINE=InnoDB DEFAULT CHARSET=utf8mb4 COLLATE=utf8mb4_unicode_ci;",
    "lh_speech_user_language": "CREATE TABLE `lh_speech_user_language` ( `id` bigint(20) NOT NULL AUTO_INCREMENT, `user_id` bigint(20) NOT NULL, `language` varchar(20) NOT NULL, PRIMARY KEY (`id`), KEY `user_id_language` (`user_id`,`language`)) ENGINE=InnoDB DEFAULT CHARSET=utf8mb4 COLLATE=utf8mb4_unicode_ci;",
    "lh_abstract_proactive_chat_campaign": "CREATE TABLE `lh_abstract_proactive_chat_campaign` ( `id` bigint(20) NOT NULL AUTO_INCREMENT, `name` varchar(50) NOT NULL, `text` text NOT NULL, PRIMARY KEY (`id`)) ENGINE=InnoDB DEFAULT CHARSET=utf8mb4 COLLATE=utf8mb4_unicode_ci;",
    "lh_abstract_proactive_chat_campaign_conv": "CREATE TABLE `lh_abstract_proactive_chat_campaign_conv` ( `id` bigint(20) NOT NULL AUTO_INCREMENT, `device_type` tinyint(1) NOT NULL, `invitation_type` tinyint(1) NOT NULL,`invitation_status` tinyint(1) NOT NULL,`chat_id` bigint(20) NOT NULL, `campaign_id` int(11) NOT NULL,`invitation_id` int(11) NOT NULL,`department_id` int(11) NOT NULL,`ctime` int(11) NOT NULL,`con_time` int(11) NOT NULL, `vid_id` bigint(20) DEFAULT NULL, PRIMARY KEY (`id`), KEY `campaign_id` (`campaign_id`), KEY `invitation_id` (`invitation_id`), KEY `invitation_status` (`invitation_status`) ) ENGINE=InnoDB DEFAULT CHARSET=utf8mb4 COLLATE=utf8mb4_unicode_ci;",
    "lh_audits": "CREATE TABLE `lh_audits` (`id` bigint(20) NOT NULL AUTO_INCREMENT PRIMARY KEY, `category` varchar(255) NOT NULL, `file` varchar(255), `object_id` bigint(20) DEFAULT '0', `line` bigint(20), `message` longtext NOT NULL, `severity` varchar(255) NOT NULL, `source` varchar(255) NOT NULL, `time` timestamp NOT NULL, KEY `object_id` (`object_id`), KEY `source` (`source`(191)), KEY `category` (`category`(191))) ENGINE=InnoDB DEFAULT CHARSET=utf8mb4 COLLATE=utf8mb4_unicode_ci;",
    "lh_generic_bot_repeat_restrict": "CREATE TABLE `lh_generic_bot_repeat_restrict` (`id` bigint(20) NOT NULL AUTO_INCREMENT PRIMARY KEY, `chat_id` bigint(20) NOT NULL, `trigger_id` bigint(20), `counter` int(11) DEFAULT '0', KEY `chat_id_trigger_id` (`chat_id`,`trigger_id`)) ENGINE=InnoDB DEFAULT CHARSET=utf8mb4 COLLATE=utf8mb4_unicode_ci;",
    "lh_generic_bot_rest_api": "CREATE TABLE `lh_generic_bot_rest_api` (`id` bigint(20) NOT NULL AUTO_INCREMENT PRIMARY KEY, `name` varchar(50) NOT NULL, `description` varchar(250), `configuration` text NOT NULL) ENGINE=InnoDB DEFAULT CHARSET=utf8mb4 COLLATE=utf8mb4_unicode_ci;",
    "lh_group_chat": "CREATE TABLE `lh_group_chat` (\n  `id` bigint(20) NOT NULL AUTO_INCREMENT,\n  `name` varchar(50) NOT NULL,\n  `status` int(11) NOT NULL, `chat_id` bigint(20) NOT NULL, `time` int(11) NOT NULL,\n  `user_id` int(11) NOT NULL,\n  `last_msg_op_id` bigint(20) NOT NULL,\n  `last_msg` varchar(200) NOT NULL,\n  `last_user_msg_time` int(11) NOT NULL,  `last_msg_id` bigint(20) NOT NULL,  `type` tinyint(1) NOT NULL DEFAULT 0,  `tm` int(11) NOT NULL,  PRIMARY KEY (`id`),\n  KEY `user_id` (`user_id`), KEY `chat_id` (`chat_id`),\n  KEY `type` (`type`)\n) ENGINE=InnoDB DEFAULT CHARSET=utf8mb4 COLLATE=utf8mb4_unicode_ci;",
    "lh_group_msg": "CREATE TABLE `lh_group_msg` (\n `id` bigint(20) NOT NULL AUTO_INCREMENT,\n  `msg` longtext COLLATE utf8mb4_unicode_ci NOT NULL,\n  `time` int(11) NOT NULL,\n  `chat_id` int(11) NOT NULL DEFAULT 0,\n  `user_id` int(11) NOT NULL DEFAULT 0,\n  `name_support` varchar(100) COLLATE utf8mb4_unicode_ci NOT NULL, `meta_msg` longtext COLLATE utf8mb4_unicode_ci NOT NULL,\n  PRIMARY KEY (`id`),\n  KEY `chat_id_id` (`chat_id`,`id`),\n  KEY `user_id` (`user_id`)\n) ENGINE=InnoDB DEFAULT CHARSET=utf8mb4 COLLATE=utf8mb4_unicode_ci;",
    "lhc_mailconv_conversation": "CREATE TABLE `lhc_mailconv_conversation` (\n  `id` bigint(20) unsigned NOT NULL AUTO_INCREMENT,\n  `dep_id` int(11) unsigned NOT NULL,\n  `user_id` int(11) unsigned NOT NULL,\n  `status` int(11) unsigned NOT NULL,\n  `subject` text COLLATE utf8mb4_unicode_ci NOT NULL,\n  `body` longtext COLLATE utf8mb4_unicode_ci NOT NULL,\n  `ctime` int(11) unsigned NOT NULL,\n  `priority` int(11) NOT NULL,\n  `from_name` varchar(250) COLLATE utf8mb4_unicode_ci NOT NULL,\n  `from_address` varchar(250) COLLATE utf8mb4_unicode_ci NOT NULL,\n  `last_message_id` bigint(20) unsigned NOT NULL,\n  `message_id` bigint(20) unsigned NOT NULL,\n  `udate` bigint(20) unsigned NOT NULL,\n  `date` varchar(250) COLLATE utf8mb4_unicode_ci NOT NULL,\n  `mailbox_id` bigint(20) unsigned NOT NULL,\n  `total_messages` int(11) unsigned NOT NULL,\n  `match_rule_id` int(11) unsigned NOT NULL,\n  `cls_time` int(11) unsigned NOT NULL,\n  `pnd_time` int(11) unsigned NOT NULL,\n  `wait_time` int(11) unsigned NOT NULL,\n  `accept_time` int(11) unsigned NOT NULL,\n  `response_time` int(11) NOT NULL,\n  `interaction_time` int(11) NOT NULL,\n  `lr_time` int(11) unsigned NOT NULL,\n  `tslasign` int(11) unsigned NOT NULL,\n  `start_type` tinyint(1) unsigned NOT NULL DEFAULT 0,\n  `transfer_uid` int(11) unsigned NOT NULL,\n  `remarks` text COLLATE utf8mb4_unicode_ci NOT NULL,\n  `conv_duration` int(11) NOT NULL DEFAULT 0,\n  `mail_variables` longtext COLLATE utf8mb4_unicode_ci NOT NULL,\n  `has_attachment` tinyint(1) unsigned NOT NULL DEFAULT 0,\n  `follow_up_id` bigint(20) unsigned NOT NULL DEFAULT 0, `undelivered` tinyint(1) unsigned NOT NULL DEFAULT 0,\n  PRIMARY KEY (`id`), KEY `undelivered` (`undelivered`), \n  KEY `from_address` (`from_address`),\n  KEY `mailbox_id` (`mailbox_id`),\n  KEY `dep_id` (`dep_id`),\n  KEY `status_priority` (`status`,`priority`),\n  KEY `has_attachment` (`has_attachment`),\n  KEY `udate` (`udate`),\n  KEY `user_id_status` (`user_id`,`status`),\n  KEY `status_dep_id` (`status`,`dep_id`)\n) ENGINE=InnoDB DEFAULT CHARSET=utf8mb4 COLLATE=utf8mb4_unicode_ci",
    "lhc_mailconv_file": "CREATE TABLE `lhc_mailconv_file` (\n  `id` bigint(20) NOT NULL AUTO_INCREMENT,\n  `message_id` bigint(20) NOT NULL,\n  `size` int(11) NOT NULL,\n  `name` varchar(250) COLLATE utf8mb4_unicode_ci NOT NULL,\n  `description` varchar(250) COLLATE utf8mb4_unicode_ci NOT NULL,\n  `extension` varchar(10) COLLATE utf8mb4_unicode_ci NOT NULL,\n  `type` varchar(250) COLLATE utf8mb4_unicode_ci NOT NULL,\n  `attachment_id` varchar(250) CHARACTER SET utf8mb4 COLLATE utf8mb4_unicode_520_nopad_ci NOT NULL,\n  `file_path` varchar(250) COLLATE utf8mb4_unicode_ci NOT NULL,\n  `file_name` varchar(250) COLLATE utf8mb4_unicode_ci NOT NULL,\n  `content_id` varchar(250) COLLATE utf8mb4_unicode_ci NOT NULL,\n  `disposition` varchar(250) COLLATE utf8mb4_unicode_ci NOT NULL,\n  `conversation_id` bigint(20) NOT NULL,\n  PRIMARY KEY (`id`)\n) ENGINE=InnoDB DEFAULT CHARSET=utf8mb4 COLLATE=utf8mb4_unicode_ci;",
    "lhc_mailconv_mailbox": "CREATE TABLE `lhc_mailconv_mailbox` (\n  `id` int(11) NOT NULL AUTO_INCREMENT,\n  `mail` varchar(250) COLLATE utf8mb4_unicode_ci NOT NULL,\n  `username` varchar(250) COLLATE utf8mb4_unicode_ci NOT NULL,\n  `password` varchar(250) COLLATE utf8mb4_unicode_ci NOT NULL,\n  `host` varchar(250) COLLATE utf8mb4_unicode_ci NOT NULL, `import_priority` int(11) unsigned NOT NULL DEFAULT 0, `assign_parent_user` tinyint(1) unsigned NOT NULL DEFAULT 0, `active` tinyint(1) NOT NULL DEFAULT 1,\n  `port` int(11) NOT NULL,\n  `imap` varchar(250) COLLATE utf8mb4_unicode_ci NOT NULL,\n  `last_sync_log` longtext COLLATE utf8mb4_unicode_ci NOT NULL, `sync_started` bigint(20) NOT NULL, \n  `last_sync_time` bigint(20) NOT NULL,\n  `mailbox_sync` text COLLATE utf8mb4_unicode_ci NOT NULL,\n  `sync_status` int(11) NOT NULL,\n  `sync_interval` int(11) NOT NULL,\n  `signature` text COLLATE utf8mb4_unicode_ci NOT NULL,\n  `signature_under` tinyint(1) NOT NULL DEFAULT 0,\n  `name` varchar(250) COLLATE utf8mb4_unicode_ci NOT NULL,\n  PRIMARY KEY (`id`)\n) ENGINE=InnoDB DEFAULT CHARSET=utf8mb4 COLLATE=utf8mb4_unicode_ci;",
    "lhc_mailconv_match_rule": "CREATE TABLE `lhc_mailconv_match_rule` (\n  `id` int(11) unsigned NOT NULL AUTO_INCREMENT,\n  `dep_id` int(11) unsigned NOT NULL,\n  `conditions` text COLLATE utf8mb4_unicode_ci NOT NULL,\n  `active` tinyint(1) unsigned NOT NULL DEFAULT 1,\n  `mailbox_id` text COLLATE utf8mb4_unicode_ci NOT NULL,\n  `from_name` text COLLATE utf8mb4_unicode_ci NOT NULL,\n  `from_mail` text COLLATE utf8mb4_unicode_ci NOT NULL,\n  `subject_contains` text COLLATE utf8mb4_unicode_ci NOT NULL,\n  `priority` int(11) NOT NULL,\n  `priority_rule` int(11) NOT NULL,\n  `options` text COLLATE utf8mb4_unicode_ci NOT NULL,\n  PRIMARY KEY (`id`),\n  KEY `active_priority` (`active`,`priority`)\n) ENGINE=InnoDB DEFAULT CHARSET=utf8mb4 COLLATE=utf8mb4_unicode_ci",
    "lhc_mailconv_msg": "CREATE TABLE `lhc_mailconv_msg` (\n  `id` bigint(20) NOT NULL AUTO_INCREMENT,\n  `status` int(11) NOT NULL,`conv_duration` int(11) NOT NULL,\n  `conversation_id` int(11) NOT NULL,\n  `message_id` varchar(250) COLLATE utf8mb4_unicode_ci NOT NULL,\n  `in_reply_to` varchar(250) COLLATE utf8mb4_unicode_ci NOT NULL,\n  `subject` text COLLATE utf8mb4_unicode_ci NOT NULL,\n  `body` longtext COLLATE utf8mb4_unicode_ci NOT NULL,\n  `alt_body` longtext COLLATE utf8mb4_unicode_ci NOT NULL,\n  `references` text COLLATE utf8mb4_unicode_ci NOT NULL,\n  `ctime` int(11) NOT NULL,\n  `udate` int(11) NOT NULL,\n  `date` text COLLATE utf8mb4_unicode_ci NOT NULL,\n  `flagged` int(11) NOT NULL,\n  `recent` int(11) NOT NULL,\n  `msgno` bigint(20) NOT NULL,\n  `uid` bigint(20) NOT NULL,\n  `size` int(11) NOT NULL,\n  `from_host` varchar(250) COLLATE utf8mb4_unicode_ci NOT NULL,\n  `from_name` varchar(250) COLLATE utf8mb4_unicode_ci NOT NULL,\n  `from_address` varchar(250) COLLATE utf8mb4_unicode_ci NOT NULL,\n  `sender_host` varchar(250) COLLATE utf8mb4_unicode_ci NOT NULL,\n  `sender_name` varchar(250) COLLATE utf8mb4_unicode_ci NOT NULL,\n  `sender_address` varchar(250) COLLATE utf8mb4_unicode_ci NOT NULL,\n  `to_data` text COLLATE utf8mb4_unicode_ci NOT NULL,\n  `reply_to_data` text COLLATE utf8mb4_unicode_ci NOT NULL,\n  `mailbox_id` bigint(20) NOT NULL,\n  `response_time` bigint(20) NOT NULL,\n  `cls_time` bigint(20) NOT NULL,\n  `wait_time` bigint(20) NOT NULL,\n  `accept_time` bigint(20) NOT NULL,\n  `interaction_time` bigint(20) NOT NULL,\n  `user_id` bigint(20) NOT NULL,\n  `lr_time` bigint(20) NOT NULL,\n  `response_type` int(11) NOT NULL,\n  `bcc_data` text COLLATE utf8mb4_unicode_ci NOT NULL,\n  `cc_data` text COLLATE utf8mb4_unicode_ci NOT NULL,\n  `dep_id` int(11) NOT NULL,\n  `mb_folder` varchar(200) COLLATE utf8mb4_unicode_ci NOT NULL,\n  PRIMARY KEY (`id`),\n  KEY `message_id` (`message_id`),\n  KEY `response_type` (`response_type`),\n  KEY `user_id` (`user_id`)\n) ENGINE=InnoDB DEFAULT CHARSET=utf8mb4 COLLATE=utf8mb4_unicode_ci;",
    "lhc_mailconv_msg_internal": "CREATE TABLE `lhc_mailconv_msg_internal` (\n  `id` int(11) NOT NULL AUTO_INCREMENT,\n  `msg` longtext COLLATE utf8mb4_unicode_ci NOT NULL,\n  `time` int(11) NOT NULL,\n  `chat_id` int(11) NOT NULL DEFAULT 0,\n  `user_id` int(11) NOT NULL DEFAULT 0,\n  `name_support` varchar(100) COLLATE utf8mb4_unicode_ci NOT NULL,\n  `meta_msg` longtext COLLATE utf8mb4_unicode_ci NOT NULL,\n  PRIMARY KEY (`id`),\n  KEY `chat_id_id` (`chat_id`,`id`),\n  KEY `user_id` (`user_id`)\n) ENGINE=InnoDB DEFAULT CHARSET=utf8mb4 COLLATE=utf8mb4_unicode_ci;",
    "lhc_mailconv_msg_subject": "CREATE TABLE `lhc_mailconv_msg_subject` (\n  `id` bigint(20) NOT NULL AUTO_INCREMENT,\n  `subject_id` int(11) NOT NULL,\n  `message_id` bigint(20) NOT NULL,\n  `conversation_id` bigint(20) NOT NULL,\n  PRIMARY KEY (`id`),\n  KEY `message_id` (`message_id`)\n) ENGINE=InnoDB DEFAULT CHARSET=utf8mb4 COLLATE=utf8mb4_unicode_ci;",
    "lhc_mailconv_response_template": "CREATE TABLE `lhc_mailconv_response_template` (\n  `id` bigint(20) NOT NULL AUTO_INCREMENT,\n  `name` varchar(250) COLLATE utf8mb4_unicode_ci NOT NULL, `template_plain` text COLLATE utf8mb4_unicode_ci NOT NULL,\n `template` text COLLATE utf8mb4_unicode_ci NOT NULL,\n  `unique_id` bigint(20) unsigned NOT NULL DEFAULT 0, `dep_id` int(11) NOT NULL DEFAULT 0, PRIMARY KEY (`id`), KEY `unique_id` (`unique_id`)) ENGINE=InnoDB DEFAULT CHARSET=utf8mb4 COLLATE=utf8mb4_unicode_ci;",
    "lh_group_chat_member": "CREATE TABLE `lh_group_chat_member` (\n `id` bigint(20) NOT NULL AUTO_INCREMENT,\n  `user_id` bigint(20) NOT NULL, `type` tinyint(1) NOT NULL DEFAULT '0',\n  `group_id` bigint(20) NOT NULL, `last_msg_id` bigint(20) NOT NULL DEFAULT '0', `last_activity` int(11) NOT NULL,\n  `jtime` int(11) NOT NULL,\n  PRIMARY KEY (`id`),\n  KEY `group_id` (`group_id`), KEY `user_id` (`user_id`), KEY `type` (`type`)) ENGINE=InnoDB DEFAULT CHARSET=utf8mb4 COLLATE=utf8mb4_unicode_ci;",
    "lh_generic_bot_command": "CREATE TABLE `lh_generic_bot_command` (\n  `id` int(11) NOT NULL AUTO_INCREMENT,\n  `command` varchar(50) NOT NULL,\n  `bot_id` int(11) NOT NULL,\n  `trigger_id` int(11) NOT NULL,\n  `dep_id` int(11) NOT NULL,\n  PRIMARY KEY (`id`),\n  KEY `dep_id` (`dep_id`),\n  KEY `command` (`command`)\n) ENGINE=InnoDB DEFAULT CHARSET=utf8mb4 COLLATE=utf8mb4_unicode_ci;",
    "lh_webhook": "CREATE TABLE `lh_webhook` (  `id` int(11) NOT NULL AUTO_INCREMENT,  `event` varchar(50) NOT NULL,`bot_id_alt` int(11) NOT NULL DEFAULT '0', `trigger_id_alt` int(11) NOT NULL DEFAULT '0',  `bot_id` int(11) NOT NULL,  `trigger_id` int(11) NOT NULL,  `disabled` tinyint(1) NOT NULL, `configuration` longtext NOT NULL, `type` tinyint(1) NOT NULL DEFAULT 0,  PRIMARY KEY (`id`),  KEY `event_disabled` (`event`,`disabled`)) ENGINE=InnoDB DEFAULT CHARSET=utf8mb4 COLLATE=utf8mb4_unicode_ci;",
    "lh_users_login": "CREATE TABLE `lh_users_login` (`id` bigint(20) NOT NULL AUTO_INCREMENT,`user_id` bigint(20) NOT NULL,`type` int(11) NOT NULL,`ctime` bigint(20) NOT NULL,`status` int(11) NOT NULL,`ip` varchar(100) NOT NULL,`msg` varchar(250) COLLATE utf8mb4_unicode_ci NOT NULL,PRIMARY KEY (`id`),KEY `user_id_type` (`user_id`,`type`)) ENGINE=InnoDB DEFAULT CHARSET=utf8mb4 COLLATE=utf8mb4_unicode_ci;",
    "lh_abstract_chat_alert_icon": "CREATE TABLE `lh_abstract_chat_alert_icon` (`id` bigint(20) NOT NULL AUTO_INCREMENT, `name` varchar(50) NOT NULL, `identifier` varchar(50) NOT NULL, PRIMARY KEY (`id`)) ENGINE=InnoDB DEFAULT CHARSET=utf8mb4 COLLATE=utf8mb4_unicode_ci;",
    "lh_abstract_stats": "CREATE TABLE `lh_abstract_stats` (\n  `id` bigint(20) NOT NULL AUTO_INCREMENT,\n  `type` int(11) NOT NULL,\n  `lupdate` bigint(20) NOT NULL,\n  `object_id` bigint(20) NOT NULL,\n  `stats` longtext CHARACTER SET utf8mb4 COLLATE utf8mb4_unicode_ci NOT NULL,\n  PRIMARY KEY (`id`),\n  KEY `type_object_id` (`type`,`object_id`)\n) ENGINE=InnoDB CHARSET=utf8mb4 COLLATE=utf8mb4_unicode_ci;",
    "lh_chat_voice_video" : "CREATE TABLE IF NOT EXISTS `lh_chat_voice_video` (`id` bigint(20) NOT NULL AUTO_INCREMENT,`chat_id` bigint(20) NOT NULL,`user_id` bigint(20) NOT NULL,`op_status` tinyint(4) NOT NULL,`vi_status` tinyint(4) NOT NULL,`voice` tinyint(4) NOT NULL, `video` tinyint(4) NOT NULL,`screen_share` tinyint(4) NOT NULL,`status` tinyint(4) NOT NULL,`ctime` int(11) NOT NULL, `token` varchar(200) NOT NULL, PRIMARY KEY (`id`), KEY `chat_id` (`chat_id`) ) ENGINE=InnoDB CHARSET=utf8mb4 COLLATE=utf8mb4_unicode_ci;",
    "lh_incoming_webhook" : "CREATE TABLE `lh_incoming_webhook` (  `id` int(11) NOT NULL AUTO_INCREMENT,  `name` varchar(50) NOT NULL, `dep_id` int(11) NOT NULL, `identifier` varchar(50) NOT NULL, `scope` varchar(50) NOT NULL, `disabled` tinyint(1) NOT NULL, `configuration` longtext NOT NULL, PRIMARY KEY (`id`),  KEY `identifier` (`identifier`)) ENGINE=InnoDB DEFAULT CHARSET=utf8mb4 COLLATE=utf8mb4_unicode_ci;",
    "lh_chat_incoming" : "CREATE TABLE `lh_chat_incoming` (  `id` bigint(20) NOT NULL AUTO_INCREMENT, `chat_id` bigint(20) NOT NULL, `utime` bigint(20) NOT NULL, `incoming_id` int(11) NOT NULL, `payload` longtext NOT NULL, `chat_external_id` varchar(50) NOT NULL, PRIMARY KEY (`id`), KEY `chat_id` (`chat_id`),  KEY `incoming_ext_id` (`incoming_id`,`chat_external_id`)) ENGINE=InnoDB DEFAULT CHARSET=utf8mb4 COLLATE=utf8mb4_unicode_ci;",
    "lh_canned_msg_dep" : "CREATE TABLE `lh_canned_msg_dep` (`id` bigint(20) NOT NULL AUTO_INCREMENT,`canned_id` int(11) NOT NULL,`dep_id` int(11) NOT NULL,PRIMARY KEY (`id`), KEY `canned_id` (`canned_id`),KEY `dep_id` (`dep_id`)) ENGINE=InnoDB DEFAULT CHARSET=utf8mb4 COLLATE=utf8mb4_unicode_ci;",
    "lh_canned_msg_subject" : "CREATE TABLE `lh_canned_msg_subject` (\n    `id` int(11) NOT NULL AUTO_INCREMENT,\n    `canned_id` int(11) NOT NULL,\n    `subject_id` int(11) NOT NULL,\n    PRIMARY KEY (`id`),\n    KEY `canned_id` (`canned_id`)\n) ENGINE=InnoDB DEFAULT CHARSET=utf8mb4 COLLATE=utf8mb4_unicode_ci;",
    "lhc_mailconv_response_template_dep" : "CREATE TABLE `lhc_mailconv_response_template_dep` (\n  `id` bigint(20) NOT NULL AUTO_INCREMENT,\n  `template_id` bigint(20) NOT NULL,\n  `dep_id` int(11) NOT NULL,\n  PRIMARY KEY (`id`),\n  KEY `template_id` (`template_id`),\n  KEY `dep_id` (`dep_id`)\n) ENGINE=InnoDB AUTO_INCREMENT=14 DEFAULT CHARSET=utf8mb4 COLLATE=utf8mb4_unicode_ci;",
    "lhc_mailconv_remarks" : "CREATE TABLE `lhc_mailconv_remarks` (`id` bigint(20) unsigned NOT NULL AUTO_INCREMENT, `email` varchar(250) NOT NULL, `remarks` longtext NOT NULL, PRIMARY KEY (`id`), KEY `email` (`email`)) ENGINE=InnoDB DEFAULT CHARSET=utf8mb4 COLLATE=utf8mb4_unicode_ci;",
    "lhc_mailconv_response_template_subject" : "CREATE TABLE `lhc_mailconv_response_template_subject` (\n    `id` bigint(20) unsigned NOT NULL AUTO_INCREMENT,\n    `template_id` bigint(20) unsigned NOT NULL,\n    `subject_id` bigint(20) unsigned NOT NULL,\n    PRIMARY KEY (`id`),\n    KEY `template_id` (`template_id`)\n) ENGINE=InnoDB DEFAULT CHARSET=utf8mb4 COLLATE=utf8mb4_unicode_ci;",
    "lh_canned_msg_replace" : "CREATE TABLE `lh_canned_msg_replace` (    `id` int(11) unsigned NOT NULL AUTO_INCREMENT,    `identifier` varchar(50) NOT NULL,    `default` text NOT NULL, `conditions` longtext NOT NULL,    PRIMARY KEY (`id`),    KEY `identifier` (`identifier`)    ) ENGINE=InnoDB DEFAULT CHARSET=utf8mb4 COLLATE=utf8mb4_unicode_ci;",
<<<<<<< HEAD
    "lh_canned_msg_use" : "CREATE TABLE `lh_canned_msg_use` (`id` bigint(20) unsigned NOT NULL AUTO_INCREMENT, `canned_id` int(11) unsigned NOT NULL, `chat_id` bigint(20) unsigned NOT NULL, `ctime` bigint(20) unsigned NOT NULL, `user_id` bigint(20) unsigned NOT NULL, PRIMARY KEY (`id`), KEY `chat_id` (`chat_id`), KEY `ctime` (`ctime`),   KEY `canned_id` (`canned_id`)) ENGINE=InnoDB DEFAULT CHARSET=utf8mb4 COLLATE=utf8mb4_unicode_ci;",
    "lh_abstract_saved_search" : "CREATE TABLE `lh_abstract_saved_search` (\n                    `id` bigint(20) unsigned NOT NULL AUTO_INCREMENT,\n                  `name` varchar(100) COLLATE utf8mb4_unicode_ci NOT NULL,\n                  `params` longtext COLLATE utf8mb4_unicode_ci NOT NULL,\n                  `user_id` bigint(20) unsigned NOT NULL,\n                  `position` int(11) unsigned NOT NULL,\n                  `scope` varchar(50) COLLATE utf8mb4_unicode_ci NOT NULL,\n                  `days` int(11) unsigned NOT NULL,\n                  `updated_at` bigint(20) unsigned NOT NULL,\n                  `requested_at` bigint(20) unsigned NOT NULL,\n                  `total_records` bigint(20) unsigned NOT NULL,\n                  PRIMARY KEY (`id`),\n                  KEY `user_id` (`user_id`),\n                  KEY `scope` (`scope`),\n                  KEY `updated_at` (`updated_at`),\n                  KEY `requested_at` (`requested_at`)\n                ) ENGINE=InnoDB DEFAULT CHARSET=utf8mb4 COLLATE=utf8mb4_unicode_ci;"
=======
    "lh_abstract_saved_search" : "CREATE TABLE `lh_abstract_saved_search` (\n                    `id` bigint(20) unsigned NOT NULL AUTO_INCREMENT,\n                  `name` varchar(100) COLLATE utf8mb4_unicode_ci NOT NULL,\n                  `params` longtext COLLATE utf8mb4_unicode_ci NOT NULL,\n                  `user_id` bigint(20) unsigned NOT NULL, `passive` tinyint(1) unsigned NOT NULL DEFAULT 0, `position` int(11) unsigned NOT NULL, `scope` varchar(50) COLLATE utf8mb4_unicode_ci NOT NULL,\n                  `days` int(11) unsigned NOT NULL,\n                  `updated_at` bigint(20) unsigned NOT NULL,\n                  `requested_at` bigint(20) unsigned NOT NULL,\n                  `total_records` bigint(20) unsigned NOT NULL,\n                  PRIMARY KEY (`id`),\n                  KEY `user_id` (`user_id`),\n                  KEY `scope` (`scope`),\n                  KEY `updated_at` (`updated_at`),\n                  KEY `requested_at` (`requested_at`)\n                ) ENGINE=InnoDB DEFAULT CHARSET=utf8mb4 COLLATE=utf8mb4_unicode_ci;"
>>>>>>> eea34cae
  }
}
<|MERGE_RESOLUTION|>--- conflicted
+++ resolved
@@ -1,10305 +1,10301 @@
-{
-  "tables": {
-    "lh_canned_msg_replace": [
-      {
-        "field": "id",
-        "type": "int(11) unsigned",
-        "null": "NO",
-        "key": "PRI",
-        "default": null,
-        "extra": "auto_increment"
-      }
-    ],
-    "lh_abstract_saved_search": [
-      {
-        "field": "id",
-        "type": "bigint(20) unsigned",
-        "null": "NO",
-        "key": "PRI",
-        "default": null,
-        "extra": "auto_increment"
-      },
-      {
-        "field": "passive",
-        "type": "tinyint(1) unsigned",
-        "null": "NO",
-        "key": "",
-        "default": "0",
-        "extra": ""
-      }
-    ],
-    "lh_canned_msg_use": [
-      {
-        "field": "id",
-        "type": "bigint(20) unsigned",
-        "null": "NO",
-        "key": "PRI",
-        "default": null,
-        "extra": "auto_increment"
-      }
-    ],
-    "lh_abstract_auto_responder": [
-      {
-        "field": "id",
-        "type": "int(11)",
-        "null": "NO",
-        "key": "PRI",
-        "default": null,
-        "extra": "auto_increment"
-      },
-      {
-        "field": "siteaccess",
-        "type": "varchar(3)",
-        "null": "NO",
-        "key": "MUL",
-        "default": null,
-        "extra": "",
-        "collation": "utf8mb4_unicode_ci"
-      },
-      {
-        "field": "wait_message",
-        "type": "text",
-        "null": "NO",
-        "key": "",
-        "default": null,
-        "extra": "",
-        "collation": "utf8mb4_unicode_ci"
-      },
-      {
-        "field": "bot_configuration",
-        "type": "text",
-        "null": "NO",
-        "key": "",
-        "default": null,
-        "extra": "",
-        "collation": "utf8mb4_unicode_ci"
-      },
-      {
-        "field": "wait_timeout",
-        "type": "int(11)",
-        "null": "NO",
-        "key": "",
-        "default": null,
-        "extra": ""
-      },
-      {
-        "field": "only_proactive",
-        "type": "int(11)",
-        "null": "NO",
-        "key": "",
-        "default": null,
-        "extra": ""
-      },
-      {
-        "field": "name",
-        "type": "varchar(50)",
-        "null": "NO",
-        "key": "",
-        "default": null,
-        "extra": "",
-        "collation": "utf8mb4_unicode_ci"
-      },
-      {
-        "field": "operator",
-        "type": "varchar(50)",
-        "null": "NO",
-        "key": "",
-        "default": null,
-        "extra": "",
-        "collation": "utf8mb4_unicode_ci"
-      },
-      {
-        "field": "ignore_pa_chat",
-        "type": "int(11)",
-        "null": "NO",
-        "key": "",
-        "default": null,
-        "extra": ""
-      },
-      {
-        "field": "wait_timeout_hold_1",
-        "type": "int(11)",
-        "null": "NO",
-        "key": "",
-        "default": null,
-        "extra": ""
-      },
-      {
-        "field": "wait_timeout_hold_2",
-        "type": "int(11)",
-        "null": "NO",
-        "key": "",
-        "default": null,
-        "extra": ""
-      },
-      {
-        "field": "wait_timeout_hold_3",
-        "type": "int(11)",
-        "null": "NO",
-        "key": "",
-        "default": null,
-        "extra": ""
-      },
-      {
-        "field": "wait_timeout_hold_4",
-        "type": "int(11)",
-        "null": "NO",
-        "key": "",
-        "default": null,
-        "extra": ""
-      },
-      {
-        "field": "wait_timeout_hold_5",
-        "type": "int(11)",
-        "null": "NO",
-        "key": "",
-        "default": null,
-        "extra": ""
-      },
-      {
-        "field": "timeout_hold_message_1",
-        "type": "text",
-        "null": "NO",
-        "key": "",
-        "default": null,
-        "extra": "",
-        "collation": "utf8mb4_unicode_ci"
-      },
-      {
-        "field": "wait_timeout_hold",
-        "type": "text",
-        "null": "NO",
-        "key": "",
-        "default": null,
-        "extra": "",
-        "collation": "utf8mb4_unicode_ci"
-      },
-      {
-        "field": "timeout_hold_message_2",
-        "type": "text",
-        "null": "NO",
-        "key": "",
-        "default": null,
-        "extra": "",
-        "collation": "utf8mb4_unicode_ci"
-      },
-      {
-        "field": "timeout_hold_message_3",
-        "type": "text",
-        "null": "NO",
-        "key": "",
-        "default": null,
-        "extra": "",
-        "collation": "utf8mb4_unicode_ci"
-      },
-      {
-        "field": "timeout_hold_message_4",
-        "type": "text",
-        "null": "NO",
-        "key": "",
-        "default": null,
-        "extra": "",
-        "collation": "utf8mb4_unicode_ci"
-      },
-      {
-        "field": "timeout_hold_message_5",
-        "type": "text",
-        "null": "NO",
-        "key": "",
-        "default": null,
-        "extra": "",
-        "collation": "utf8mb4_unicode_ci"
-      },
-      {
-        "field": "wait_timeout_2",
-        "type": "int(11)",
-        "null": "NO",
-        "key": "",
-        "default": null,
-        "extra": ""
-      },
-      {
-        "field": "timeout_message_2",
-        "type": "text",
-        "null": "NO",
-        "key": "",
-        "default": null,
-        "extra": "",
-        "collation": "utf8mb4_unicode_ci"
-      },
-      {
-        "field": "wait_timeout_3",
-        "type": "int(11)",
-        "null": "NO",
-        "key": "",
-        "default": null,
-        "extra": ""
-      },
-      {
-        "field": "timeout_message_3",
-        "type": "text",
-        "null": "NO",
-        "key": "",
-        "default": null,
-        "extra": "",
-        "collation": "utf8mb4_unicode_ci"
-      },
-      {
-        "field": "wait_timeout_4",
-        "type": "int(11)",
-        "null": "NO",
-        "key": "",
-        "default": null,
-        "extra": ""
-      },
-      {
-        "field": "timeout_message_4",
-        "type": "text",
-        "null": "NO",
-        "key": "",
-        "default": null,
-        "extra": "",
-        "collation": "utf8mb4_unicode_ci"
-      },
-      {
-        "field": "wait_timeout_5",
-        "type": "int(11)",
-        "null": "NO",
-        "key": "",
-        "default": null,
-        "extra": ""
-      },
-      {
-        "field": "timeout_message_5",
-        "type": "text",
-        "null": "NO",
-        "key": "",
-        "default": null,
-        "extra": "",
-        "collation": "utf8mb4_unicode_ci"
-      },
-      {
-        "field": "wait_timeout_reply_1",
-        "type": "int(11)",
-        "null": "NO",
-        "key": "",
-        "default": null,
-        "extra": ""
-      },
-      {
-        "field": "timeout_reply_message_1",
-        "type": "text",
-        "null": "NO",
-        "key": "",
-        "default": null,
-        "extra": "",
-        "collation": "utf8mb4_unicode_ci"
-      },
-      {
-        "field": "wait_timeout_reply_2",
-        "type": "int(11)",
-        "null": "NO",
-        "key": "",
-        "default": null,
-        "extra": ""
-      },
-      {
-        "field": "timeout_reply_message_2",
-        "type": "text",
-        "null": "NO",
-        "key": "",
-        "default": null,
-        "extra": "",
-        "collation": "utf8mb4_unicode_ci"
-      },
-      {
-        "field": "wait_timeout_reply_3",
-        "type": "int(11)",
-        "null": "NO",
-        "key": "",
-        "default": null,
-        "extra": ""
-      },
-      {
-        "field": "timeout_reply_message_3",
-        "type": "text",
-        "null": "NO",
-        "key": "",
-        "default": null,
-        "extra": "",
-        "collation": "utf8mb4_unicode_ci"
-      },
-      {
-        "field": "wait_timeout_reply_4",
-        "type": "int(11)",
-        "null": "NO",
-        "key": "",
-        "default": null,
-        "extra": ""
-      },
-      {
-        "field": "timeout_reply_message_4",
-        "type": "text",
-        "null": "NO",
-        "key": "",
-        "default": null,
-        "extra": "",
-        "collation": "utf8mb4_unicode_ci"
-      },
-      {
-        "field": "wait_timeout_reply_5",
-        "type": "int(11)",
-        "null": "NO",
-        "key": "",
-        "default": null,
-        "extra": ""
-      },
-      {
-        "field": "timeout_reply_message_5",
-        "type": "text",
-        "null": "NO",
-        "key": "",
-        "default": null,
-        "extra": "",
-        "collation": "utf8mb4_unicode_ci"
-      },
-      {
-        "field": "repeat_number",
-        "type": "int(11)",
-        "null": "NO",
-        "key": "",
-        "default": "1",
-        "extra": ""
-      },
-      {
-        "field": "position",
-        "type": "int(11)",
-        "null": "NO",
-        "key": "",
-        "default": null,
-        "extra": ""
-      },
-      {
-        "field": "dep_id",
-        "type": "int(11)",
-        "null": "NO",
-        "key": "",
-        "default": null,
-        "extra": ""
-      },
-      {
-        "field": "user_id",
-        "type": "int(11)",
-        "null": "NO",
-        "key": "",
-        "default": null,
-        "extra": ""
-      },
-      {
-        "field": "survey_timeout",
-        "type": "int(11)",
-        "null": "NO",
-        "key": "",
-        "default": "0",
-        "extra": ""
-      },
-      {
-        "field": "survey_id",
-        "type": "int(11)",
-        "null": "NO",
-        "key": "",
-        "default": "0",
-        "extra": ""
-      },
-      {
-        "field": "timeout_message",
-        "type": "text",
-        "null": "NO",
-        "key": "",
-        "default": null,
-        "extra": "",
-        "collation": "utf8mb4_unicode_ci"
-      },
-      {
-        "field": "languages",
-        "type": "text",
-        "null": "NO",
-        "key": "",
-        "default": null,
-        "extra": "",
-        "collation": "utf8mb4_unicode_ci"
-      }
-    ],
-    "lh_abstract_auto_responder_chat": [
-      {
-        "field": "id",
-        "type": "int(11)",
-        "null": "NO",
-        "key": "PRI",
-        "default": null,
-        "extra": "auto_increment"
-      },
-      {
-        "field": "chat_id",
-        "type": "int(11)",
-        "null": "NO",
-        "key": "MUL",
-        "default": null,
-        "extra": ""
-      },
-      {
-        "field": "auto_responder_id",
-        "type": "int(11)",
-        "null": "NO",
-        "key": "",
-        "default": null,
-        "extra": ""
-      },
-      {
-        "field": "pending_send_status",
-        "type": "int(11)",
-        "null": "NO",
-        "key": "",
-        "default": null,
-        "extra": ""
-      },
-      {
-        "field": "wait_timeout_send",
-        "type": "int(11)",
-        "null": "NO",
-        "key": "",
-        "default": null,
-        "extra": ""
-      },
-      {
-        "field": "active_send_status",
-        "type": "int(11)",
-        "null": "NO",
-        "key": "",
-        "default": null,
-        "extra": ""
-      }
-    ],
-    "lh_abstract_survey": [
-      {
-        "field": "id",
-        "type": "int(11)",
-        "null": "NO",
-        "key": "PRI",
-        "default": null,
-        "extra": "auto_increment"
-      },
-      {
-        "field": "name",
-        "type": "varchar(250)",
-        "null": "NO",
-        "key": "",
-        "default": null,
-        "extra": "",
-        "collation": "utf8mb4_unicode_ci"
-      },
-      {
-        "field": "feedback_text",
-        "type": "text",
-        "null": "NO",
-        "key": "",
-        "default": null,
-        "extra": "",
-        "collation": "utf8mb4_unicode_ci"
-      },
-      {
-        "field": "configuration",
-        "type": "longtext",
-        "null": "NO",
-        "key": "",
-        "default": null,
-        "extra": "",
-        "collation": "utf8mb4_unicode_ci"
-      },
-      {
-        "field": "max_stars_1_title",
-        "type": "varchar(250)",
-        "null": "NO",
-        "key": "",
-        "default": null,
-        "extra": "",
-        "collation": "utf8mb4_unicode_ci"
-      },
-      {
-        "field": "max_stars_1_pos",
-        "type": "int(11)",
-        "null": "NO",
-        "key": "",
-        "default": null,
-        "extra": ""
-      },
-      {
-        "field": "max_stars_1_req",
-        "type": "int(11)",
-        "null": "NO",
-        "key": "",
-        "default": null,
-        "extra": ""
-      },
-      {
-        "field": "max_stars_1",
-        "type": "int(11)",
-        "null": "NO",
-        "key": "",
-        "default": null,
-        "extra": ""
-      },
-      {
-        "field": "max_stars_1_enabled",
-        "type": "int(11)",
-        "null": "NO",
-        "key": "",
-        "default": null,
-        "extra": ""
-      },
-      {
-        "field": "max_stars_2_title",
-        "type": "varchar(250)",
-        "null": "NO",
-        "key": "",
-        "default": null,
-        "extra": "",
-        "collation": "utf8mb4_unicode_ci"
-      },
-      {
-        "field": "max_stars_2_pos",
-        "type": "int(11)",
-        "null": "NO",
-        "key": "",
-        "default": null,
-        "extra": ""
-      },
-      {
-        "field": "max_stars_2",
-        "type": "int(11)",
-        "null": "NO",
-        "key": "",
-        "default": null,
-        "extra": ""
-      },
-      {
-        "field": "max_stars_2_enabled",
-        "type": "int(11)",
-        "null": "NO",
-        "key": "",
-        "default": null,
-        "extra": ""
-      },
-      {
-        "field": "max_stars_2_req",
-        "type": "int(11)",
-        "null": "NO",
-        "key": "",
-        "default": null,
-        "extra": ""
-      },
-      {
-        "field": "max_stars_3_title",
-        "type": "varchar(250)",
-        "null": "NO",
-        "key": "",
-        "default": null,
-        "extra": "",
-        "collation": "utf8mb4_unicode_ci"
-      },
-      {
-        "field": "max_stars_3_pos",
-        "type": "int(11)",
-        "null": "NO",
-        "key": "",
-        "default": null,
-        "extra": ""
-      },
-      {
-        "field": "max_stars_3",
-        "type": "int(11)",
-        "null": "NO",
-        "key": "",
-        "default": null,
-        "extra": ""
-      },
-      {
-        "field": "max_stars_3_enabled",
-        "type": "int(11)",
-        "null": "NO",
-        "key": "",
-        "default": null,
-        "extra": ""
-      },
-      {
-        "field": "max_stars_3_req",
-        "type": "int(11)",
-        "null": "NO",
-        "key": "",
-        "default": null,
-        "extra": ""
-      },
-      {
-        "field": "max_stars_4_title",
-        "type": "varchar(250)",
-        "null": "NO",
-        "key": "",
-        "default": null,
-        "extra": "",
-        "collation": "utf8mb4_unicode_ci"
-      },
-      {
-        "field": "max_stars_4_pos",
-        "type": "int(11)",
-        "null": "NO",
-        "key": "",
-        "default": null,
-        "extra": ""
-      },
-      {
-        "field": "max_stars_4_req",
-        "type": "int(11)",
-        "null": "NO",
-        "key": "",
-        "default": null,
-        "extra": ""
-      },
-      {
-        "field": "max_stars_4",
-        "type": "int(11)",
-        "null": "NO",
-        "key": "",
-        "default": null,
-        "extra": ""
-      },
-      {
-        "field": "max_stars_4_enabled",
-        "type": "int(11)",
-        "null": "NO",
-        "key": "",
-        "default": null,
-        "extra": ""
-      },
-      {
-        "field": "max_stars_5_title",
-        "type": "varchar(250)",
-        "null": "NO",
-        "key": "",
-        "default": null,
-        "extra": "",
-        "collation": "utf8mb4_unicode_ci"
-      },
-      {
-        "field": "max_stars_5_pos",
-        "type": "int(11)",
-        "null": "NO",
-        "key": "",
-        "default": null,
-        "extra": ""
-      },
-      {
-        "field": "max_stars_5_req",
-        "type": "int(11)",
-        "null": "NO",
-        "key": "",
-        "default": null,
-        "extra": ""
-      },
-      {
-        "field": "max_stars_5",
-        "type": "int(11)",
-        "null": "NO",
-        "key": "",
-        "default": null,
-        "extra": ""
-      },
-      {
-        "field": "max_stars_5_enabled",
-        "type": "int(11)",
-        "null": "NO",
-        "key": "",
-        "default": null,
-        "extra": ""
-      },
-      {
-        "field": "question_options_1",
-        "type": "varchar(250)",
-        "null": "NO",
-        "key": "",
-        "default": null,
-        "extra": "",
-        "collation": "utf8mb4_unicode_ci"
-      },
-      {
-        "field": "question_options_1_items",
-        "type": "text",
-        "null": "NO",
-        "key": "",
-        "default": null,
-        "extra": "",
-        "collation": "utf8mb4_unicode_ci"
-      },
-      {
-        "field": "question_options_1_pos",
-        "type": "int(11)",
-        "null": "NO",
-        "key": "",
-        "default": null,
-        "extra": ""
-      },
-      {
-        "field": "question_options_1_req",
-        "type": "int(11)",
-        "null": "NO",
-        "key": "",
-        "default": null,
-        "extra": ""
-      },
-      {
-        "field": "question_options_1_enabled",
-        "type": "int(11)",
-        "null": "NO",
-        "key": "",
-        "default": null,
-        "extra": ""
-      },
-      {
-        "field": "question_options_2",
-        "type": "varchar(250)",
-        "null": "NO",
-        "key": "",
-        "default": null,
-        "extra": "",
-        "collation": "utf8mb4_unicode_ci"
-      },
-      {
-        "field": "question_options_2_items",
-        "type": "text",
-        "null": "NO",
-        "key": "",
-        "default": null,
-        "extra": "",
-        "collation": "utf8mb4_unicode_ci"
-      },
-      {
-        "field": "question_options_2_pos",
-        "type": "int(11)",
-        "null": "NO",
-        "key": "",
-        "default": null,
-        "extra": ""
-      },
-      {
-        "field": "question_options_2_req",
-        "type": "int(11)",
-        "null": "NO",
-        "key": "",
-        "default": null,
-        "extra": ""
-      },
-      {
-        "field": "question_options_2_enabled",
-        "type": "int(11)",
-        "null": "NO",
-        "key": "",
-        "default": null,
-        "extra": ""
-      },
-      {
-        "field": "question_options_3",
-        "type": "varchar(250)",
-        "null": "NO",
-        "key": "",
-        "default": null,
-        "extra": "",
-        "collation": "utf8mb4_unicode_ci"
-      },
-      {
-        "field": "question_options_3_items",
-        "type": "text",
-        "null": "NO",
-        "key": "",
-        "default": null,
-        "extra": ""
-      },
-      {
-        "field": "question_options_3_pos",
-        "type": "int(11)",
-        "null": "NO",
-        "key": "",
-        "default": null,
-        "extra": ""
-      },
-      {
-        "field": "question_options_3_req",
-        "type": "int(11)",
-        "null": "NO",
-        "key": "",
-        "default": null,
-        "extra": ""
-      },
-      {
-        "field": "question_options_3_enabled",
-        "type": "int(11)",
-        "null": "NO",
-        "key": "",
-        "default": null,
-        "extra": ""
-      },
-      {
-        "field": "question_options_4",
-        "type": "varchar(250)",
-        "null": "NO",
-        "key": "",
-        "default": null,
-        "extra": "",
-        "collation": "utf8mb4_unicode_ci"
-      },
-      {
-        "field": "question_options_4_enabled",
-        "type": "int(11)",
-        "null": "NO",
-        "key": "",
-        "default": null,
-        "extra": ""
-      },
-      {
-        "field": "question_options_4_req",
-        "type": "int(11)",
-        "null": "NO",
-        "key": "",
-        "default": null,
-        "extra": ""
-      },
-      {
-        "field": "question_options_4_items",
-        "type": "text",
-        "null": "NO",
-        "key": "",
-        "default": null,
-        "extra": "",
-        "collation": "utf8mb4_unicode_ci"
-      },
-      {
-        "field": "question_options_4_pos",
-        "type": "int(11)",
-        "null": "NO",
-        "key": "",
-        "default": null,
-        "extra": ""
-      },
-      {
-        "field": "question_options_5",
-        "type": "varchar(250)",
-        "null": "NO",
-        "key": "",
-        "default": null,
-        "extra": "",
-        "collation": "utf8mb4_unicode_ci"
-      },
-      {
-        "field": "question_options_5_items",
-        "type": "text",
-        "null": "NO",
-        "key": "",
-        "default": null,
-        "extra": "",
-        "collation": "utf8mb4_unicode_ci"
-      },
-      {
-        "field": "question_options_5_pos",
-        "type": "int(11)",
-        "null": "NO",
-        "key": "",
-        "default": null,
-        "extra": ""
-      },
-      {
-        "field": "question_options_5_req",
-        "type": "int(11)",
-        "null": "NO",
-        "key": "",
-        "default": null,
-        "extra": ""
-      },
-      {
-        "field": "question_options_5_enabled",
-        "type": "int(11)",
-        "null": "NO",
-        "key": "",
-        "default": null,
-        "extra": ""
-      },
-      {
-        "field": "question_plain_1",
-        "type": "text",
-        "null": "NO",
-        "key": "",
-        "default": null,
-        "extra": "",
-        "collation": "utf8mb4_unicode_ci"
-      },
-      {
-        "field": "question_plain_1_pos",
-        "type": "int(11)",
-        "null": "NO",
-        "key": "",
-        "default": null,
-        "extra": ""
-      },
-      {
-        "field": "question_plain_1_enabled",
-        "type": "int(11)",
-        "null": "NO",
-        "key": "",
-        "default": null,
-        "extra": ""
-      },
-      {
-        "field": "question_plain_1_req",
-        "type": "int(11)",
-        "null": "NO",
-        "key": "",
-        "default": null,
-        "extra": ""
-      },
-      {
-        "field": "question_plain_2",
-        "type": "text",
-        "null": "NO",
-        "key": "",
-        "default": null,
-        "extra": "",
-        "collation": "utf8mb4_unicode_ci"
-      },
-      {
-        "field": "question_plain_2_pos",
-        "type": "int(11)",
-        "null": "NO",
-        "key": "",
-        "default": null,
-        "extra": ""
-      },
-      {
-        "field": "question_plain_2_enabled",
-        "type": "int(11)",
-        "null": "NO",
-        "key": "",
-        "default": null,
-        "extra": ""
-      },
-      {
-        "field": "question_plain_2_req",
-        "type": "int(11)",
-        "null": "NO",
-        "key": "",
-        "default": null,
-        "extra": ""
-      },
-      {
-        "field": "question_plain_3",
-        "type": "text",
-        "null": "NO",
-        "key": "",
-        "default": null,
-        "extra": "",
-        "collation": "utf8mb4_unicode_ci"
-      },
-      {
-        "field": "question_plain_3_pos",
-        "type": "int(11)",
-        "null": "NO",
-        "key": "",
-        "default": null,
-        "extra": ""
-      },
-      {
-        "field": "question_plain_3_req",
-        "type": "int(11)",
-        "null": "NO",
-        "key": "",
-        "default": null,
-        "extra": ""
-      },
-      {
-        "field": "question_plain_3_enabled",
-        "type": "int(11)",
-        "null": "NO",
-        "key": "",
-        "default": null,
-        "extra": ""
-      },
-      {
-        "field": "question_plain_4",
-        "type": "text",
-        "null": "NO",
-        "key": "",
-        "default": null,
-        "extra": "",
-        "collation": "utf8mb4_unicode_ci"
-      },
-      {
-        "field": "question_plain_4_pos",
-        "type": "int(11)",
-        "null": "NO",
-        "key": "",
-        "default": null,
-        "extra": ""
-      },
-      {
-        "field": "question_plain_4_enabled",
-        "type": "int(11)",
-        "null": "NO",
-        "key": "",
-        "default": null,
-        "extra": ""
-      },
-      {
-        "field": "question_plain_4_req",
-        "type": "int(11)",
-        "null": "NO",
-        "key": "",
-        "default": null,
-        "extra": ""
-      },
-      {
-        "field": "question_plain_5",
-        "type": "text",
-        "null": "NO",
-        "key": "",
-        "default": null,
-        "extra": "",
-        "collation": "utf8mb4_unicode_ci"
-      },
-      {
-        "field": "question_plain_5_pos",
-        "type": "int(11)",
-        "null": "NO",
-        "key": "",
-        "default": null,
-        "extra": ""
-      },
-      {
-        "field": "question_plain_5_enabled",
-        "type": "int(11)",
-        "null": "NO",
-        "key": "",
-        "default": null,
-        "extra": ""
-      },
-      {
-        "field": "question_plain_5_req",
-        "type": "int(11)",
-        "null": "NO",
-        "key": "",
-        "default": null,
-        "extra": ""
-      }
-    ],
-    "lh_abstract_product_departament": [
-      {
-        "field": "id",
-        "type": "int(11)",
-        "null": "NO",
-        "key": "PRI",
-        "default": null,
-        "extra": "auto_increment"
-      },
-      {
-        "field": "product_id",
-        "type": "int(11)",
-        "null": "NO",
-        "key": "",
-        "default": null,
-        "extra": ""
-      },
-      {
-        "field": "departament_id",
-        "type": "int(11)",
-        "null": "NO",
-        "key": "",
-        "default": null,
-        "extra": ""
-      }
-    ],
-    "lh_abstract_proactive_chat_variables": [
-      {
-        "field": "id",
-        "type": "int(11)",
-        "null": "NO",
-        "key": "PRI",
-        "default": null,
-        "extra": "auto_increment"
-      },
-      {
-        "field": "name",
-        "type": "varchar(50)",
-        "null": "NO",
-        "key": "",
-        "default": null,
-        "extra": "",
-        "collation": "utf8mb4_unicode_ci"
-      },
-      {
-        "field": "identifier",
-        "type": "varchar(50)",
-        "null": "NO",
-        "key": "",
-        "default": null,
-        "extra": ""
-      },
-      {
-        "field": "store_timeout",
-        "type": "int(11)",
-        "null": "NO",
-        "key": "",
-        "default": null,
-        "extra": ""
-      },
-      {
-        "field": "filter_val",
-        "type": "int(11)",
-        "null": "NO",
-        "key": "",
-        "default": "0",
-        "extra": ""
-      }
-    ],
-    "lh_abstract_proactive_chat_event": [
-      {
-        "field": "id",
-        "type": "int(11)",
-        "null": "NO",
-        "key": "PRI",
-        "default": null,
-        "extra": "auto_increment"
-      },
-      {
-        "field": "vid_id",
-        "type": "int(11)",
-        "null": "NO",
-        "key": "",
-        "default": null,
-        "extra": ""
-      },
-      {
-        "field": "ev_id",
-        "type": "int(11)",
-        "null": "NO",
-        "key": "",
-        "default": null,
-        "extra": ""
-      },
-      {
-        "field": "ts",
-        "type": "int(11)",
-        "null": "NO",
-        "key": "",
-        "default": null,
-        "extra": ""
-      },
-      {
-        "field": "val",
-        "type": "varchar(50)",
-        "null": "NO",
-        "key": "",
-        "default": "",
-        "extra": "",
-        "collation": "utf8mb4_unicode_ci"
-      }
-    ],
-    "lh_abstract_proactive_chat_invitation_event": [
-      {
-        "field": "id",
-        "type": "int(11)",
-        "null": "NO",
-        "key": "PRI",
-        "default": null,
-        "extra": "auto_increment"
-      },
-      {
-        "field": "invitation_id",
-        "type": "int(11)",
-        "null": "NO",
-        "key": "",
-        "default": null,
-        "extra": ""
-      },
-      {
-        "field": "event_id",
-        "type": "int(11)",
-        "null": "NO",
-        "key": "",
-        "default": null,
-        "extra": ""
-      },
-      {
-        "field": "min_number",
-        "type": "int(11)",
-        "null": "NO",
-        "key": "",
-        "default": null,
-        "extra": ""
-      },
-      {
-        "field": "during_seconds",
-        "type": "int(11)",
-        "null": "NO",
-        "key": "",
-        "default": null,
-        "extra": ""
-      }
-    ],
-    "lh_abstract_proactive_chat_campaign": [
-      {
-        "field": "id",
-        "type": "bigint(20)",
-        "null": "NO",
-        "key": "PRI",
-        "default": null,
-        "extra": "auto_increment"
-      }
-    ],
-    "lh_abstract_chat_alert_icon": [
-      {
-        "field": "id",
-        "type": "bigint(20)",
-        "null": "NO",
-        "key": "PRI",
-        "default": null,
-        "extra": "auto_increment"
-      }
-    ],
-    "lh_abstract_stats": [
-      {
-        "field": "id",
-        "type": "bigint(20)",
-        "null": "NO",
-        "key": "PRI",
-        "default": null,
-        "extra": "auto_increment"
-      }
-    ],
-    "lh_abstract_proactive_chat_campaign_conv": [
-      {
-        "field": "id",
-        "type": "bigint(20)",
-        "null": "NO",
-        "key": "PRI",
-        "default": null,
-        "extra": "auto_increment"
-      }
-    ],
-    "lh_incoming_webhook": [
-      {
-        "field": "id",
-        "type": "int(11)",
-        "null": "NO",
-        "key": "PRI",
-        "default": null,
-        "extra": "auto_increment"
-      },
-      {
-        "field": "dep_id",
-        "type": "int(11)",
-        "null": "NO",
-        "key": "",
-        "default": null,
-        "extra": ""
-      },
-      {
-        "field": "scope",
-        "type": "varchar(50)",
-        "null": "NO",
-        "key": "",
-        "default": null,
-        "extra": ""
-      }
-    ],
-    "lh_chat_incoming": [
-      {
-        "field": "id",
-        "type": "bigint(20)",
-        "null": "NO",
-        "key": "PRI",
-        "default": null,
-        "extra": "auto_increment"
-      }
-    ],
-    "lh_chat_paid": [
-      {
-        "field": "id",
-        "type": "int(11)",
-        "null": "NO",
-        "key": "PRI",
-        "default": null,
-        "extra": "auto_increment"
-      },
-      {
-        "field": "hash",
-        "type": "varchar(250)",
-        "null": "NO",
-        "key": "",
-        "default": null,
-        "extra": "",
-        "collation": "utf8mb4_unicode_ci"
-      },
-      {
-        "field": "chat_id",
-        "type": "int(11)",
-        "null": "NO",
-        "key": "",
-        "default": null,
-        "extra": ""
-      }
-    ],
-    "lh_group_object": [
-      {
-        "field": "id",
-        "type": "bigint(20)",
-        "null": "NO",
-        "key": "PRI",
-        "default": null,
-        "extra": "auto_increment"
-      },
-      {
-        "field": "object_id",
-        "type": "bigint(20)",
-        "null": "NO",
-        "key": "",
-        "default": null,
-        "extra": ""
-      },
-      {
-        "field": "group_id",
-        "type": "bigint(20)",
-        "null": "NO",
-        "key": "",
-        "default": null,
-        "extra": ""
-      },
-      {
-        "field": "type",
-        "type": "bigint(20)",
-        "null": "NO",
-        "key": "",
-        "default": null,
-        "extra": ""
-      }
-    ],
-    "lh_abstract_subject": [
-      {
-        "field": "id",
-        "type": "int(11)",
-        "null": "NO",
-        "key": "PRI",
-        "default": null,
-        "extra": "auto_increment"
-      },
-      {
-        "field": "name",
-        "type": "varchar(100)",
-        "null": "NO",
-        "key": "",
-        "default": null,
-        "extra": ""
-      }
-    ],
-    "lh_abstract_subject_dep": [
-      {
-        "field": "id",
-        "type": "int(11)",
-        "null": "NO",
-        "key": "PRI",
-        "default": null,
-        "extra": "auto_increment"
-      },
-      {
-        "field": "dep_id",
-        "type": "int(11)",
-        "null": "NO",
-        "key": "",
-        "default": null,
-        "extra": ""
-      },
-      {
-        "field": "subject_id",
-        "type": "int(11)",
-        "null": "NO",
-        "key": "",
-        "default": null,
-        "extra": ""
-      }
-    ],
-    "lh_abstract_subject_chat": [
-      {
-        "field": "id",
-        "type": "bigint(20)",
-        "null": "NO",
-        "key": "PRI",
-        "default": null,
-        "extra": "auto_increment"
-      },
-      {
-        "field": "subject_id",
-        "type": "int(11)",
-        "null": "NO",
-        "key": "",
-        "default": null,
-        "extra": ""
-      },
-      {
-        "field": "chat_id",
-        "type": "bigint(20)",
-        "null": "NO",
-        "key": "",
-        "default": null,
-        "extra": ""
-      }
-    ],
-    "lh_users_session": [
-      {
-        "field": "id",
-        "type": "int(11)",
-        "null": "NO",
-        "key": "PRI",
-        "default": null,
-        "extra": "auto_increment"
-      },
-      {
-        "field": "token",
-        "type": "varchar(40)",
-        "null": "NO",
-        "key": "",
-        "default": null,
-        "extra": "",
-        "collation": "utf8mb4_unicode_ci"
-      },
-      {
-        "field": "device_type",
-        "type": "int(11)",
-        "null": "NO",
-        "key": "",
-        "default": null,
-        "extra": ""
-      },
-      {
-        "field": "user_id",
-        "type": "int(11)",
-        "null": "NO",
-        "key": "",
-        "default": null,
-        "extra": ""
-      },
-      {
-        "field": "device_token",
-        "type": "varchar(255)",
-        "null": "NO",
-        "key": "",
-        "default": null,
-        "extra": "",
-        "collation": "utf8mb4_unicode_ci"
-      },
-      {
-        "field": "created_on",
-        "type": "int(11)",
-        "null": "NO",
-        "key": "",
-        "default": null,
-        "extra": ""
-      },
-      {
-        "field": "updated_on",
-        "type": "int(11)",
-        "null": "NO",
-        "key": "",
-        "default": null,
-        "extra": ""
-      },
-      {
-        "field": "expires_on",
-        "type": "int(11)",
-        "null": "NO",
-        "key": "",
-        "default": null,
-        "extra": ""
-      },
-      {
-        "field": "notifications_status",
-        "type": "int(11)",
-        "null": "NO",
-        "key": "",
-        "default": "1",
-        "extra": ""
-      },
-      {
-        "field": "error",
-        "type": "int(11)",
-        "null": "NO",
-        "key": "",
-        "default": "0",
-        "extra": ""
-      },
-      {
-        "field": "last_error",
-        "type": "varchar(255)",
-        "null": "NO",
-        "key": "",
-        "default": null,
-        "extra": ""
-      }
-    ],
-    "lh_users_online_session": [
-      {
-        "field": "id",
-        "type": "bigint(20)",
-        "null": "NO",
-        "key": "PRI",
-        "default": null,
-        "extra": "auto_increment"
-      },
-      {
-        "field": "user_id",
-        "type": "int(11)",
-        "null": "NO",
-        "key": "",
-        "default": null,
-        "extra": ""
-      },
-      {
-        "field": "time",
-        "type": "int(11)",
-        "null": "NO",
-        "key": "",
-        "default": null,
-        "extra": ""
-      },
-      {
-        "field": "duration",
-        "type": "int(11)",
-        "null": "NO",
-        "key": "",
-        "default": null,
-        "extra": ""
-      },
-      {
-        "field": "lactivity",
-        "type": "int(11)",
-        "null": "NO",
-        "key": "",
-        "default": null,
-        "extra": ""
-      }
-    ],
-    "lh_notification_subscriber": [
-      {
-        "field": "id",
-        "type": "bigint(20)",
-        "null": "NO",
-        "key": "PRI",
-        "default": null,
-        "extra": "auto_increment"
-      }
-    ],
-    "lh_abstract_rest_api_key": [
-      {
-        "field": "id",
-        "type": "int(11)",
-        "null": "NO",
-        "key": "PRI",
-        "default": null,
-        "extra": "auto_increment"
-      },
-      {
-        "field": "api_key",
-        "type": "varchar(50)",
-        "null": "NO",
-        "key": "",
-        "default": null,
-        "extra": "",
-        "collation": "utf8mb4_unicode_ci"
-      },
-      {
-        "field": "user_id",
-        "type": "int(11)",
-        "null": "NO",
-        "key": "",
-        "default": "0",
-        "extra": ""
-      },
-      {
-        "field": "active",
-        "type": "int(11)",
-        "null": "NO",
-        "key": "",
-        "default": "0",
-        "extra": ""
-      }
-    ],
-    "lh_abstract_rest_api_key_remote": [
-      {
-        "field": "id",
-        "type": "int(11)",
-        "null": "NO",
-        "key": "PRI",
-        "default": null,
-        "extra": "auto_increment"
-      },
-      {
-        "field": "api_key",
-        "type": "varchar(50)",
-        "null": "NO",
-        "key": "",
-        "default": null,
-        "extra": "",
-        "collation": "utf8mb4_unicode_ci"
-      },
-      {
-        "field": "username",
-        "type": "varchar(50)",
-        "null": "NO",
-        "key": "",
-        "default": null,
-        "extra": "",
-        "collation": "utf8mb4_unicode_ci"
-      },
-      {
-        "field": "name",
-        "type": "varchar(50)",
-        "null": "NO",
-        "key": "",
-        "default": null,
-        "extra": "",
-        "collation": "utf8mb4_unicode_ci"
-      },
-      {
-        "field": "host",
-        "type": "varchar(250)",
-        "null": "NO",
-        "key": "",
-        "default": null,
-        "extra": "",
-        "collation": "utf8mb4_unicode_ci"
-      },
-      {
-        "field": "active",
-        "type": "tinyint(1)",
-        "null": "NO",
-        "key": "",
-        "default": "0",
-        "extra": ""
-      },
-      {
-        "field": "position",
-        "type": "int(11)",
-        "null": "NO",
-        "key": "",
-        "default": "0",
-        "extra": ""
-      }
-    ],
-    "lh_admin_theme": [
-      {
-        "field": "id",
-        "type": "int(11)",
-        "null": "NO",
-        "key": "PRI",
-        "default": null,
-        "extra": "auto_increment"
-      },
-      {
-        "field": "name",
-        "type": "varchar(100)",
-        "null": "NO",
-        "key": "",
-        "default": null,
-        "extra": "",
-        "collation": "utf8mb4_unicode_ci"
-      },
-      {
-        "field": "static_content",
-        "type": "longtext",
-        "null": "NO",
-        "key": "",
-        "default": null,
-        "extra": "",
-        "collation": "utf8mb4_unicode_ci"
-      },
-      {
-        "field": "static_js_content",
-        "type": "longtext",
-        "null": "NO",
-        "key": "",
-        "default": null,
-        "extra": "",
-        "collation": "utf8mb4_unicode_ci"
-      },
-      {
-        "field": "css_attributes",
-        "type": "longtext",
-        "null": "NO",
-        "key": "",
-        "default": null,
-        "extra": "",
-        "collation": "utf8mb4_unicode_ci"
-      },
-      {
-        "field": "static_css_content",
-        "type": "longtext",
-        "null": "NO",
-        "key": "",
-        "default": null,
-        "extra": "",
-        "collation": "utf8mb4_unicode_ci"
-      },
-      {
-        "field": "header_content",
-        "type": "text",
-        "null": "NO",
-        "key": "",
-        "default": null,
-        "extra": "",
-        "collation": "utf8mb4_unicode_ci"
-      },
-      {
-        "field": "header_css",
-        "type": "text",
-        "null": "NO",
-        "key": "",
-        "default": null,
-        "extra": "",
-        "collation": "utf8mb4_unicode_ci"
-      },
-      {
-        "field": "user_id",
-        "type": "int(11)",
-        "null": "NO",
-        "key": "",
-        "default": null,
-        "extra": ""
-      }
-    ],
-    "lh_abstract_product": [
-      {
-        "field": "id",
-        "type": "int(11)",
-        "null": "NO",
-        "key": "PRI",
-        "default": null,
-        "extra": "auto_increment"
-      },
-      {
-        "field": "name",
-        "type": "varchar(250)",
-        "null": "NO",
-        "key": "",
-        "default": null,
-        "extra": "",
-        "collation": "utf8mb4_unicode_ci"
-      },
-      {
-        "field": "priority",
-        "type": "int(11)",
-        "null": "NO",
-        "key": "",
-        "default": null,
-        "extra": ""
-      },
-      {
-        "field": "departament_id",
-        "type": "int(11)",
-        "null": "NO",
-        "key": "",
-        "default": null,
-        "extra": ""
-      },
-      {
-        "field": "disabled",
-        "type": "int(11)",
-        "null": "NO",
-        "key": "",
-        "default": null,
-        "extra": ""
-      }
-    ],
-    "lh_canned_msg_tag_link": [
-      {
-        "field": "id",
-        "type": "int(11)",
-        "null": "NO",
-        "key": "PRI",
-        "default": null,
-        "extra": "auto_increment"
-      },
-      {
-        "field": "tag_id",
-        "type": "int(11)",
-        "null": "NO",
-        "key": "",
-        "default": null,
-        "extra": ""
-      },
-      {
-        "field": "canned_id",
-        "type": "int(11)",
-        "null": "NO",
-        "key": "",
-        "default": null,
-        "extra": ""
-      }
-    ],
-    "lh_canned_msg_tag": [
-      {
-        "field": "id",
-        "type": "int(11)",
-        "null": "NO",
-        "key": "PRI",
-        "default": null,
-        "extra": "auto_increment"
-      },
-      {
-        "field": "tag",
-        "type": "varchar(40)",
-        "null": "NO",
-        "key": "",
-        "default": null,
-        "extra": "",
-        "collation": "utf8mb4_unicode_ci"
-      }
-    ],
-    "lh_chat_online_user_footprint_update": [
-      {
-        "field": "online_user_id",
-        "type": "bigint(20)",
-        "null": "NO",
-        "key": "PRI",
-        "default": null,
-        "extra": ""
-      }
-    ],
-    "lh_abstract_survey_item": [
-      {
-        "field": "id",
-        "type": "bigint(20)",
-        "null": "NO",
-        "key": "PRI",
-        "default": null,
-        "extra": "auto_increment"
-      },
-      {
-        "field": "survey_id",
-        "type": "int(11)",
-        "null": "NO",
-        "key": "MUL",
-        "default": null,
-        "extra": ""
-      },
-      {
-        "field": "chat_id",
-        "type": "int(11)",
-        "null": "NO",
-        "key": "MUL",
-        "default": null,
-        "extra": ""
-      },
-      {
-        "field": "status",
-        "type": "int(11)",
-        "null": "NO",
-        "key": "",
-        "default": "0",
-        "extra": ""
-      },
-      {
-        "field": "max_stars_1",
-        "type": "int(11)",
-        "null": "NO",
-        "key": "",
-        "default": null,
-        "extra": ""
-      },
-      {
-        "field": "max_stars_2",
-        "type": "int(11)",
-        "null": "NO",
-        "key": "",
-        "default": null,
-        "extra": ""
-      },
-      {
-        "field": "max_stars_3",
-        "type": "int(11)",
-        "null": "NO",
-        "key": "",
-        "default": null,
-        "extra": ""
-      },
-      {
-        "field": "max_stars_4",
-        "type": "int(11)",
-        "null": "NO",
-        "key": "",
-        "default": null,
-        "extra": ""
-      },
-      {
-        "field": "max_stars_5",
-        "type": "int(11)",
-        "null": "NO",
-        "key": "",
-        "default": null,
-        "extra": ""
-      },
-      {
-        "field": "question_options_1",
-        "type": "int(11)",
-        "null": "NO",
-        "key": "",
-        "default": null,
-        "extra": ""
-      },
-      {
-        "field": "question_options_2",
-        "type": "int(11)",
-        "null": "NO",
-        "key": "",
-        "default": null,
-        "extra": ""
-      },
-      {
-        "field": "question_options_3",
-        "type": "int(11)",
-        "null": "NO",
-        "key": "",
-        "default": null,
-        "extra": ""
-      },
-      {
-        "field": "question_options_4",
-        "type": "int(11)",
-        "null": "NO",
-        "key": "",
-        "default": null,
-        "extra": ""
-      },
-      {
-        "field": "question_options_5",
-        "type": "int(11)",
-        "null": "NO",
-        "key": "",
-        "default": null,
-        "extra": ""
-      },
-      {
-        "field": "question_plain_1",
-        "type": "text",
-        "null": "NO",
-        "key": "",
-        "default": null,
-        "extra": "",
-        "collation": "utf8mb4_unicode_ci"
-      },
-      {
-        "field": "question_plain_2",
-        "type": "text",
-        "null": "NO",
-        "key": "",
-        "default": null,
-        "extra": "",
-        "collation": "utf8mb4_unicode_ci"
-      },
-      {
-        "field": "question_plain_3",
-        "type": "text",
-        "null": "NO",
-        "key": "",
-        "default": null,
-        "extra": "",
-        "collation": "utf8mb4_unicode_ci"
-      },
-      {
-        "field": "question_plain_4",
-        "type": "text",
-        "null": "NO",
-        "key": "",
-        "default": null,
-        "extra": "",
-        "collation": "utf8mb4_unicode_ci"
-      },
-      {
-        "field": "question_plain_5",
-        "type": "text",
-        "null": "NO",
-        "key": "",
-        "default": null,
-        "extra": "",
-        "collation": "utf8mb4_unicode_ci"
-      },
-      {
-        "field": "user_id",
-        "type": "int(11)",
-        "null": "NO",
-        "key": "MUL",
-        "default": null,
-        "extra": ""
-      },
-      {
-        "field": "ftime",
-        "type": "int(11)",
-        "null": "NO",
-        "key": "",
-        "default": null,
-        "extra": ""
-      },
-      {
-        "field": "dep_id",
-        "type": "int(11)",
-        "null": "NO",
-        "key": "MUL",
-        "default": null,
-        "extra": ""
-      }
-    ],
-    "lh_abstract_browse_offer_invitation": [
-      {
-        "field": "id",
-        "type": "int(11)",
-        "null": "NO",
-        "key": "PRI",
-        "default": null,
-        "extra": "auto_increment"
-      },
-      {
-        "field": "siteaccess",
-        "type": "varchar(10)",
-        "null": "NO",
-        "key": "",
-        "default": null,
-        "extra": "",
-        "collation": "utf8mb4_unicode_ci"
-      },
-      {
-        "field": "time_on_site",
-        "type": "int(11)",
-        "null": "NO",
-        "key": "",
-        "default": null,
-        "extra": ""
-      },
-      {
-        "field": "content",
-        "type": "longtext",
-        "null": "NO",
-        "key": "",
-        "default": null,
-        "extra": "",
-        "collation": "utf8mb4_unicode_ci"
-      },
-      {
-        "field": "callback_content",
-        "type": "longtext",
-        "null": "NO",
-        "key": "",
-        "default": null,
-        "extra": "",
-        "collation": "utf8mb4_unicode_ci"
-      },
-      {
-        "field": "lhc_iframe_content",
-        "type": "tinyint(4)",
-        "null": "NO",
-        "key": "",
-        "default": null,
-        "extra": ""
-      },
-      {
-        "field": "custom_iframe_url",
-        "type": "varchar(250)",
-        "null": "NO",
-        "key": "",
-        "default": null,
-        "extra": "",
-        "collation": "utf8mb4_unicode_ci"
-      },
-      {
-        "field": "name",
-        "type": "varchar(250)",
-        "null": "NO",
-        "key": "",
-        "default": null,
-        "extra": "",
-        "collation": "utf8mb4_unicode_ci"
-      },
-      {
-        "field": "identifier",
-        "type": "varchar(50)",
-        "null": "NO",
-        "key": "MUL",
-        "default": null,
-        "extra": "",
-        "collation": "utf8mb4_unicode_ci"
-      },
-      {
-        "field": "executed_times",
-        "type": "int(11)",
-        "null": "NO",
-        "key": "",
-        "default": null,
-        "extra": ""
-      },
-      {
-        "field": "url",
-        "type": "varchar(250)",
-        "null": "NO",
-        "key": "",
-        "default": null,
-        "extra": "",
-        "collation": "utf8mb4_unicode_ci"
-      },
-      {
-        "field": "active",
-        "type": "int(11)",
-        "null": "NO",
-        "key": "MUL",
-        "default": null,
-        "extra": ""
-      },
-      {
-        "field": "has_url",
-        "type": "int(11)",
-        "null": "NO",
-        "key": "",
-        "default": null,
-        "extra": ""
-      },
-      {
-        "field": "is_wildcard",
-        "type": "int(11)",
-        "null": "NO",
-        "key": "",
-        "default": null,
-        "extra": ""
-      },
-      {
-        "field": "referrer",
-        "type": "varchar(250)",
-        "null": "NO",
-        "key": "",
-        "default": null,
-        "extra": "",
-        "collation": "utf8mb4_unicode_ci"
-      },
-      {
-        "field": "priority",
-        "type": "varchar(250)",
-        "null": "NO",
-        "key": "",
-        "default": null,
-        "extra": "",
-        "collation": "utf8mb4_unicode_ci"
-      },
-      {
-        "field": "hash",
-        "type": "varchar(40)",
-        "null": "NO",
-        "key": "",
-        "default": null,
-        "extra": "",
-        "collation": "utf8mb4_unicode_ci"
-      },
-      {
-        "field": "width",
-        "type": "int(11)",
-        "null": "NO",
-        "key": "",
-        "default": null,
-        "extra": ""
-      },
-      {
-        "field": "height",
-        "type": "int(11)",
-        "null": "NO",
-        "key": "",
-        "default": null,
-        "extra": ""
-      },
-      {
-        "field": "unit",
-        "type": "varchar(10)",
-        "null": "NO",
-        "key": "",
-        "default": null,
-        "extra": "",
-        "collation": "utf8mb4_unicode_ci"
-      }
-    ],
-    "lh_abstract_email_template": [
-      {
-        "field": "id",
-        "type": "int(11)",
-        "null": "NO",
-        "key": "PRI",
-        "default": null,
-        "extra": "auto_increment"
-      },
-      {
-        "field": "name",
-        "type": "varchar(250)",
-        "null": "NO",
-        "key": "",
-        "default": null,
-        "extra": "",
-        "collation": "utf8mb4_unicode_ci"
-      },
-      {
-        "field": "from_name",
-        "type": "varchar(150)",
-        "null": "NO",
-        "key": "",
-        "default": null,
-        "extra": "",
-        "collation": "utf8mb4_unicode_ci"
-      },
-      {
-        "field": "from_name_ac",
-        "type": "tinyint(4)",
-        "null": "NO",
-        "key": "",
-        "default": null,
-        "extra": ""
-      },
-      {
-        "field": "use_chat_locale",
-        "type": "tinyint(1)",
-        "null": "NO",
-        "key": "",
-        "default": "0",
-        "extra": ""
-      },
-      {
-        "field": "from_email",
-        "type": "varchar(150)",
-        "null": "NO",
-        "key": "",
-        "default": null,
-        "extra": "",
-        "collation": "utf8mb4_unicode_ci"
-      },
-      {
-        "field": "from_email_ac",
-        "type": "tinyint(4)",
-        "null": "NO",
-        "key": "",
-        "default": null,
-        "extra": ""
-      },
-      {
-        "field": "user_mail_as_sender",
-        "type": "tinyint(4)",
-        "null": "NO",
-        "key": "",
-        "default": null,
-        "extra": ""
-      },
-      {
-        "field": "content",
-        "type": "text",
-        "null": "NO",
-        "key": "",
-        "default": null,
-        "extra": "",
-        "collation": "utf8mb4_unicode_ci"
-      },
-      {
-        "field": "translations",
-        "type": "longtext",
-        "null": "NO",
-        "key": "",
-        "default": null,
-        "extra": "",
-        "collation": "utf8mb4_unicode_ci"
-      },
-      {
-        "field": "subject",
-        "type": "varchar(250)",
-        "null": "NO",
-        "key": "",
-        "default": null,
-        "extra": "",
-        "collation": "utf8mb4_unicode_ci"
-      },
-      {
-        "field": "bcc_recipients",
-        "type": "varchar(200)",
-        "null": "NO",
-        "key": "",
-        "default": null,
-        "extra": "",
-        "collation": "utf8mb4_unicode_ci"
-      },
-      {
-        "field": "subject_ac",
-        "type": "tinyint(4)",
-        "null": "NO",
-        "key": "",
-        "default": null,
-        "extra": ""
-      },
-      {
-        "field": "reply_to",
-        "type": "varchar(150)",
-        "null": "NO",
-        "key": "",
-        "default": null,
-        "extra": "",
-        "collation": "utf8mb4_unicode_ci"
-      },
-      {
-        "field": "reply_to_ac",
-        "type": "tinyint(4)",
-        "null": "NO",
-        "key": "",
-        "default": null,
-        "extra": ""
-      },
-      {
-        "field": "recipient",
-        "type": "varchar(150)",
-        "null": "NO",
-        "key": "",
-        "default": null,
-        "extra": "",
-        "collation": "utf8mb4_unicode_ci"
-      }
-    ],
-    "lh_abstract_form": [
-      {
-        "field": "id",
-        "type": "int(11)",
-        "null": "NO",
-        "key": "PRI",
-        "default": null,
-        "extra": "auto_increment"
-      },
-      {
-        "field": "name",
-        "type": "varchar(100)",
-        "null": "NO",
-        "key": "",
-        "default": null,
-        "extra": "",
-        "collation": "utf8mb4_unicode_ci"
-      },
-      {
-        "field": "content",
-        "type": "longtext",
-        "null": "NO",
-        "key": "",
-        "default": null,
-        "extra": "",
-        "collation": "utf8mb4_unicode_ci"
-      },
-      {
-        "field": "recipient",
-        "type": "varchar(250)",
-        "null": "NO",
-        "key": "",
-        "default": null,
-        "extra": "",
-        "collation": "utf8mb4_unicode_ci"
-      },
-      {
-        "field": "active",
-        "type": "int(11)",
-        "null": "NO",
-        "key": "",
-        "default": null,
-        "extra": ""
-      },
-      {
-        "field": "name_attr",
-        "type": "varchar(250)",
-        "null": "NO",
-        "key": "",
-        "default": null,
-        "extra": "",
-        "collation": "utf8mb4_unicode_ci"
-      },
-      {
-        "field": "intro_attr",
-        "type": "varchar(250)",
-        "null": "NO",
-        "key": "",
-        "default": null,
-        "extra": "",
-        "collation": "utf8mb4_unicode_ci"
-      },
-      {
-        "field": "xls_columns",
-        "type": "text",
-        "null": "NO",
-        "key": "",
-        "default": null,
-        "extra": "",
-        "collation": "utf8mb4_unicode_ci"
-      },
-      {
-        "field": "pagelayout",
-        "type": "varchar(200)",
-        "null": "NO",
-        "key": "",
-        "default": null,
-        "extra": "",
-        "collation": "utf8mb4_unicode_ci"
-      },
-      {
-        "field": "post_content",
-        "type": "text",
-        "null": "NO",
-        "key": "",
-        "default": null,
-        "extra": "",
-        "collation": "utf8mb4_unicode_ci"
-      }
-    ],
-    "lh_abstract_form_collected": [
-      {
-        "field": "id",
-        "type": "int(11)",
-        "null": "NO",
-        "key": "PRI",
-        "default": null,
-        "extra": "auto_increment"
-      },
-      {
-        "field": "form_id",
-        "type": "int(11)",
-        "null": "NO",
-        "key": "MUL",
-        "default": null,
-        "extra": ""
-      },
-      {
-        "field": "ctime",
-        "type": "int(11)",
-        "null": "NO",
-        "key": "",
-        "default": null,
-        "extra": ""
-      },
-      {
-        "field": "chat_id",
-        "type": "bigint(20)",
-        "null": "NO",
-        "key": "",
-        "default": null,
-        "extra": ""
-      },
-      {
-        "field": "ip",
-        "type": "varchar(250)",
-        "null": "NO",
-        "key": "",
-        "default": null,
-        "extra": "",
-        "collation": "utf8mb4_unicode_ci"
-      },
-      {
-        "field": "identifier",
-        "type": "varchar(250)",
-        "null": "NO",
-        "key": "",
-        "default": null,
-        "extra": "",
-        "collation": "utf8mb4_unicode_ci"
-      },
-      {
-        "field": "content",
-        "type": "longtext",
-        "null": "NO",
-        "key": "",
-        "default": null,
-        "extra": "",
-        "collation": "utf8mb4_unicode_ci"
-      },
-      {
-        "field": "custom_fields",
-        "type": "longtext",
-        "null": "NO",
-        "key": "",
-        "default": null,
-        "extra": "",
-        "collation": "utf8mb4_unicode_ci"
-      }
-    ],
-    "lh_abstract_proactive_chat_invitation": [
-      {
-        "field": "id",
-        "type": "int(11)",
-        "null": "NO",
-        "key": "PRI",
-        "default": null,
-        "extra": "auto_increment"
-      },
-      {
-        "field": "siteaccess",
-        "type": "varchar(10)",
-        "null": "NO",
-        "key": "",
-        "default": null,
-        "extra": "",
-        "collation": "utf8mb4_unicode_ci"
-      },
-      {
-        "field": "time_on_site",
-        "type": "int(11)",
-        "null": "NO",
-        "key": "MUL",
-        "default": null,
-        "extra": ""
-      },
-      {
-        "field": "bot_id",
-        "type": "int(11)",
-        "null": "NO",
-        "key": "MUL",
-        "default": null,
-        "extra": ""
-      },
-      {
-        "field": "inject_only_html",
-        "type": "tinyint(1)",
-        "null": "NO",
-        "key": "MUL",
-        "default": null,
-        "extra": ""
-      },
-      {
-        "field": "campaign_id",
-        "type": "int(11)",
-        "null": "NO",
-        "key": "MUL",
-        "default": null,
-        "extra": ""
-      },
-      {
-        "field": "disabled",
-        "type": "int(11)",
-        "null": "NO",
-        "key": "MUL",
-        "default": null,
-        "extra": ""
-      },
-      {
-        "field": "trigger_id",
-        "type": "int(11)",
-        "null": "NO",
-        "key": "MUL",
-        "default": null,
-        "extra": ""
-      },
-      {
-        "field": "bot_offline",
-        "type": "tinyint(1)",
-        "null": "NO",
-        "key": "MUL",
-        "default": null,
-        "extra": ""
-      },
-      {
-        "field": "pageviews",
-        "type": "int(11)",
-        "null": "NO",
-        "key": "",
-        "default": null,
-        "extra": ""
-      },
-      {
-        "field": "message",
-        "type": "text",
-        "null": "NO",
-        "key": "",
-        "default": null,
-        "extra": "",
-        "collation": "utf8mb4_unicode_ci"
-      },
-      {
-        "field": "message_returning",
-        "type": "text",
-        "null": "NO",
-        "key": "",
-        "default": null,
-        "extra": "",
-        "collation": "utf8mb4_unicode_ci"
-      },
-      {
-        "field": "executed_times",
-        "type": "int(11)",
-        "null": "NO",
-        "key": "",
-        "default": null,
-        "extra": ""
-      },
-      {
-        "field": "show_on_mobile",
-        "type": "int(11)",
-        "null": "NO",
-        "key": "",
-        "default": null,
-        "extra": ""
-      },
-      {
-        "field": "delay",
-        "type": "int(11)",
-        "null": "NO",
-        "key": "",
-        "default": null,
-        "extra": ""
-      },
-      {
-        "field": "delay_init",
-        "type": "int(11)",
-        "null": "NO",
-        "key": "",
-        "default": null,
-        "extra": ""
-      },
-      {
-        "field": "show_instant",
-        "type": "int(11)",
-        "null": "NO",
-        "key": "",
-        "default": null,
-        "extra": ""
-      },
-      {
-        "field": "autoresponder_id",
-        "type": "int(11)",
-        "null": "NO",
-        "key": "",
-        "default": null,
-        "extra": ""
-      },
-      {
-        "field": "dep_id",
-        "type": "int(11)",
-        "null": "NO",
-        "key": "MUL",
-        "default": null,
-        "extra": ""
-      },
-      {
-        "field": "dynamic_invitation",
-        "type": "int(11)",
-        "null": "NO",
-        "key": "MUL",
-        "default": null,
-        "extra": ""
-      },
-      {
-        "field": "iddle_for",
-        "type": "int(11)",
-        "null": "NO",
-        "key": "MUL",
-        "default": null,
-        "extra": ""
-      },
-      {
-        "field": "event_type",
-        "type": "int(11)",
-        "null": "NO",
-        "key": "MUL",
-        "default": null,
-        "extra": ""
-      },
-      {
-        "field": "hide_after_ntimes",
-        "type": "int(11)",
-        "null": "NO",
-        "key": "",
-        "default": null,
-        "extra": ""
-      },
-      {
-        "field": "name",
-        "type": "varchar(50)",
-        "null": "NO",
-        "key": "",
-        "default": null,
-        "extra": "",
-        "collation": "utf8mb4_unicode_ci"
-      },
-      {
-        "field": "operator_ids",
-        "type": "varchar(100)",
-        "null": "NO",
-        "key": "",
-        "default": null,
-        "extra": "",
-        "collation": "utf8mb4_unicode_ci"
-      },
-      {
-        "field": "message_returning_nick",
-        "type": "varchar(250)",
-        "null": "NO",
-        "key": "",
-        "default": null,
-        "extra": "",
-        "collation": "utf8mb4_unicode_ci"
-      },
-      {
-        "field": "referrer",
-        "type": "varchar(250)",
-        "null": "NO",
-        "key": "",
-        "default": null,
-        "extra": "",
-        "collation": "utf8mb4_unicode_ci"
-      },
-      {
-        "field": "show_random_operator",
-        "type": "int(11)",
-        "null": "NO",
-        "key": "",
-        "default": null,
-        "extra": ""
-      },
-      {
-        "field": "operator_name",
-        "type": "varchar(100)",
-        "null": "NO",
-        "key": "",
-        "default": null,
-        "extra": "",
-        "collation": "utf8mb4_unicode_ci"
-      },
-      {
-        "field": "position",
-        "type": "int(11)",
-        "null": "NO",
-        "key": "",
-        "default": null,
-        "extra": ""
-      },
-      {
-        "field": "event_invitation",
-        "type": "int(11)",
-        "null": "NO",
-        "key": "",
-        "default": null,
-        "extra": ""
-      },
-      {
-        "field": "identifier",
-        "type": "varchar(50)",
-        "null": "NO",
-        "key": "MUL",
-        "default": null,
-        "extra": "",
-        "collation": "utf8mb4_unicode_ci"
-      },
-      {
-        "field": "tag",
-        "type": "varchar(50)",
-        "null": "NO",
-        "key": "MUL",
-        "default": null,
-        "extra": "",
-        "collation": "utf8mb4_unicode_ci"
-      },
-      {
-        "field": "requires_email",
-        "type": "int(11)",
-        "null": "NO",
-        "key": "",
-        "default": null,
-        "extra": ""
-      },
-      {
-        "field": "requires_username",
-        "type": "int(11)",
-        "null": "NO",
-        "key": "",
-        "default": null,
-        "extra": ""
-      },
-      {
-        "field": "requires_phone",
-        "type": "int(11)",
-        "null": "NO",
-        "key": "",
-        "default": null,
-        "extra": ""
-      },
-      {
-        "field": "design_data",
-        "type": "longtext",
-        "null": "NO",
-        "key": "",
-        "default": null,
-        "extra": ""
-      }
-    ],
-    "lh_abstract_widget_theme": [
-      {
-        "field": "id",
-        "type": "int(11)",
-        "null": "NO",
-        "key": "PRI",
-        "default": null,
-        "extra": "auto_increment"
-      },
-      {
-        "field": "name",
-        "type": "varchar(250)",
-        "null": "NO",
-        "key": "",
-        "default": null,
-        "extra": "",
-        "collation": "utf8mb4_unicode_ci"
-      },
-      {
-        "field": "support_joined",
-        "type": "varchar(250)",
-        "null": "NO",
-        "key": "",
-        "default": null,
-        "extra": "",
-        "collation": "utf8mb4_unicode_ci"
-      },
-      {
-        "field": "support_closed",
-        "type": "varchar(250)",
-        "null": "NO",
-        "key": "",
-        "default": null,
-        "extra": "",
-        "collation": "utf8mb4_unicode_ci"
-      },
-      {
-        "field": "bot_status_text",
-        "type": "varchar(250)",
-        "null": "NO",
-        "key": "",
-        "default": null,
-        "extra": "",
-        "collation": "utf8mb4_unicode_ci"
-      },
-      {
-        "field": "pending_join",
-        "type": "varchar(250)",
-        "null": "NO",
-        "key": "",
-        "default": null,
-        "extra": "",
-        "collation": "utf8mb4_unicode_ci"
-      },
-      {
-        "field": "pending_join_queue",
-        "type": "varchar(250)",
-        "null": "NO",
-        "key": "",
-        "default": null,
-        "extra": "",
-        "collation": "utf8mb4_unicode_ci"
-      },
-      {
-        "field": "noonline_operators",
-        "type": "varchar(250)",
-        "null": "NO",
-        "key": "",
-        "default": null,
-        "extra": "",
-        "collation": "utf8mb4_unicode_ci"
-      },
-      {
-        "field": "noonline_operators_offline",
-        "type": "varchar(250)",
-        "null": "NO",
-        "key": "",
-        "default": null,
-        "extra": "",
-        "collation": "utf8mb4_unicode_ci"
-      },
-      {
-        "field": "name_company",
-        "type": "varchar(250)",
-        "null": "NO",
-        "key": "",
-        "default": null,
-        "extra": "",
-        "collation": "utf8mb4_unicode_ci"
-      },
-      {
-        "field": "onl_bcolor",
-        "type": "varchar(10)",
-        "null": "NO",
-        "key": "",
-        "default": null,
-        "extra": "",
-        "collation": "utf8mb4_unicode_ci"
-      },
-      {
-        "field": "bor_bcolor",
-        "type": "varchar(10)",
-        "null": "NO",
-        "key": "",
-        "default": "e3e3e3",
-        "extra": "",
-        "collation": "utf8mb4_unicode_ci"
-      },
-      {
-        "field": "text_color",
-        "type": "varchar(10)",
-        "null": "NO",
-        "key": "",
-        "default": null,
-        "extra": "",
-        "collation": "utf8mb4_unicode_ci"
-      },
-      {
-        "field": "popup_image",
-        "type": "varchar(250)",
-        "null": "NO",
-        "key": "",
-        "default": null,
-        "extra": "",
-        "collation": "utf8mb4_unicode_ci"
-      },
-      {
-        "field": "popup_image_path",
-        "type": "varchar(250)",
-        "null": "NO",
-        "key": "",
-        "default": null,
-        "extra": "",
-        "collation": "utf8mb4_unicode_ci"
-      },
-      {
-        "field": "close_image",
-        "type": "varchar(250)",
-        "null": "NO",
-        "key": "",
-        "default": null,
-        "extra": "",
-        "collation": "utf8mb4_unicode_ci"
-      },
-      {
-        "field": "close_image_path",
-        "type": "varchar(250)",
-        "null": "NO",
-        "key": "",
-        "default": null,
-        "extra": "",
-        "collation": "utf8mb4_unicode_ci"
-      },
-      {
-        "field": "restore_image",
-        "type": "varchar(250)",
-        "null": "NO",
-        "key": "",
-        "default": null,
-        "extra": "",
-        "collation": "utf8mb4_unicode_ci"
-      },
-      {
-        "field": "restore_image_path",
-        "type": "varchar(250)",
-        "null": "NO",
-        "key": "",
-        "default": null,
-        "extra": "",
-        "collation": "utf8mb4_unicode_ci"
-      },
-      {
-        "field": "minimize_image",
-        "type": "varchar(250)",
-        "null": "NO",
-        "key": "",
-        "default": null,
-        "extra": "",
-        "collation": "utf8mb4_unicode_ci"
-      },
-      {
-        "field": "minimize_image_path",
-        "type": "varchar(250)",
-        "null": "NO",
-        "key": "",
-        "default": null,
-        "extra": "",
-        "collation": "utf8mb4_unicode_ci"
-      },
-      {
-        "field": "online_image",
-        "type": "varchar(250)",
-        "null": "NO",
-        "key": "",
-        "default": null,
-        "extra": "",
-        "collation": "utf8mb4_unicode_ci"
-      },
-      {
-        "field": "online_image_path",
-        "type": "varchar(250)",
-        "null": "NO",
-        "key": "",
-        "default": null,
-        "extra": "",
-        "collation": "utf8mb4_unicode_ci"
-      },
-      {
-        "field": "offline_image",
-        "type": "varchar(250)",
-        "null": "NO",
-        "key": "",
-        "default": null,
-        "extra": "",
-        "collation": "utf8mb4_unicode_ci"
-      },
-      {
-        "field": "offline_image_path",
-        "type": "varchar(250)",
-        "null": "NO",
-        "key": "",
-        "default": null,
-        "extra": "",
-        "collation": "utf8mb4_unicode_ci"
-      },
-      {
-        "field": "logo_image",
-        "type": "varchar(250)",
-        "null": "NO",
-        "key": "",
-        "default": null,
-        "extra": "",
-        "collation": "utf8mb4_unicode_ci"
-      },
-      {
-        "field": "logo_image_path",
-        "type": "varchar(250)",
-        "null": "NO",
-        "key": "",
-        "default": null,
-        "extra": "",
-        "collation": "utf8mb4_unicode_ci"
-      },
-      {
-        "field": "copyright_image",
-        "type": "varchar(250)",
-        "null": "NO",
-        "key": "",
-        "default": null,
-        "extra": "",
-        "collation": "utf8mb4_unicode_ci"
-      },
-      {
-        "field": "copyright_image_path",
-        "type": "varchar(250)",
-        "null": "NO",
-        "key": "",
-        "default": null,
-        "extra": "",
-        "collation": "utf8mb4_unicode_ci"
-      },
-      {
-        "field": "widget_copyright_url",
-        "type": "varchar(250)",
-        "null": "NO",
-        "key": "",
-        "default": null,
-        "extra": "",
-        "collation": "utf8mb4_unicode_ci"
-      },
-      {
-        "field": "show_copyright",
-        "type": "int(11)",
-        "null": "NO",
-        "key": "",
-        "default": 1,
-        "extra": ""
-      },
-      {
-        "field": "modern_look",
-        "type": "tinyint(1)",
-        "null": "NO",
-        "key": "",
-        "default": "0",
-        "extra": ""
-      },
-      {
-        "field": "hide_close",
-        "type": "int(11)",
-        "null": "NO",
-        "key": "",
-        "default": 0,
-        "extra": ""
-      },
-      {
-        "field": "show_need_help_delay",
-        "type": "int(11)",
-        "null": "NO",
-        "key": "",
-        "default": 0,
-        "extra": ""
-      },
-      {
-        "field": "show_status_delay",
-        "type": "int(11)",
-        "null": "NO",
-        "key": "",
-        "default": 0,
-        "extra": ""
-      },
-      {
-        "field": "hide_ts",
-        "type": "int(11)",
-        "null": "NO",
-        "key": "",
-        "default": 0,
-        "extra": ""
-      },
-      {
-        "field": "hide_popup",
-        "type": "int(11)",
-        "null": "NO",
-        "key": "",
-        "default": 0,
-        "extra": ""
-      },
-      {
-        "field": "header_height",
-        "type": "int(11)",
-        "null": "NO",
-        "key": "",
-        "default": 0,
-        "extra": ""
-      },
-      {
-        "field": "show_need_help",
-        "type": "int(11)",
-        "null": "NO",
-        "key": "",
-        "default": "1",
-        "extra": ""
-      },
-      {
-        "field": "widget_response_width",
-        "type": "int(11)",
-        "null": "NO",
-        "key": "",
-        "default": 0,
-        "extra": ""
-      },
-      {
-        "field": "show_need_help_timeout",
-        "type": "int(11)",
-        "null": "NO",
-        "key": "",
-        "default": "24",
-        "extra": ""
-      },
-      {
-        "field": "header_padding",
-        "type": "int(11)",
-        "null": "NO",
-        "key": "",
-        "default": 0,
-        "extra": ""
-      },
-      {
-        "field": "widget_border_width",
-        "type": "int(11)",
-        "null": "NO",
-        "key": "",
-        "default": 0,
-        "extra": ""
-      },
-      {
-        "field": "need_help_image",
-        "type": "varchar(250)",
-        "null": "NO",
-        "key": "",
-        "default": null,
-        "extra": "",
-        "collation": "utf8mb4_unicode_ci"
-      },
-      {
-        "field": "header_background",
-        "type": "varchar(10)",
-        "null": "NO",
-        "key": "",
-        "default": null,
-        "extra": "",
-        "collation": "utf8mb4_unicode_ci"
-      },
-      {
-        "field": "widget_border_color",
-        "type": "varchar(10)",
-        "null": "NO",
-        "key": "",
-        "default": null,
-        "extra": "",
-        "collation": "utf8mb4_unicode_ci"
-      },
-      {
-        "field": "bot_configuration",
-        "type": "longtext",
-        "null": "NO",
-        "key": "",
-        "default": null,
-        "extra": "",
-        "collation": "utf8mb4_unicode_ci"
-      },
-      {
-        "field": "notification_configuration",
-        "type": "longtext",
-        "null": "NO",
-        "key": "",
-        "default": null,
-        "extra": "",
-        "collation": "utf8mb4_unicode_ci"
-      },
-      {
-        "field": "need_help_tcolor",
-        "type": "varchar(10)",
-        "null": "NO",
-        "key": "",
-        "default": null,
-        "extra": "",
-        "collation": "utf8mb4_unicode_ci"
-      },
-      {
-        "field": "need_help_bcolor",
-        "type": "varchar(10)",
-        "null": "NO",
-        "key": "",
-        "default": null,
-        "extra": "",
-        "collation": "utf8mb4_unicode_ci"
-      },
-      {
-        "field": "need_help_border",
-        "type": "varchar(10)",
-        "null": "NO",
-        "key": "",
-        "default": null,
-        "extra": "",
-        "collation": "utf8mb4_unicode_ci"
-      },
-      {
-        "field": "need_help_close_bg",
-        "type": "varchar(10)",
-        "null": "NO",
-        "key": "",
-        "default": null,
-        "extra": "",
-        "collation": "utf8mb4_unicode_ci"
-      },
-      {
-        "field": "need_help_hover_bg",
-        "type": "varchar(10)",
-        "null": "NO",
-        "key": "",
-        "default": null,
-        "extra": "",
-        "collation": "utf8mb4_unicode_ci"
-      },
-      {
-        "field": "need_help_close_hover_bg",
-        "type": "varchar(10)",
-        "null": "NO",
-        "key": "",
-        "default": null,
-        "extra": "",
-        "collation": "utf8mb4_unicode_ci"
-      },
-      {
-        "field": "need_help_image_path",
-        "type": "varchar(250)",
-        "null": "NO",
-        "key": "",
-        "default": null,
-        "extra": "",
-        "collation": "utf8mb4_unicode_ci"
-      },
-      {
-        "field": "custom_status_css",
-        "type": "text",
-        "null": "NO",
-        "key": "",
-        "default": null,
-        "extra": "",
-        "collation": "utf8mb4_unicode_ci"
-      },
-      {
-        "field": "custom_container_css",
-        "type": "text",
-        "null": "NO",
-        "key": "",
-        "default": null,
-        "extra": "",
-        "collation": "utf8mb4_unicode_ci"
-      },
-      {
-        "field": "custom_widget_css",
-        "type": "text",
-        "null": "NO",
-        "key": "",
-        "default": null,
-        "extra": "",
-        "collation": "utf8mb4_unicode_ci"
-      },
-      {
-        "field": "custom_popup_css",
-        "type": "text",
-        "null": "NO",
-        "key": "",
-        "default": null,
-        "extra": "",
-        "collation": "utf8mb4_unicode_ci"
-      },
-      {
-        "field": "need_help_header",
-        "type": "varchar(250)",
-        "null": "NO",
-        "key": "",
-        "default": null,
-        "extra": "",
-        "collation": "utf8mb4_unicode_ci"
-      },
-      {
-        "field": "need_help_text",
-        "type": "varchar(250)",
-        "null": "NO",
-        "key": "",
-        "default": null,
-        "extra": "",
-        "collation": "utf8mb4_unicode_ci"
-      },
-      {
-        "field": "online_text",
-        "type": "varchar(250)",
-        "null": "NO",
-        "key": "",
-        "default": null,
-        "extra": "",
-        "collation": "utf8mb4_unicode_ci"
-      },
-      {
-        "field": "offline_text",
-        "type": "varchar(250)",
-        "null": "NO",
-        "key": "",
-        "default": null,
-        "extra": "",
-        "collation": "utf8mb4_unicode_ci"
-      },
-      {
-        "field": "intro_operator_text",
-        "type": "varchar(250)",
-        "null": "NO",
-        "key": "",
-        "default": null,
-        "extra": "",
-        "collation": "utf8mb4_unicode_ci"
-      },
-      {
-        "field": "operator_image",
-        "type": "varchar(250)",
-        "null": "NO",
-        "key": "",
-        "default": null,
-        "extra": "",
-        "collation": "utf8mb4_unicode_ci"
-      },
-      {
-        "field": "operator_image_path",
-        "type": "varchar(250)",
-        "null": "NO",
-        "key": "",
-        "default": null,
-        "extra": "",
-        "collation": "utf8mb4_unicode_ci"
-      },
-      {
-        "field": "explain_text",
-        "type": "text",
-        "null": "NO",
-        "key": "",
-        "default": null,
-        "extra": "",
-        "collation": "utf8mb4_unicode_ci"
-      },
-      {
-        "field": "show_voting",
-        "type": "tinyint(1)",
-        "null": "NO",
-        "key": "",
-        "default": "1",
-        "extra": ""
-      },
-      {
-        "field": "department_title",
-        "type": "varchar(250)",
-        "null": "NO",
-        "key": "",
-        "default": null,
-        "extra": "",
-        "collation": "utf8mb4_unicode_ci"
-      },
-      {
-        "field": "department_select",
-        "type": "varchar(250)",
-        "null": "NO",
-        "key": "",
-        "default": null,
-        "extra": "",
-        "collation": "utf8mb4_unicode_ci"
-      },
-      {
-        "field": "buble_visitor_background",
-        "type": "varchar(250)",
-        "null": "NO",
-        "key": "",
-        "default": null,
-        "extra": "",
-        "collation": "utf8mb4_unicode_ci"
-      },
-      {
-        "field": "buble_visitor_title_color",
-        "type": "varchar(250)",
-        "null": "NO",
-        "key": "",
-        "default": null,
-        "extra": "",
-        "collation": "utf8mb4_unicode_ci"
-      },
-      {
-        "field": "buble_visitor_text_color",
-        "type": "varchar(250)",
-        "null": "NO",
-        "key": "",
-        "default": null,
-        "extra": "",
-        "collation": "utf8mb4_unicode_ci"
-      },
-      {
-        "field": "buble_operator_background",
-        "type": "varchar(250)",
-        "null": "NO",
-        "key": "",
-        "default": null,
-        "extra": "",
-        "collation": "utf8mb4_unicode_ci"
-      },
-      {
-        "field": "buble_operator_title_color",
-        "type": "varchar(250)",
-        "null": "NO",
-        "key": "",
-        "default": null,
-        "extra": "",
-        "collation": "utf8mb4_unicode_ci"
-      },
-      {
-        "field": "buble_operator_text_color",
-        "type": "varchar(250)",
-        "null": "NO",
-        "key": "",
-        "default": null,
-        "extra": "",
-        "collation": "utf8mb4_unicode_ci"
-      },
-      {
-        "field": "modified",
-        "type": "int(11)",
-        "null": "NO",
-        "key": "",
-        "default": null,
-        "extra": ""
-      },
-      {
-        "field": "widget_show_leave_form",
-        "type": "tinyint(1)",
-        "null": "NO",
-        "key": "",
-        "default": null,
-        "extra": ""
-      },
-      {
-        "field": "enable_widget_embed_override",
-        "type": "tinyint(1)",
-        "null": "NO",
-        "key": "",
-        "default": null,
-        "extra": ""
-      },
-      {
-        "field": "widget_pright",
-        "type": "int(11)",
-        "null": "NO",
-        "key": "",
-        "default": null,
-        "extra": ""
-      },
-      {
-        "field": "widget_pbottom",
-        "type": "int(11)",
-        "null": "NO",
-        "key": "",
-        "default": null,
-        "extra": ""
-      },
-      {
-        "field": "widget_popheight",
-        "type": "int(11)",
-        "null": "NO",
-        "key": "",
-        "default": null,
-        "extra": ""
-      },
-      {
-        "field": "widget_popwidth",
-        "type": "int(11)",
-        "null": "NO",
-        "key": "",
-        "default": null,
-        "extra": ""
-      },
-      {
-        "field": "widget_survey",
-        "type": "int(11)",
-        "null": "NO",
-        "key": "",
-        "default": null,
-        "extra": ""
-      },
-      {
-        "field": "widget_position",
-        "type": "varchar(50)",
-        "null": "NO",
-        "key": "",
-        "default": null,
-        "extra": ""
-      }
-    ],
-    "lh_canned_msg": [
-      {
-        "field": "id",
-        "type": "int(11)",
-        "null": "NO",
-        "key": "PRI",
-        "default": null,
-        "extra": "auto_increment"
-      },
-      {
-        "field": "msg",
-        "type": "longtext",
-        "null": "NO",
-        "key": "",
-        "default": null,
-        "extra": "",
-        "collation": "utf8mb4_unicode_ci"
-      },
-      {
-        "field": "fallback_msg",
-        "type": "text",
-        "null": "NO",
-        "key": "",
-        "default": null,
-        "extra": "",
-        "collation": "utf8mb4_unicode_ci"
-      },
-      {
-        "field": "html_snippet",
-        "type": "longtext",
-        "null": "NO",
-        "key": "",
-        "default": null,
-        "extra": "",
-        "collation": "utf8mb4_unicode_ci"
-      },
-      {
-        "field": "additional_data",
-        "type": "text",
-        "null": "NO",
-        "key": "",
-        "default": null,
-        "extra": "",
-        "collation": "utf8mb4_unicode_ci"
-      },
-      {
-        "field": "languages",
-        "type": "text",
-        "null": "NO",
-        "key": "",
-        "default": null,
-        "extra": "",
-        "collation": "utf8mb4_unicode_ci"
-      },
-      {
-        "field": "title",
-        "type": "varchar(250)",
-        "null": "NO",
-        "key": "",
-        "default": null,
-        "extra": "",
-        "collation": "utf8mb4_unicode_ci"
-      },
-      {
-        "field": "unique_id",
-        "type": "varchar(20)",
-        "null": "NO",
-        "key": "",
-        "default": null,
-        "extra": "",
-        "collation": "utf8mb4_unicode_ci",
-        "post_query": "UPDATE `lh_canned_msg` SET `unique_id` = `id`;"
-      },
-      {
-        "field": "explain",
-        "type": "varchar(250)",
-        "null": "NO",
-        "key": "",
-        "default": null,
-        "extra": "",
-        "collation": "utf8mb4_unicode_ci"
-      },
-      {
-        "field": "position",
-        "type": "int(11)",
-        "null": "NO",
-        "key": "",
-        "default": null,
-        "extra": ""
-      },
-      {
-        "field": "department_id",
-        "type": "int(11)",
-        "null": "NO",
-        "key": "MUL",
-        "default": null,
-        "extra": ""
-      },
-      {
-        "field": "user_id",
-        "type": "int(11)",
-        "null": "NO",
-        "key": "MUL",
-        "default": null,
-        "extra": ""
-      },
-      {
-        "field": "delay",
-        "type": "int(11)",
-        "null": "NO",
-        "key": "",
-        "default": null,
-        "extra": ""
-      },
-      {
-        "field": "attr_int_1",
-        "type": "int(11)",
-        "null": "NO",
-        "key": "",
-        "default": null,
-        "extra": ""
-      },
-      {
-        "field": "attr_int_2",
-        "type": "int(11)",
-        "null": "NO",
-        "key": "",
-        "default": null,
-        "extra": ""
-      },
-      {
-        "field": "attr_int_3",
-        "type": "int(11)",
-        "null": "NO",
-        "key": "",
-        "default": null,
-        "extra": ""
-      },
-      {
-        "field": "auto_send",
-        "type": "tinyint(1)",
-        "null": "NO",
-        "key": "",
-        "default": null,
-        "extra": ""
-      }
-    ],
-    "lh_cobrowse": [
-      {
-        "field": "id",
-        "type": "int(11)",
-        "null": "NO",
-        "key": "PRI",
-        "default": null,
-        "extra": "auto_increment"
-      },
-      {
-        "field": "chat_id",
-        "type": "int(11)",
-        "null": "NO",
-        "key": "MUL",
-        "default": null,
-        "extra": ""
-      },
-      {
-        "field": "online_user_id",
-        "type": "int(11)",
-        "null": "NO",
-        "key": "MUL",
-        "default": null,
-        "extra": ""
-      },
-      {
-        "field": "mtime",
-        "type": "int(11)",
-        "null": "NO",
-        "key": "",
-        "default": null,
-        "extra": ""
-      },
-      {
-        "field": "finished",
-        "type": "tinyint(1)",
-        "null": "NO",
-        "key": "",
-        "default": null,
-        "extra": ""
-      },
-      {
-        "field": "w",
-        "type": "int(11)",
-        "null": "NO",
-        "key": "",
-        "default": null,
-        "extra": ""
-      },
-      {
-        "field": "wh",
-        "type": "int(11)",
-        "null": "NO",
-        "key": "",
-        "default": null,
-        "extra": ""
-      },
-      {
-        "field": "x",
-        "type": "int(11)",
-        "null": "NO",
-        "key": "",
-        "default": null,
-        "extra": ""
-      },
-      {
-        "field": "y",
-        "type": "int(11)",
-        "null": "NO",
-        "key": "",
-        "default": null,
-        "extra": ""
-      },
-      {
-        "field": "url",
-        "type": "varchar(250)",
-        "null": "NO",
-        "key": "",
-        "default": null,
-        "extra": "",
-        "collation": "utf8mb4_unicode_ci"
-      },
-      {
-        "field": "initialize",
-        "type": "longtext",
-        "null": "NO",
-        "key": "",
-        "default": null,
-        "extra": "",
-        "collation": "utf8mb4_unicode_ci"
-      },
-      {
-        "field": "modifications",
-        "type": "longtext",
-        "null": "NO",
-        "key": "",
-        "default": null,
-        "extra": "",
-        "collation": "utf8mb4_unicode_ci"
-      }
-    ],
-    "lh_chat": [
-      {
-        "field": "id",
-        "type": "bigint(20)",
-        "null": "NO",
-        "key": "PRI",
-        "default": null,
-        "extra": "auto_increment"
-      },
-      {
-        "field": "nick",
-        "type": "varchar(100)",
-        "null": "NO",
-        "key": "",
-        "default": null,
-        "extra": "",
-        "collation": "utf8mb4_unicode_ci"
-      },
-      {
-        "field": "chat_locale",
-        "type": "varchar(10)",
-        "null": "NO",
-        "key": "",
-        "default": null,
-        "extra": "",
-        "collation": "utf8mb4_unicode_ci"
-      },
-      {
-        "field": "chat_locale_to",
-        "type": "varchar(10)",
-        "null": "NO",
-        "key": "",
-        "default": null,
-        "extra": "",
-        "collation": "utf8mb4_unicode_ci"
-      },
-      {
-        "field": "status",
-        "type": "int(11)",
-        "null": "NO",
-        "key": "MUL",
-        "default": "0",
-        "extra": ""
-      },
-      {
-        "field": "invitation_id",
-        "type": "int(11)",
-        "null": "NO",
-        "key": "MUL",
-        "default": null,
-        "extra": ""
-      },
-      {
-        "field": "pnd_time",
-        "type": "int(11)",
-        "null": "NO",
-        "key": "MUL",
-        "default": "0",
-        "extra": ""
-      },
-      {
-        "field": "anonymized",
-        "type": "tinyint(1)",
-        "null": "NO",
-        "key": "MUL",
-        "default": null,
-        "extra": ""
-      },
-      {
-        "field": "cls_time",
-        "type": "int(11)",
-        "null": "NO",
-        "key": "MUL",
-        "default": "0",
-        "extra": ""
-      },
-      {
-        "field": "cls_us",
-        "type": "tinyint(1)",
-        "null": "NO",
-        "key": "MUL",
-        "default": "0",
-        "extra": ""
-      },
-      {
-        "field": "usaccept",
-        "type": "int(11)",
-        "null": "NO",
-        "key": "",
-        "default": "0",
-        "extra": ""
-      },
-      {
-        "field": "gbot_id",
-        "type": "int(11)",
-        "null": "NO",
-        "key": "",
-        "default": "0",
-        "extra": ""
-      },
-      {
-        "field": "lsync",
-        "type": "int(11)",
-        "null": "NO",
-        "key": "",
-        "default": null,
-        "extra": ""
-      },
-      {
-        "field": "auto_responder_id",
-        "type": "int(11)",
-        "null": "NO",
-        "key": "",
-        "default": null,
-        "extra": ""
-      },
-      {
-        "field": "status_sub",
-        "type": "int(11)",
-        "null": "NO",
-        "key": "",
-        "default": "0",
-        "extra": ""
-      },
-      {
-        "field": "status_sub_arg",
-        "type": "varchar(200)",
-        "null": "NO",
-        "key": "",
-        "default": "",
-        "extra": "",
-        "collation": "utf8mb4_unicode_ci"
-      },
-      {
-        "field": "uagent",
-        "type": "varchar(250)",
-        "null": "NO",
-        "key": "",
-        "default": "",
-        "extra": "",
-        "collation": "utf8mb4_unicode_ci"
-      },
-      {
-        "field": "status_sub_sub",
-        "type": "int(11)",
-        "null": "NO",
-        "key": "",
-        "default": "0",
-        "extra": ""
-      },
-      {
-        "field": "device_type",
-        "type": "int(11)",
-        "null": "NO",
-        "key": "",
-        "default": null,
-        "extra": ""
-      },
-      {
-        "field": "last_op_msg_time",
-        "type": "int(11)",
-        "null": "NO",
-        "key": "",
-        "default": "0",
-        "extra": ""
-      },
-      {
-        "field": "sender_user_id",
-        "type": "int(11)",
-        "null": "NO",
-        "key": "",
-        "default": null,
-        "extra": ""
-      },
-      {
-        "field": "has_unread_op_messages",
-        "type": "int(11)",
-        "null": "NO",
-        "key": "",
-        "default": "0",
-        "extra": ""
-      },
-      {
-        "field": "unread_op_messages_informed",
-        "type": "int(11)",
-        "null": "NO",
-        "key": "",
-        "default": "0",
-        "extra": ""
-      },
-      {
-        "field": "unanswered_chat",
-        "type": "int(11)",
-        "null": "NO",
-        "key": "",
-        "default": null,
-        "extra": ""
-      },
-      {
-        "field": "time",
-        "type": "int(11)",
-        "null": "NO",
-        "key": "",
-        "default": null,
-        "extra": ""
-      },
-      {
-        "field": "user_id",
-        "type": "int(11)",
-        "null": "NO",
-        "key": "MUL",
-        "default": null,
-        "extra": ""
-      },
-      {
-        "field": "transfer_uid",
-        "type": "int(11)",
-        "null": "NO",
-        "key": "MUL",
-        "default": null,
-        "extra": ""
-      },
-      {
-        "field": "product_id",
-        "type": "int(11)",
-        "null": "NO",
-        "key": "MUL",
-        "default": null,
-        "extra": ""
-      },
-      {
-        "field": "hash",
-        "type": "varchar(40)",
-        "null": "NO",
-        "key": "",
-        "default": null,
-        "extra": "",
-        "collation": "utf8mb4_unicode_ci"
-      },
-      {
-        "field": "referrer",
-        "type": "text",
-        "null": "NO",
-        "key": "",
-        "default": null,
-        "extra": "",
-        "collation": "utf8mb4_unicode_ci"
-      },
-      {
-        "field": "session_referrer",
-        "type": "text",
-        "null": "NO",
-        "key": "",
-        "default": null,
-        "extra": "",
-        "collation": "utf8mb4_unicode_ci"
-      },
-      {
-        "field": "chat_variables",
-        "type": "text",
-        "null": "NO",
-        "key": "",
-        "default": null,
-        "extra": "",
-        "collation": "utf8mb4_unicode_ci"
-      },
-      {
-        "field": "remarks",
-        "type": "text",
-        "null": "NO",
-        "key": "",
-        "default": null,
-        "extra": "",
-        "collation": "utf8mb4_unicode_ci"
-      },
-      {
-        "field": "ip",
-        "type": "varchar(100)",
-        "null": "NO",
-        "key": "",
-        "default": null,
-        "extra": "",
-        "collation": "utf8mb4_unicode_ci"
-      },
-      {
-        "field": "user_tz_identifier",
-        "type": "varchar(50)",
-        "null": "NO",
-        "key": "",
-        "default": null,
-        "extra": "",
-        "collation": "utf8mb4_unicode_ci"
-      },
-      {
-        "field": "dep_id",
-        "type": "int(11)",
-        "null": "NO",
-        "key": "MUL",
-        "default": null,
-        "extra": ""
-      },
-      {
-        "field": "user_status",
-        "type": "int(11)",
-        "null": "NO",
-        "key": "",
-        "default": "0",
-        "extra": ""
-      },
-      {
-        "field": "user_closed_ts",
-        "type": "int(11)",
-        "null": "NO",
-        "key": "",
-        "default": "0",
-        "extra": ""
-      },
-      {
-        "field": "support_informed",
-        "type": "int(11)",
-        "null": "NO",
-        "key": "",
-        "default": "0",
-        "extra": ""
-      },
-      {
-        "field": "unread_messages_informed",
-        "type": "int(11)",
-        "null": "NO",
-        "key": "",
-        "default": "0",
-        "extra": ""
-      },
-      {
-        "field": "reinform_timeout",
-        "type": "int(11)",
-        "null": "NO",
-        "key": "",
-        "default": "0",
-        "extra": ""
-      },
-      {
-        "field": "email",
-        "type": "varchar(100)",
-        "null": "NO",
-        "key": "",
-        "default": null,
-        "extra": "",
-        "collation": "utf8mb4_unicode_ci"
-      },
-      {
-        "field": "country_code",
-        "type": "varchar(100)",
-        "null": "NO",
-        "key": "",
-        "default": null,
-        "extra": "",
-        "collation": "utf8mb4_unicode_ci"
-      },
-      {
-        "field": "country_name",
-        "type": "varchar(100)",
-        "null": "NO",
-        "key": "",
-        "default": null,
-        "extra": "",
-        "collation": "utf8mb4_unicode_ci"
-      },
-      {
-        "field": "user_typing",
-        "type": "int(11)",
-        "null": "NO",
-        "key": "",
-        "default": null,
-        "extra": ""
-      },
-      {
-        "field": "user_typing_txt",
-        "type": "varchar(200)",
-        "null": "NO",
-        "key": "",
-        "default": null,
-        "extra": "",
-        "collation": "utf8mb4_unicode_ci"
-      },
-      {
-        "field": "operator_typing",
-        "type": "int(11)",
-        "null": "NO",
-        "key": "",
-        "default": null,
-        "extra": ""
-      },
-      {
-        "field": "operator_typing_id",
-        "type": "int(11)",
-        "null": "NO",
-        "key": "",
-        "default": null,
-        "extra": ""
-      },
-      {
-        "field": "phone",
-        "type": "varchar(100)",
-        "null": "NO",
-        "key": "",
-        "default": null,
-        "extra": "",
-        "collation": "utf8mb4_unicode_ci"
-      },
-      {
-        "field": "has_unread_messages",
-        "type": "int(11)",
-        "null": "NO",
-        "key": "MUL",
-        "default": null,
-        "extra": ""
-      },
-      {
-        "field": "last_user_msg_time",
-        "type": "int(11)",
-        "null": "NO",
-        "key": "",
-        "default": null,
-        "extra": ""
-      },
-      {
-        "field": "fbst",
-        "type": "tinyint(1)",
-        "null": "NO",
-        "key": "",
-        "default": null,
-        "extra": ""
-      },
-      {
-        "field": "online_user_id",
-        "type": "int(11)",
-        "null": "NO",
-        "key": "MUL",
-        "default": null,
-        "extra": ""
-      },
-      {
-        "field": "last_msg_id",
-        "type": "int(11)",
-        "null": "NO",
-        "key": "",
-        "default": null,
-        "extra": ""
-      },
-      {
-        "field": "additional_data",
-        "type": "text",
-        "null": "NO",
-        "key": "",
-        "default": null,
-        "extra": "",
-        "collation": "utf8mb4_unicode_ci"
-      },
-      {
-        "field": "lat",
-        "type": "varchar(10)",
-        "null": "NO",
-        "key": "",
-        "default": null,
-        "extra": "",
-        "collation": "utf8mb4_unicode_ci"
-      },
-      {
-        "field": "lon",
-        "type": "varchar(10)",
-        "null": "NO",
-        "key": "",
-        "default": null,
-        "extra": "",
-        "collation": "utf8mb4_unicode_ci"
-      },
-      {
-        "field": "city",
-        "type": "varchar(100)",
-        "null": "NO",
-        "key": "",
-        "default": null,
-        "extra": "",
-        "collation": "utf8mb4_unicode_ci"
-      },
-      {
-        "field": "operation",
-        "type": "text",
-        "null": "NO",
-        "key": "",
-        "default": null,
-        "extra": "",
-        "collation": "utf8mb4_unicode_ci"
-      },
-      {
-        "field": "operation_admin",
-        "type": "varchar(200)",
-        "null": "NO",
-        "key": "",
-        "default": null,
-        "extra": "",
-        "collation": "utf8mb4_unicode_ci"
-      },
-      {
-        "field": "mail_send",
-        "type": "int(11)",
-        "null": "NO",
-        "key": "",
-        "default": null,
-        "extra": ""
-      },
-      {
-        "field": "screenshot_id",
-        "type": "int(11)",
-        "null": "NO",
-        "key": "",
-        "default": null,
-        "extra": ""
-      },
-      {
-        "field": "wait_time",
-        "type": "int(11)",
-        "null": "NO",
-        "key": "",
-        "default": null,
-        "extra": ""
-      },
-      {
-        "field": "chat_duration",
-        "type": "int(11)",
-        "null": "NO",
-        "key": "",
-        "default": null,
-        "extra": ""
-      },
-      {
-        "field": "tslasign",
-        "type": "int(11)",
-        "null": "NO",
-        "key": "",
-        "default": null,
-        "extra": ""
-      },
-      {
-        "field": "priority",
-        "type": "int(11)",
-        "null": "NO",
-        "key": "",
-        "default": null,
-        "extra": ""
-      },
-      {
-        "field": "chat_initiator",
-        "type": "int(11)",
-        "null": "NO",
-        "key": "",
-        "default": null,
-        "extra": ""
-      },
-      {
-        "field": "transfer_timeout_ts",
-        "type": "int(11)",
-        "null": "NO",
-        "key": "",
-        "default": null,
-        "extra": ""
-      },
-      {
-        "field": "transfer_timeout_ac",
-        "type": "int(11)",
-        "null": "NO",
-        "key": "",
-        "default": null,
-        "extra": ""
-      },
-      {
-        "field": "transfer_if_na",
-        "type": "int(11)",
-        "null": "NO",
-        "key": "",
-        "default": null,
-        "extra": ""
-      },
-      {
-        "field": "na_cb_executed",
-        "type": "int(11)",
-        "null": "NO",
-        "key": "",
-        "default": null,
-        "extra": ""
-      },
-      {
-        "field": "nc_cb_executed",
-        "type": "tinyint(1)",
-        "null": "NO",
-        "key": "",
-        "default": null,
-        "extra": ""
-      }
-    ],
-    "lh_chat_accept": [
-      {
-        "field": "id",
-        "type": "int(11)",
-        "null": "NO",
-        "key": "PRI",
-        "default": null,
-        "extra": "auto_increment"
-      },
-      {
-        "field": "chat_id",
-        "type": "bigint(20)",
-        "null": "NO",
-        "key": "",
-        "default": null,
-        "extra": ""
-      },
-      {
-        "field": "hash",
-        "type": "varchar(50)",
-        "null": "NO",
-        "key": "MUL",
-        "default": null,
-        "extra": "",
-        "collation": "utf8mb4_unicode_ci"
-      },
-      {
-        "field": "ctime",
-        "type": "int(11)",
-        "null": "NO",
-        "key": "",
-        "default": null,
-        "extra": ""
-      },
-      {
-        "field": "wused",
-        "type": "int(11)",
-        "null": "NO",
-        "key": "",
-        "default": null,
-        "extra": ""
-      }
-    ],
-    "lh_chat_archive_range": [
-      {
-        "field": "id",
-        "type": "int(11)",
-        "null": "NO",
-        "key": "PRI",
-        "default": null,
-        "extra": "auto_increment"
-      },
-      {
-        "field": "range_from",
-        "type": "int(11)",
-        "null": "NO",
-        "key": "",
-        "default": null,
-        "extra": ""
-      },
-      {
-        "field": "range_to",
-        "type": "int(11)",
-        "null": "NO",
-        "key": "",
-        "default": null,
-        "extra": ""
-      },
-      {
-        "field": "year_month",
-        "type": "int(11)",
-        "null": "NO",
-        "key": "",
-        "default": null,
-        "extra": ""
-      },
-      {
-        "field": "older_than",
-        "type": "int(11)",
-        "null": "NO",
-        "key": "",
-        "default": null,
-        "extra": ""
-      },
-      {
-        "field": "last_id",
-        "type": "int(11)",
-        "null": "NO",
-        "key": "",
-        "default": null,
-        "extra": ""
-      },
-      {
-        "field": "first_id",
-        "type": "int(11)",
-        "null": "NO",
-        "key": "",
-        "default": null,
-        "extra": ""
-      }
-    ],
-    "lh_chat_blocked_user": [
-      {
-        "field": "id",
-        "type": "int(11)",
-        "null": "NO",
-        "key": "PRI",
-        "default": null,
-        "extra": "auto_increment"
-      },
-      {
-        "field": "ip",
-        "type": "varchar(100)",
-        "null": "NO",
-        "key": "MUL",
-        "default": null,
-        "extra": "",
-        "collation": "utf8mb4_unicode_ci"
-      },
-      {
-        "field": "user_id",
-        "type": "int(11)",
-        "null": "NO",
-        "key": "",
-        "default": null,
-        "extra": ""
-      },
-      {
-        "field": "datets",
-        "type": "int(11)",
-        "null": "NO",
-        "key": "",
-        "default": null,
-        "extra": ""
-      },
-      {
-        "field": "chat_id",
-        "type": "int(11)",
-        "null": "NO",
-        "key": "",
-        "default": null,
-        "extra": ""
-      },
-      {
-        "field": "dep_id",
-        "type": "int(11)",
-        "null": "NO",
-        "key": "",
-        "default": null,
-        "extra": ""
-      },
-      {
-        "field": "btype",
-        "type": "tinyint(1)",
-        "null": "NO",
-        "key": "",
-        "default": "0",
-        "extra": ""
-      },
-      {
-        "field": "expires",
-        "type": "int(11)",
-        "null": "NO",
-        "key": "",
-        "default": "0",
-        "extra": ""
-      },
-      {
-        "field": "nick",
-        "type": "varchar(50)",
-        "null": "NO",
-        "key": "",
-        "default": null,
-        "extra": ""
-      }
-    ],
-    "lh_group_work": [
-      {
-        "field": "id",
-        "type": "int(11)",
-        "null": "NO",
-        "key": "PRI",
-        "default": null,
-        "extra": "auto_increment"
-      },
-      {
-        "field": "group_id",
-        "type": "int(11)",
-        "null": "NO",
-        "key": "",
-        "default": null,
-        "extra": ""
-      },
-      {
-        "field": "group_work_id",
-        "type": "int(11)",
-        "null": "NO",
-        "key": "",
-        "default": null,
-        "extra": ""
-      }
-    ],
-    "lh_chat_config": [
-      {
-        "field": "identifier",
-        "type": "varchar(50)",
-        "null": "NO",
-        "key": "PRI",
-        "default": null,
-        "extra": ""
-      },
-      {
-        "field": "value",
-        "type": "text",
-        "null": "NO",
-        "key": "",
-        "default": null,
-        "extra": "",
-        "collation": "utf8mb4_unicode_ci"
-      },
-      {
-        "field": "type",
-        "type": "tinyint(1)",
-        "null": "NO",
-        "key": "",
-        "default": "0",
-        "extra": ""
-      },
-      {
-        "field": "explain",
-        "type": "varchar(250)",
-        "null": "NO",
-        "key": "",
-        "default": null,
-        "extra": "",
-        "collation": "utf8mb4_unicode_ci"
-      },
-      {
-        "field": "hidden",
-        "type": "int(11)",
-        "null": "NO",
-        "key": "",
-        "default": "0",
-        "extra": ""
-      }
-    ],
-    "lh_chat_file": [
-      {
-        "field": "id",
-        "type": "int(11) unsigned",
-        "null": "NO",
-        "key": "PRI",
-        "default": null,
-        "extra": "auto_increment"
-      },
-      {
-        "field": "name",
-        "type": "varchar(255)",
-        "null": "NO",
-        "key": "",
-        "default": null,
-        "extra": "",
-        "collation": "utf8mb4_unicode_ci"
-      },
-      {
-        "field": "upload_name",
-        "type": "varchar(255)",
-        "null": "NO",
-        "key": "",
-        "default": null,
-        "extra": "",
-        "collation": "utf8mb4_unicode_ci"
-      },
-      {
-        "field": "size",
-        "type": "int(11)",
-        "null": "NO",
-        "key": "",
-        "default": null,
-        "extra": ""
-      },
-      {
-        "field": "type",
-        "type": "varchar(255)",
-        "null": "NO",
-        "key": "",
-        "default": null,
-        "extra": "",
-        "collation": "utf8mb4_unicode_ci"
-      },
-      {
-        "field": "file_path",
-        "type": "varchar(255)",
-        "null": "NO",
-        "key": "",
-        "default": null,
-        "extra": "",
-        "collation": "utf8mb4_unicode_ci"
-      },
-      {
-        "field": "extension",
-        "type": "varchar(255)",
-        "null": "NO",
-        "key": "",
-        "default": null,
-        "extra": "",
-        "collation": "utf8mb4_unicode_ci"
-      },
-      {
-        "field": "chat_id",
-        "type": "bigint(20)",
-        "null": "NO",
-        "key": "MUL",
-        "default": null,
-        "extra": ""
-      },
-      {
-        "field": "online_user_id",
-        "type": "int(11)",
-        "null": "NO",
-        "key": "MUL",
-        "default": null,
-        "extra": ""
-      },
-      {
-        "field": "user_id",
-        "type": "int(11)",
-        "null": "NO",
-        "key": "MUL",
-        "default": null,
-        "extra": ""
-      },
-      {
-        "field": "date",
-        "type": "int(11)",
-        "null": "NO",
-        "key": "",
-        "default": null,
-        "extra": ""
-      },
-      {
-        "field": "persistent",
-        "type": "int(11)",
-        "null": "NO",
-        "key": "",
-        "default": null,
-        "extra": ""
-      }
-    ],
-    "lh_chat_online_user": [
-      {
-        "field": "id",
-        "type": "bigint(20) unsigned",
-        "null": "NO",
-        "key": "PRI",
-        "default": null,
-        "extra": "auto_increment"
-      },
-      {
-        "field": "vid",
-        "type": "varchar(50)",
-        "null": "NO",
-        "key": "MUL",
-        "default": null,
-        "extra": "",
-        "collation": "utf8mb4_unicode_ci"
-      },
-      {
-        "field": "ip",
-        "type": "varchar(50)",
-        "null": "NO",
-        "key": "",
-        "default": null,
-        "extra": "",
-        "collation": "utf8mb4_unicode_ci"
-      },
-      {
-        "field": "visitor_tz",
-        "type": "varchar(50)",
-        "null": "NO",
-        "key": "",
-        "default": null,
-        "extra": "",
-        "collation": "utf8mb4_unicode_ci"
-      },
-      {
-        "field": "current_page",
-        "type": "text",
-        "null": "NO",
-        "key": "",
-        "default": null,
-        "extra": "",
-        "collation": "utf8mb4_unicode_ci"
-      },
-      {
-        "field": "page_title",
-        "type": "varchar(250)",
-        "null": "NO",
-        "key": "",
-        "default": null,
-        "extra": "",
-        "collation": "utf8mb4_unicode_ci"
-      },
-      {
-        "field": "notes",
-        "type": "varchar(250)",
-        "null": "NO",
-        "key": "",
-        "default": null,
-        "extra": "",
-        "collation": "utf8mb4_unicode_ci"
-      },
-      {
-        "field": "referrer",
-        "type": "text",
-        "null": "NO",
-        "key": "",
-        "default": null,
-        "extra": "",
-        "collation": "utf8mb4_unicode_ci"
-      },
-      {
-        "field": "chat_id",
-        "type": "bigint(20)",
-        "null": "NO",
-        "key": "",
-        "default": null,
-        "extra": ""
-      },
-      {
-        "field": "device_type",
-        "type": "tinyint(1)",
-        "null": "NO",
-        "key": "",
-        "default": "0",
-        "extra": ""
-      },
-      {
-        "field": "conversion_id",
-        "type": "int(11)",
-        "null": "NO",
-        "key": "",
-        "default": null,
-        "extra": ""
-      },
-      {
-        "field": "user_active",
-        "type": "int(11)",
-        "null": "NO",
-        "key": "",
-        "default": null,
-        "extra": ""
-      },
-      {
-        "field": "invitation_seen_count",
-        "type": "int(11)",
-        "null": "NO",
-        "key": "",
-        "default": null,
-        "extra": ""
-      },
-      {
-        "field": "last_check_time",
-        "type": "int(11)",
-        "null": "NO",
-        "key": "",
-        "default": null,
-        "extra": ""
-      },
-      {
-        "field": "invitation_id",
-        "type": "int(11)",
-        "null": "NO",
-        "key": "",
-        "default": null,
-        "extra": ""
-      },
-      {
-        "field": "last_visit",
-        "type": "int(11)",
-        "null": "NO",
-        "key": "MUL",
-        "default": null,
-        "extra": ""
-      },
-      {
-        "field": "first_visit",
-        "type": "int(11)",
-        "null": "NO",
-        "key": "",
-        "default": null,
-        "extra": ""
-      },
-      {
-        "field": "total_visits",
-        "type": "int(11)",
-        "null": "NO",
-        "key": "",
-        "default": null,
-        "extra": ""
-      },
-      {
-        "field": "pages_count",
-        "type": "int(11)",
-        "null": "NO",
-        "key": "",
-        "default": null,
-        "extra": ""
-      },
-      {
-        "field": "tt_pages_count",
-        "type": "int(11)",
-        "null": "NO",
-        "key": "",
-        "default": null,
-        "extra": ""
-      },
-      {
-        "field": "invitation_count",
-        "type": "int(11)",
-        "null": "NO",
-        "key": "",
-        "default": null,
-        "extra": ""
-      },
-      {
-        "field": "dep_id",
-        "type": "int(11)",
-        "null": "NO",
-        "key": "MUL",
-        "default": null,
-        "extra": ""
-      },
-      {
-        "field": "user_agent",
-        "type": "text",
-        "null": "NO",
-        "key": "",
-        "default": null,
-        "extra": "",
-        "collation": "utf8mb4_unicode_ci"
-      },
-      {
-        "field": "user_country_code",
-        "type": "varchar(50)",
-        "null": "NO",
-        "key": "",
-        "default": null,
-        "extra": "",
-        "collation": "utf8mb4_unicode_ci"
-      },
-      {
-        "field": "user_country_name",
-        "type": "varchar(50)",
-        "null": "NO",
-        "key": "",
-        "default": null,
-        "extra": "",
-        "collation": "utf8mb4_unicode_ci"
-      },
-      {
-        "field": "operator_message",
-        "type": "text",
-        "null": "NO",
-        "key": "",
-        "default": null,
-        "extra": "",
-        "collation": "utf8mb4_unicode_ci"
-      },
-      {
-        "field": "operator_user_proactive",
-        "type": "varchar(100)",
-        "null": "NO",
-        "key": "",
-        "default": null,
-        "extra": "",
-        "collation": "utf8mb4_unicode_ci"
-      },
-      {
-        "field": "operator_user_id",
-        "type": "int(11)",
-        "null": "NO",
-        "key": "",
-        "default": null,
-        "extra": ""
-      },
-      {
-        "field": "message_seen",
-        "type": "int(11)",
-        "null": "NO",
-        "key": "",
-        "default": null,
-        "extra": ""
-      },
-      {
-        "field": "message_seen_ts",
-        "type": "int(11)",
-        "null": "NO",
-        "key": "",
-        "default": null,
-        "extra": ""
-      },
-      {
-        "field": "lat",
-        "type": "varchar(10)",
-        "null": "NO",
-        "key": "",
-        "default": null,
-        "extra": "",
-        "collation": "utf8mb4_unicode_ci"
-      },
-      {
-        "field": "lon",
-        "type": "varchar(10)",
-        "null": "NO",
-        "key": "",
-        "default": null,
-        "extra": "",
-        "collation": "utf8mb4_unicode_ci"
-      },
-      {
-        "field": "city",
-        "type": "varchar(100)",
-        "null": "NO",
-        "key": "",
-        "default": null,
-        "extra": "",
-        "collation": "utf8mb4_unicode_ci"
-      },
-      {
-        "field": "reopen_chat",
-        "type": "int(11)",
-        "null": "NO",
-        "key": "",
-        "default": null,
-        "extra": ""
-      },
-      {
-        "field": "time_on_site",
-        "type": "int(11)",
-        "null": "NO",
-        "key": "",
-        "default": null,
-        "extra": ""
-      },
-      {
-        "field": "tt_time_on_site",
-        "type": "int(11)",
-        "null": "NO",
-        "key": "",
-        "default": null,
-        "extra": ""
-      },
-      {
-        "field": "requires_email",
-        "type": "int(11)",
-        "null": "NO",
-        "key": "",
-        "default": null,
-        "extra": ""
-      },
-      {
-        "field": "requires_username",
-        "type": "int(11)",
-        "null": "NO",
-        "key": "",
-        "default": null,
-        "extra": ""
-      },
-      {
-        "field": "requires_phone",
-        "type": "int(11)",
-        "null": "NO",
-        "key": "",
-        "default": null,
-        "extra": ""
-      },
-      {
-        "field": "screenshot_id",
-        "type": "int(11)",
-        "null": "NO",
-        "key": "",
-        "default": null,
-        "extra": ""
-      },
-      {
-        "field": "identifier",
-        "type": "varchar(50)",
-        "null": "NO",
-        "key": "",
-        "default": null,
-        "extra": "",
-        "collation": "utf8mb4_unicode_ci"
-      },
-      {
-        "field": "operation",
-        "type": "text",
-        "null": "NO",
-        "key": "",
-        "default": null,
-        "extra": "",
-        "collation": "utf8mb4_unicode_ci"
-      },
-      {
-        "field": "online_attr_system",
-        "type": "text",
-        "null": "NO",
-        "key": "",
-        "default": null,
-        "extra": "",
-        "collation": "utf8mb4_unicode_ci"
-      },
-      {
-        "field": "operation_chat",
-        "type": "text",
-        "null": "NO",
-        "key": "",
-        "default": null,
-        "extra": "",
-        "collation": "utf8mb4_unicode_ci"
-      },
-      {
-        "field": "online_attr",
-        "type": "text",
-        "null": "NO",
-        "key": "",
-        "default": null,
-        "extra": "",
-        "collation": "utf8mb4_unicode_ci"
-      }
-    ],
-    "lh_chat_online_user_footprint": [
-      {
-        "field": "id",
-        "type": "bigint(20) unsigned",
-        "null": "NO",
-        "key": "PRI",
-        "default": null,
-        "extra": "auto_increment"
-      },
-      {
-        "field": "chat_id",
-        "type": "bigint(20)",
-        "null": "NO",
-        "key": "MUL",
-        "default": null,
-        "extra": ""
-      },
-      {
-        "field": "online_user_id",
-        "type": "int(11)",
-        "null": "NO",
-        "key": "MUL",
-        "default": null,
-        "extra": ""
-      },
-      {
-        "field": "page",
-        "type": "varchar(2083)",
-        "null": "NO",
-        "key": "",
-        "default": null,
-        "extra": "",
-        "collation": "utf8mb4_unicode_ci"
-      },
-      {
-        "field": "vtime",
-        "type": "int(11)",
-        "null": "NO",
-        "key": "",
-        "default": null,
-        "extra": ""
-      }
-    ],
-    "lh_chatbox": [
-      {
-        "field": "id",
-        "type": "int(11)",
-        "null": "NO",
-        "key": "PRI",
-        "default": null,
-        "extra": "auto_increment"
-      },
-      {
-        "field": "identifier",
-        "type": "varchar(50)",
-        "null": "NO",
-        "key": "MUL",
-        "default": null,
-        "extra": "",
-        "collation": "utf8mb4_unicode_ci"
-      },
-      {
-        "field": "name",
-        "type": "varchar(100)",
-        "null": "NO",
-        "key": "",
-        "default": null,
-        "extra": "",
-        "collation": "utf8mb4_unicode_ci"
-      },
-      {
-        "field": "chat_id",
-        "type": "int(11)",
-        "null": "NO",
-        "key": "",
-        "default": null,
-        "extra": ""
-      },
-      {
-        "field": "active",
-        "type": "int(11)",
-        "null": "NO",
-        "key": "",
-        "default": null,
-        "extra": ""
-      }
-    ],
-    "lh_departament_group_user": [
-      {
-        "field": "id",
-        "type": "int(11)",
-        "null": "NO",
-        "key": "PRI",
-        "default": null,
-        "extra": "auto_increment"
-      },
-      {
-        "field": "dep_group_id",
-        "type": "int(11)",
-        "null": "NO",
-        "key": "MUL",
-        "default": null,
-        "extra": ""
-      },
-      {
-        "field": "user_id",
-        "type": "int(11)",
-        "null": "NO",
-        "key": "MUL",
-        "default": null,
-        "extra": ""
-      }
-    ],
-    "lh_speech_user_language": [
-      {
-        "field": "id",
-        "type": "bigint(20)",
-        "null": "NO",
-        "key": "PRI",
-        "default": null,
-        "extra": "auto_increment"
-      }
-    ],
-    "lh_departament_group_member": [
-      {
-        "field": "id",
-        "type": "int(11)",
-        "null": "NO",
-        "key": "PRI",
-        "default": null,
-        "extra": "auto_increment"
-      },
-      {
-        "field": "dep_id",
-        "type": "int(11)",
-        "null": "NO",
-        "key": "MUL",
-        "default": null,
-        "extra": ""
-      },
-      {
-        "field": "dep_group_id",
-        "type": "int(11)",
-        "null": "NO",
-        "key": "MUL",
-        "default": null,
-        "extra": ""
-      }
-    ],
-    "lh_abstract_chat_variable": [
-      {
-        "field": "id",
-        "type": "int(11)",
-        "null": "NO",
-        "key": "PRI",
-        "default": null,
-        "extra": "auto_increment"
-      },
-      {
-        "field": "persistent",
-        "type": "tinyint(1)",
-        "null": "NO",
-        "key": "",
-        "default": null,
-        "extra": ""
-      },
-      {
-        "field": "inv",
-        "type": "tinyint(1)",
-        "null": "NO",
-        "key": "",
-        "default": null,
-        "extra": ""
-      },
-      {
-        "field": "change_message",
-        "type": "varchar(250)",
-        "null": "NO",
-        "key": "",
-        "default": null,
-        "extra": ""
-      }
-    ],
-    "lh_generic_bot_rest_api": [
-      {
-        "field": "id",
-        "type": "bigint(20)",
-        "null": "NO",
-        "key": "PRI",
-        "default": null,
-        "extra": "auto_increment"
-      },
-      {
-        "field": "name",
-        "type": "varchar(50)",
-        "null": "NO",
-        "key": "MUL",
-        "default": null,
-        "extra": "",
-        "collation": "utf8mb4_unicode_ci"
-      }
-    ],
-    "lh_abstract_chat_column": [
-      {
-        "field": "id",
-        "type": "int(11)",
-        "null": "NO",
-        "key": "PRI",
-        "default": null,
-        "extra": "auto_increment"
-      },
-      {
-        "field": "chat_enabled",
-        "type": "tinyint(1)",
-        "null": "NO",
-        "key": "",
-        "default": null,
-        "extra": ""
-      },
-      {
-        "field": "online_enabled",
-        "type": "tinyint(1)",
-        "null": "NO",
-        "key": "",
-        "default": null,
-        "extra": ""
-      }
-    ],
-    "lh_abstract_chat_priority": [
-      {
-        "field": "id",
-        "type": "int(11)",
-        "null": "NO",
-        "key": "PRI",
-        "default": null,
-        "extra": "auto_increment"
-      },
-      {
-        "field": "sort_priority",
-        "type": "int(11)",
-        "null": "NO",
-        "key": "",
-        "default": "0",
-        "extra": ""
-      },
-      {
-        "field": "dest_dep_id",
-        "type": "int(11)",
-        "null": "NO",
-        "key": "",
-        "default": "0",
-        "extra": ""
-      }
-    ],
-    "lh_group_chat": [
-      {
-        "field": "id",
-        "type": "bigint(20)",
-        "null": "NO",
-        "key": "PRI",
-        "default": null,
-        "extra": "auto_increment"
-      },
-      {
-        "field": "chat_id",
-        "type": "bigint(20)",
-        "null": "NO",
-        "key": "MUL",
-        "default": "0",
-        "extra": ""
-      }
-    ],
-    "lh_group_msg": [
-      {
-        "field": "id",
-        "type": "bigint(20)",
-        "null": "NO",
-        "key": "PRI",
-        "default": null,
-        "extra": "auto_increment"
-      }
-    ],
-    "lh_group_chat_member": [
-      {
-        "field": "id",
-        "type": "bigint(20)",
-        "null": "NO",
-        "key": "PRI",
-        "default": null,
-        "extra": "auto_increment"
-      },
-      {
-        "field": "last_msg_id",
-        "type": "bigint(20)",
-        "null": "NO",
-        "key": "MUL",
-        "default": "0",
-        "extra": ""
-      },
-      {
-        "field": "type",
-        "type": "tinyint(1)",
-        "null": "NO",
-        "key": "MUL",
-        "default": "0",
-        "extra": ""
-      }
-    ],
-    "lh_chat_voice_video": [
-      {
-        "field": "id",
-        "type": "bigint(20)",
-        "null": "NO",
-        "key": "PRI",
-        "default": null,
-        "extra": "auto_increment"
-      }
-    ],
-    "lh_canned_msg_dep": [
-      {
-        "field": "id",
-        "type": "bigint(20)",
-        "null": "NO",
-        "key": "PRI",
-        "default": null,
-        "extra": "auto_increment"
-      }
-    ],
-    "lh_departament_limit_group_member": [
-      {
-        "field": "id",
-        "type": "int(11)",
-        "null": "NO",
-        "key": "PRI",
-        "default": null,
-        "extra": "auto_increment"
-      },
-      {
-        "field": "dep_id",
-        "type": "int(11)",
-        "null": "NO",
-        "key": "MUL",
-        "default": null,
-        "extra": ""
-      },
-      {
-        "field": "dep_limit_group_id",
-        "type": "int(11)",
-        "null": "NO",
-        "key": "MUL",
-        "default": null,
-        "extra": ""
-      }
-    ],
-    "lh_departament_group": [
-      {
-        "field": "id",
-        "type": "int(11)",
-        "null": "NO",
-        "key": "PRI",
-        "default": null,
-        "extra": "auto_increment"
-      },
-      {
-        "field": "name",
-        "type": "varchar(50)",
-        "null": "NO",
-        "key": "MUL",
-        "default": null,
-        "extra": "",
-        "collation": "utf8mb4_unicode_ci"
-      },
-      {
-        "field": "achats_cnt",
-        "type": "int(11)",
-        "null": "NO",
-        "key": "",
-        "default": "0",
-        "extra": ""
-      },
-      {
-        "field": "inachats_cnt",
-        "type": "int(11)",
-        "null": "NO",
-        "key": "",
-        "default": "0",
-        "extra": ""
-      },
-      {
-        "field": "inopchats_cnt",
-        "type": "int(11)",
-        "null": "NO",
-        "key": "",
-        "default": "0",
-        "extra": ""
-      },
-      {
-        "field": "acopchats_cnt",
-        "type": "int(11)",
-        "null": "NO",
-        "key": "",
-        "default": "0",
-        "extra": ""
-      },
-      {
-        "field": "pchats_cnt",
-        "type": "int(11)",
-        "null": "NO",
-        "key": "",
-        "default": "0",
-        "extra": ""
-      },
-      {
-        "field": "bchats_cnt",
-        "type": "int(11)",
-        "null": "NO",
-        "key": "",
-        "default": "0",
-        "extra": ""
-      },
-      {
-        "field": "max_load",
-        "type": "int(11)",
-        "null": "NO",
-        "key": "",
-        "default": "0",
-        "extra": ""
-      },
-      {
-        "field": "max_load_h",
-        "type": "int(11)",
-        "null": "NO",
-        "key": "",
-        "default": "0",
-        "extra": ""
-      }
-    ],
-    "lh_departament_limit_group": [
-      {
-        "field": "id",
-        "type": "int(11)",
-        "null": "NO",
-        "key": "PRI",
-        "default": null,
-        "extra": "auto_increment"
-      },
-      {
-        "field": "name",
-        "type": "varchar(50)",
-        "null": "NO",
-        "key": "MUL",
-        "default": null,
-        "extra": "",
-        "collation": "utf8mb4_unicode_ci"
-      },
-      {
-        "field": "pending_max",
-        "type": "int(11)",
-        "null": "NO",
-        "key": "MUL",
-        "default": null,
-        "extra": ""
-      }
-    ],
-    "lh_departament": [
-      {
-        "field": "id",
-        "type": "int(11)",
-        "null": "NO",
-        "key": "PRI",
-        "default": null,
-        "extra": "auto_increment"
-      },
-      {
-        "field": "name",
-        "type": "varchar(100)",
-        "null": "NO",
-        "key": "",
-        "default": null,
-        "extra": "",
-        "collation": "utf8mb4_unicode_ci"
-      },
-      {
-        "field": "email",
-        "type": "varchar(100)",
-        "null": "NO",
-        "key": "",
-        "default": null,
-        "extra": "",
-        "collation": "utf8mb4_unicode_ci"
-      },
-      {
-        "field": "xmpp_recipients",
-        "type": "text",
-        "null": "NO",
-        "key": "",
-        "default": null,
-        "extra": "",
-        "collation": "utf8mb4_unicode_ci"
-      },
-      {
-        "field": "xmpp_group_recipients",
-        "type": "text",
-        "null": "NO",
-        "key": "",
-        "default": null,
-        "extra": "",
-        "collation": "utf8mb4_unicode_ci"
-      },
-      {
-        "field": "priority",
-        "type": "int(11)",
-        "null": "NO",
-        "key": "",
-        "default": null,
-        "extra": ""
-      },
-      {
-        "field": "archive",
-        "type": "tinyint(1)",
-        "null": "NO",
-        "key": "",
-        "default": "0",
-        "extra": ""
-      },
-      {
-        "field": "pending_max",
-        "type": "int(11)",
-        "null": "NO",
-        "key": "",
-        "default": null,
-        "extra": ""
-      },
-      {
-        "field": "max_load",
-        "type": "int(11)",
-        "null": "NO",
-        "key": "",
-        "default": "0",
-        "extra": ""
-      },
-      {
-        "field": "max_load_h",
-        "type": "int(11)",
-        "null": "NO",
-        "key": "",
-        "default": "0",
-        "extra": ""
-      },
-      {
-        "field": "inop_chats_cnt",
-        "type": "int(11)",
-        "null": "NO",
-        "key": "",
-        "default": "0",
-        "extra": ""
-      },
-      {
-        "field": "acop_chats_cnt",
-        "type": "int(11)",
-        "null": "NO",
-        "key": "",
-        "default": "0",
-        "extra": ""
-      },
-      {
-        "field": "bot_chats_counter",
-        "type": "int(11)",
-        "null": "NO",
-        "key": "",
-        "default": "0",
-        "extra": ""
-      },
-      {
-        "field": "inactive_chats_cnt",
-        "type": "int(11)",
-        "null": "NO",
-        "key": "",
-        "default": "0",
-        "extra": ""
-      },
-      {
-        "field": "assign_same_language",
-        "type": "int(11)",
-        "null": "NO",
-        "key": "",
-        "default": null,
-        "extra": ""
-      },
-      {
-        "field": "max_ac_dep_chats",
-        "type": "int(11)",
-        "null": "NO",
-        "key": "",
-        "default": null,
-        "extra": ""
-      },
-      {
-        "field": "pending_group_max",
-        "type": "int(11)",
-        "null": "NO",
-        "key": "",
-        "default": null,
-        "extra": ""
-      },
-      {
-        "field": "exclude_inactive_chats",
-        "type": "int(11)",
-        "null": "NO",
-        "key": "",
-        "default": null,
-        "extra": ""
-      },
-      {
-        "field": "delay_before_assign",
-        "type": "int(11)",
-        "null": "NO",
-        "key": "",
-        "default": null,
-        "extra": ""
-      },
-      {
-        "field": "sort_priority",
-        "type": "int(11)",
-        "null": "NO",
-        "key": "",
-        "default": null,
-        "extra": ""
-      },
-      {
-        "field": "visible_if_online",
-        "type": "tinyint(1)",
-        "null": "NO",
-        "key": "",
-        "default": null,
-        "extra": ""
-      },
-      {
-        "field": "department_transfer_id",
-        "type": "int(11)",
-        "null": "NO",
-        "key": "",
-        "default": null,
-        "extra": ""
-      },
-      {
-        "field": "transfer_timeout",
-        "type": "int(11)",
-        "null": "NO",
-        "key": "",
-        "default": null,
-        "extra": ""
-      },
-      {
-        "field": "disabled",
-        "type": "int(11)",
-        "null": "NO",
-        "key": "MUL",
-        "default": null,
-        "extra": ""
-      },
-      {
-        "field": "hidden",
-        "type": "int(11)",
-        "null": "NO",
-        "key": "",
-        "default": null,
-        "extra": ""
-      },
-      {
-        "field": "delay_lm",
-        "type": "int(11)",
-        "null": "NO",
-        "key": "",
-        "default": null,
-        "extra": ""
-      },
-      {
-        "field": "max_active_chats",
-        "type": "int(11)",
-        "null": "NO",
-        "key": "",
-        "default": null,
-        "extra": ""
-      },
-      {
-        "field": "max_timeout_seconds",
-        "type": "int(11)",
-        "null": "NO",
-        "key": "",
-        "default": null,
-        "extra": ""
-      },
-      {
-        "field": "identifier",
-        "type": "varchar(2083)",
-        "null": "NO",
-        "key": "MUL",
-        "default": null,
-        "extra": ""
-      },
-      {
-        "field": "mod_start_hour",
-        "type": "int(4)",
-        "null": "NO",
-        "key": "",
-        "default": "-1",
-        "extra": ""
-      },
-      {
-        "field": "mod_end_hour",
-        "type": "int(4)",
-        "null": "NO",
-        "key": "",
-        "default": "-1",
-        "extra": ""
-      },
-      {
-        "field": "tud_start_hour",
-        "type": "int(4)",
-        "null": "NO",
-        "key": "",
-        "default": "-1",
-        "extra": ""
-      },
-      {
-        "field": "tud_end_hour",
-        "type": "int(4)",
-        "null": "NO",
-        "key": "",
-        "default": "-1",
-        "extra": ""
-      },
-      {
-        "field": "wed_start_hour",
-        "type": "int(4)",
-        "null": "NO",
-        "key": "",
-        "default": "-1",
-        "extra": ""
-      },
-      {
-        "field": "wed_end_hour",
-        "type": "int(4)",
-        "null": "NO",
-        "key": "",
-        "default": "-1",
-        "extra": ""
-      },
-      {
-        "field": "thd_start_hour",
-        "type": "int(4)",
-        "null": "NO",
-        "key": "",
-        "default": "-1",
-        "extra": ""
-      },
-      {
-        "field": "thd_end_hour",
-        "type": "int(4)",
-        "null": "NO",
-        "key": "",
-        "default": "-1",
-        "extra": ""
-      },
-      {
-        "field": "frd_start_hour",
-        "type": "int(4)",
-        "null": "NO",
-        "key": "",
-        "default": "-1",
-        "extra": ""
-      },
-      {
-        "field": "frd_end_hour",
-        "type": "int(4)",
-        "null": "NO",
-        "key": "",
-        "default": "-1",
-        "extra": ""
-      },
-      {
-        "field": "sad_start_hour",
-        "type": "int(4)",
-        "null": "NO",
-        "key": "",
-        "default": "-1",
-        "extra": ""
-      },
-      {
-        "field": "sad_end_hour",
-        "type": "int(4)",
-        "null": "NO",
-        "key": "",
-        "default": "-1",
-        "extra": ""
-      },
-      {
-        "field": "sud_start_hour",
-        "type": "int(4)",
-        "null": "NO",
-        "key": "",
-        "default": "-1",
-        "extra": ""
-      },
-      {
-        "field": "sud_end_hour",
-        "type": "int(4)",
-        "null": "NO",
-        "key": "",
-        "default": "-1",
-        "extra": ""
-      },
-      {
-        "field": "nc_cb_execute",
-        "type": "tinyint(1)",
-        "null": "NO",
-        "key": "",
-        "default": null,
-        "extra": ""
-      },
-      {
-        "field": "na_cb_execute",
-        "type": "tinyint(1)",
-        "null": "NO",
-        "key": "",
-        "default": null,
-        "extra": ""
-      },
-      {
-        "field": "inform_unread",
-        "type": "tinyint(1)",
-        "null": "NO",
-        "key": "",
-        "default": null,
-        "extra": ""
-      },
-      {
-        "field": "active_balancing",
-        "type": "tinyint(1)",
-        "null": "NO",
-        "key": "",
-        "default": null,
-        "extra": ""
-      },
-      {
-        "field": "inform_close",
-        "type": "int(11)",
-        "null": "NO",
-        "key": "",
-        "default": null,
-        "extra": ""
-      },
-      {
-        "field": "inform_unread_delay",
-        "type": "int(11)",
-        "null": "NO",
-        "key": "",
-        "default": null,
-        "extra": ""
-      },
-      {
-        "field": "inform_options",
-        "type": "varchar(250)",
-        "null": "NO",
-        "key": "",
-        "default": null,
-        "extra": "",
-        "collation": "utf8mb4_unicode_ci"
-      },
-      {
-        "field": "online_hours_active",
-        "type": "tinyint(1)",
-        "null": "NO",
-        "key": "MUL",
-        "default": null,
-        "extra": ""
-      },
-      {
-        "field": "inform_delay",
-        "type": "int(11)",
-        "null": "NO",
-        "key": "",
-        "default": null,
-        "extra": ""
-      },
-      {
-        "field": "attr_int_1",
-        "type": "int(11)",
-        "null": "NO",
-        "key": "",
-        "default": 0,
-        "extra": ""
-      },
-      {
-        "field": "attr_int_2",
-        "type": "int(11)",
-        "null": "NO",
-        "key": "",
-        "default": 0,
-        "extra": ""
-      },
-      {
-        "field": "attr_int_3",
-        "type": "int(11)",
-        "null": "NO",
-        "key": "",
-        "default": 0,
-        "extra": ""
-      },
-      {
-        "field": "active_chats_counter",
-        "type": "int(11)",
-        "null": "NO",
-        "key": "",
-        "default": 0,
-        "extra": ""
-      },
-      {
-        "field": "pending_chats_counter",
-        "type": "int(11)",
-        "null": "NO",
-        "key": "",
-        "default": 0,
-        "extra": ""
-      },
-      {
-        "field": "inform_close_all",
-        "type": "int(11)",
-        "null": "NO",
-        "key": "",
-        "default": 0,
-        "extra": ""
-      },
-      {
-        "field": "inform_close_all_email",
-        "type": "varchar(250)",
-        "null": "NO",
-        "key": "",
-        "default": 0,
-        "extra": "",
-        "collation": "utf8mb4_unicode_ci"
-      },
-      {
-        "field": "product_configuration",
-        "type": "longtext",
-        "null": "NO",
-        "key": "",
-        "default": null,
-        "extra": "",
-        "collation": "utf8mb4_unicode_ci"
-      },
-      {
-        "field": "bot_configuration",
-        "type": "text",
-        "null": "NO",
-        "key": "",
-        "default": null,
-        "extra": "",
-        "collation": "utf8mb4_unicode_ci"
-      }
-    ],
-    "lh_departament_custom_work_hours": [
-      {
-        "field": "id",
-        "type": "int(11)",
-        "null": "NO",
-        "key": "PRI",
-        "default": null,
-        "extra": "auto_increment"
-      },
-      {
-        "field": "date_from",
-        "type": "int(11)",
-        "null": "NO",
-        "key": "",
-        "default": null,
-        "extra": ""
-      },
-      {
-        "field": "date_to",
-        "type": "int(11)",
-        "null": "NO",
-        "key": "",
-        "default": null,
-        "extra": ""
-      },
-      {
-        "field": "start_hour",
-        "type": "int(11)",
-        "null": "NO",
-        "key": "",
-        "default": null,
-        "extra": ""
-      },
-      {
-        "field": "end_hour",
-        "type": "int(11)",
-        "null": "NO",
-        "key": "",
-        "default": null,
-        "extra": ""
-      }
-    ],
-    "lh_faq": [
-      {
-        "field": "id",
-        "type": "int(11)",
-        "null": "NO",
-        "key": "PRI",
-        "default": null,
-        "extra": "auto_increment"
-      },
-      {
-        "field": "question",
-        "type": "varchar(250)",
-        "null": "NO",
-        "key": "",
-        "default": null,
-        "extra": "",
-        "collation": "utf8mb4_unicode_ci"
-      },
-      {
-        "field": "answer",
-        "type": "text",
-        "null": "NO",
-        "key": "",
-        "default": null,
-        "extra": "",
-        "collation": "utf8mb4_unicode_ci"
-      },
-      {
-        "field": "url",
-        "type": "varchar(250)",
-        "null": "NO",
-        "key": "",
-        "default": null,
-        "extra": "",
-        "collation": "utf8mb4_unicode_ci"
-      },
-      {
-        "field": "email",
-        "type": "varchar(50)",
-        "null": "NO",
-        "key": "",
-        "default": null,
-        "extra": "",
-        "collation": "utf8mb4_unicode_ci"
-      },
-      {
-        "field": "identifier",
-        "type": "varchar(10)",
-        "null": "NO",
-        "key": "MUL",
-        "default": null,
-        "extra": "",
-        "collation": "utf8mb4_unicode_ci"
-      },
-      {
-        "field": "active",
-        "type": "int(11)",
-        "null": "NO",
-        "key": "MUL",
-        "default": null,
-        "extra": ""
-      },
-      {
-        "field": "has_url",
-        "type": "tinyint(1)",
-        "null": "NO",
-        "key": "MUL",
-        "default": null,
-        "extra": ""
-      },
-      {
-        "field": "is_wildcard",
-        "type": "tinyint(1)",
-        "null": "NO",
-        "key": "MUL",
-        "default": null,
-        "extra": ""
-      }
-    ],
-    "lh_forgotpasswordhash": [
-      {
-        "field": "id",
-        "type": "int(11)",
-        "null": "NO",
-        "key": "PRI",
-        "default": null,
-        "extra": "auto_increment"
-      },
-      {
-        "field": "user_id",
-        "type": "int(11)",
-        "null": "NO",
-        "key": "",
-        "default": null,
-        "extra": ""
-      },
-      {
-        "field": "hash",
-        "type": "varchar(40)",
-        "null": "NO",
-        "key": "",
-        "default": null,
-        "extra": "",
-        "collation": "utf8mb4_unicode_ci"
-      },
-      {
-        "field": "created",
-        "type": "int(11)",
-        "null": "NO",
-        "key": "",
-        "default": null,
-        "extra": ""
-      }
-    ],
-    "lh_group": [
-      {
-        "field": "id",
-        "type": "int(11)",
-        "null": "NO",
-        "key": "PRI",
-        "default": null,
-        "extra": "auto_increment"
-      },
-      {
-        "field": "disabled",
-        "type": "tinyint(1)",
-        "null": "NO",
-        "key": "",
-        "default": null,
-        "extra": ""
-      },
-      {
-        "field": "required",
-        "type": "tinyint(1)",
-        "null": "NO",
-        "key": "",
-        "default": "0",
-        "extra": ""
-      },
-      {
-        "field": "name",
-        "type": "varchar(50)",
-        "null": "NO",
-        "key": "",
-        "default": null,
-        "extra": "",
-        "collation": "utf8mb4_unicode_ci"
-      }
-    ],
-    "lh_grouprole": [
-      {
-        "field": "id",
-        "type": "int(11)",
-        "null": "NO",
-        "key": "PRI",
-        "default": null,
-        "extra": "auto_increment"
-      },
-      {
-        "field": "group_id",
-        "type": "int(11)",
-        "null": "NO",
-        "key": "",
-        "default": null,
-        "extra": ""
-      },
-      {
-        "field": "role_id",
-        "type": "int(11)",
-        "null": "NO",
-        "key": "MUL",
-        "default": null,
-        "extra": ""
-      }
-    ],
-    "lh_groupuser": [
-      {
-        "field": "id",
-        "type": "int(11)",
-        "null": "NO",
-        "key": "PRI",
-        "default": null,
-        "extra": "auto_increment"
-      },
-      {
-        "field": "group_id",
-        "type": "int(11)",
-        "null": "NO",
-        "key": "MUL",
-        "default": null,
-        "extra": ""
-      },
-      {
-        "field": "user_id",
-        "type": "int(11)",
-        "null": "NO",
-        "key": "MUL",
-        "default": null,
-        "extra": ""
-      }
-    ],
-    "lh_msg": [
-      {
-        "field": "id",
-        "type": "bigint(20) unsigned",
-        "null": "NO",
-        "key": "PRI",
-        "default": null,
-        "extra": "auto_increment"
-      },
-      {
-        "field": "msg",
-        "type": "longtext",
-        "null": "NO",
-        "key": "",
-        "default": null,
-        "extra": "",
-        "collation": "utf8mb4_unicode_ci"
-      },
-      {
-        "field": "meta_msg",
-        "type": "longtext",
-        "null": "NO",
-        "key": "",
-        "default": null,
-        "extra": "",
-        "collation": "utf8mb4_unicode_ci"
-      },
-      {
-        "field": "time",
-        "type": "int(11)",
-        "null": "NO",
-        "key": "",
-        "default": null,
-        "extra": ""
-      },
-      {
-        "field": "chat_id",
-        "type": "int(11)",
-        "null": "NO",
-        "key": "MUL",
-        "default": "0",
-        "extra": ""
-      },
-      {
-        "field": "user_id",
-        "type": "int(11)",
-        "null": "NO",
-        "key": "",
-        "default": "0",
-        "extra": ""
-      },
-      {
-        "field": "name_support",
-        "type": "varchar(100)",
-        "null": "NO",
-        "key": "",
-        "default": null,
-        "extra": "",
-        "collation": "utf8mb4_unicode_ci"
-      }
-    ],
-    "lh_question": [
-      {
-        "field": "id",
-        "type": "int(11)",
-        "null": "NO",
-        "key": "PRI",
-        "default": null,
-        "extra": "auto_increment"
-      },
-      {
-        "field": "question",
-        "type": "varchar(250)",
-        "null": "NO",
-        "key": "",
-        "default": null,
-        "extra": "",
-        "collation": "utf8mb4_unicode_ci"
-      },
-      {
-        "field": "location",
-        "type": "varchar(250)",
-        "null": "NO",
-        "key": "",
-        "default": null,
-        "extra": "",
-        "collation": "utf8mb4_unicode_ci"
-      },
-      {
-        "field": "active",
-        "type": "int(11)",
-        "null": "NO",
-        "key": "MUL",
-        "default": null,
-        "extra": ""
-      },
-      {
-        "field": "priority",
-        "type": "int(11)",
-        "null": "NO",
-        "key": "MUL",
-        "default": null,
-        "extra": ""
-      },
-      {
-        "field": "is_voting",
-        "type": "int(11)",
-        "null": "NO",
-        "key": "",
-        "default": null,
-        "extra": ""
-      },
-      {
-        "field": "question_intro",
-        "type": "text",
-        "null": "NO",
-        "key": "",
-        "default": null,
-        "extra": "",
-        "collation": "utf8mb4_unicode_ci"
-      },
-      {
-        "field": "revote",
-        "type": "int(11)",
-        "null": "NO",
-        "key": "",
-        "default": "0",
-        "extra": ""
-      }
-    ],
-    "lh_question_answer": [
-      {
-        "field": "id",
-        "type": "int(11)",
-        "null": "NO",
-        "key": "PRI",
-        "default": null,
-        "extra": "auto_increment"
-      },
-      {
-        "field": "ip",
-        "type": "bigint(20)",
-        "null": "NO",
-        "key": "MUL",
-        "default": null,
-        "extra": ""
-      },
-      {
-        "field": "question_id",
-        "type": "int(11)",
-        "null": "NO",
-        "key": "MUL",
-        "default": null,
-        "extra": ""
-      },
-      {
-        "field": "answer",
-        "type": "text",
-        "null": "NO",
-        "key": "",
-        "default": null,
-        "extra": "",
-        "collation": "utf8mb4_unicode_ci"
-      },
-      {
-        "field": "ctime",
-        "type": "int(11)",
-        "null": "NO",
-        "key": "",
-        "default": null,
-        "extra": ""
-      }
-    ],
-    "lh_question_option": [
-      {
-        "field": "id",
-        "type": "int(11)",
-        "null": "NO",
-        "key": "PRI",
-        "default": null,
-        "extra": "auto_increment"
-      },
-      {
-        "field": "question_id",
-        "type": "int(11)",
-        "null": "NO",
-        "key": "MUL",
-        "default": null,
-        "extra": ""
-      },
-      {
-        "field": "option_name",
-        "type": "varchar(250)",
-        "null": "NO",
-        "key": "",
-        "default": null,
-        "extra": "",
-        "collation": "utf8mb4_unicode_ci"
-      },
-      {
-        "field": "priority",
-        "type": "tinyint(4)",
-        "null": "NO",
-        "key": "",
-        "default": null,
-        "extra": ""
-      }
-    ],
-    "lh_generic_bot_exception": [
-      {
-        "field": "id",
-        "type": "bigint(20)",
-        "null": "NO",
-        "key": "PRI",
-        "default": null,
-        "extra": "auto_increment"
-      }
-    ],
-    "lh_generic_bot_exception_message": [
-      {
-        "field": "id",
-        "type": "bigint(20)",
-        "null": "NO",
-        "key": "PRI",
-        "default": null,
-        "extra": "auto_increment"
-      }
-    ],
-    "lh_generic_bot_tr_group": [
-      {
-        "field": "id",
-        "type": "int(11)",
-        "null": "NO",
-        "key": "PRI",
-        "default": null,
-        "extra": "auto_increment"
-      },
-      {
-        "field": "nick",
-        "type": "varchar(100)",
-        "null": "NO",
-        "key": "",
-        "default": null,
-        "extra": "",
-        "collation": "utf8mb4_unicode_ci"
-      },
-      {
-        "field": "configuration",
-        "type": "longtext",
-        "null": "NO",
-        "key": "",
-        "default": null,
-        "extra": "",
-        "collation": "utf8mb4_unicode_ci"
-      },
-      {
-        "field": "filepath",
-        "type": "varchar(250)",
-        "null": "NO",
-        "key": "",
-        "default": null,
-        "extra": "",
-        "collation": "utf8mb4_unicode_ci"
-      },
-      {
-        "field": "filename",
-        "type": "varchar(250)",
-        "null": "NO",
-        "key": "",
-        "default": null,
-        "extra": "",
-        "collation": "utf8mb4_unicode_ci"
-      }
-    ],
-    "lh_generic_bot_tr_item": [
-      {
-        "field": "id",
-        "type": "int(11)",
-        "null": "NO",
-        "key": "PRI",
-        "default": null,
-        "extra": "auto_increment"
-      }
-    ],
-    "lh_generic_bot_bot": [
-      {
-        "field": "id",
-        "type": "bigint(20)",
-        "null": "NO",
-        "key": "PRI",
-        "default": null,
-        "extra": "auto_increment"
-      },
-      {
-        "field": "nick",
-        "type": "varchar(100)",
-        "null": "NO",
-        "key": "",
-        "default": null,
-        "extra": "",
-        "collation": "utf8mb4_unicode_ci"
-      },
-      {
-        "field": "avatar",
-        "type": "varchar(150)",
-        "null": "NO",
-        "key": "",
-        "default": "",
-        "extra": "",
-        "collation": "utf8mb4_unicode_ci"
-      },
-      {
-        "field": "attr_str_1",
-        "type": "varchar(100)",
-        "null": "NO",
-        "key": "",
-        "default": null,
-        "extra": "",
-        "collation": "utf8mb4_unicode_ci"
-      },
-      {
-        "field": "configuration",
-        "type": "longtext",
-        "null": "NO",
-        "key": "",
-        "default": null,
-        "extra": "",
-        "collation": "utf8mb4_unicode_ci"
-      },
-      {
-        "field": "attr_str_2",
-        "type": "varchar(100)",
-        "null": "NO",
-        "key": "",
-        "default": null,
-        "extra": "",
-        "collation": "utf8mb4_unicode_ci"
-      },
-      {
-        "field": "attr_str_3",
-        "type": "varchar(100)",
-        "null": "NO",
-        "key": "",
-        "default": null,
-        "extra": "",
-        "collation": "utf8mb4_unicode_ci"
-      },
-      {
-        "field": "filepath",
-        "type": "varchar(250)",
-        "null": "NO",
-        "key": "",
-        "default": null,
-        "extra": "",
-        "collation": "utf8mb4_unicode_ci"
-      },
-      {
-        "field": "filename",
-        "type": "varchar(250)",
-        "null": "NO",
-        "key": "",
-        "default": null,
-        "extra": "",
-        "collation": "utf8mb4_unicode_ci"
-      }
-    ],
-    "lh_generic_bot_pending_event": [
-      {
-        "field": "id",
-        "type": "bigint(20)",
-        "null": "NO",
-        "key": "PRI",
-        "default": null,
-        "extra": "auto_increment"
-      }
-    ],
-    "lh_generic_bot_chat_event": [
-      {
-        "field": "id",
-        "type": "bigint(20)",
-        "null": "NO",
-        "key": "PRI",
-        "default": null,
-        "extra": "auto_increment"
-      },
-      {
-        "field": "counter",
-        "type": "int(11)",
-        "null": "NO",
-        "key": "",
-        "default": null,
-        "extra": ""
-      }
-    ],
-    "lh_generic_bot_group": [
-      {
-        "field": "id",
-        "type": "bigint(20)",
-        "null": "NO",
-        "key": "PRI",
-        "default": null,
-        "extra": "auto_increment"
-      },
-      {
-        "field": "is_collapsed",
-        "type": "int(11)",
-        "null": "NO",
-        "key": "",
-        "default": "0",
-        "extra": ""
-      },
-      {
-        "field": "pos",
-        "type": "int(11)",
-        "null": "NO",
-        "key": "",
-        "default": "0",
-        "extra": ""
-      }
-    ],
-    "lh_canned_msg_subject": [
-      {
-        "field": "id",
-        "type": "int(11)",
-        "null": "NO",
-        "key": "PRI",
-        "default": null,
-        "extra": "auto_increment"
-      }
-    ],
-    "lhc_mailconv_response_template_subject": [
-      {
-        "field": "id",
-        "type": "bigint(20) unsigned",
-        "null": "NO",
-        "key": "PRI",
-        "default": null,
-        "extra": "auto_increment"
-      }
-    ],
-    "lhc_mailconv_response_template_dep": [
-      {
-        "field": "id",
-        "type": "bigint(20) unsigned",
-        "null": "NO",
-        "key": "PRI",
-        "default": null,
-        "extra": "auto_increment"
-      }
-    ],
-    "lh_generic_bot_chat_workflow": [
-      {
-        "field": "id",
-        "type": "bigint(20)",
-        "null": "NO",
-        "key": "PRI",
-        "default": null,
-        "extra": "auto_increment"
-      },
-      {
-        "field": "trigger_id",
-        "type": "bigint(20)",
-        "null": "NO",
-        "key": "",
-        "default": null,
-        "extra": ""
-      },
-      {
-        "field": "time",
-        "type": "int(11)",
-        "null": "NO",
-        "key": "",
-        "default": null,
-        "extra": ""
-      }
-    ],
-    "lh_generic_bot_trigger": [
-      {
-        "field": "id",
-        "type": "bigint(20)",
-        "null": "NO",
-        "key": "PRI",
-        "default": null,
-        "extra": "auto_increment"
-      },
-      {
-        "field": "bot_id",
-        "type": "int(11)",
-        "null": "NO",
-        "key": "",
-        "default": null,
-        "extra": ""
-      },
-      {
-        "field": "default",
-        "type": "int(11)",
-        "null": "NO",
-        "key": "",
-        "default": null,
-        "extra": ""
-      },
-      {
-        "field": "default_unknown",
-        "type": "int(11)",
-        "null": "NO",
-        "key": "",
-        "default": null,
-        "extra": ""
-      },
-      {
-        "field": "default_always",
-        "type": "int(11)",
-        "null": "NO",
-        "key": "",
-        "default": null,
-        "extra": ""
-      },
-      {
-        "field": "default_unknown_btn",
-        "type": "int(11)",
-        "null": "NO",
-        "key": "",
-        "default": "0",
-        "extra": ""
-      },
-      {
-        "field": "as_argument",
-        "type": "int(11)",
-        "null": "NO",
-        "key": "",
-        "default": "0",
-        "extra": ""
-      }
-    ],
-    "lh_generic_bot_payload": [
-      {
-        "field": "id",
-        "type": "bigint(20)",
-        "null": "NO",
-        "key": "PRI",
-        "default": null,
-        "extra": "auto_increment"
-      }
-    ],
-    "lh_webhook": [
-      {
-        "field": "id",
-        "type": "int(11)",
-        "null": "NO",
-        "key": "PRI",
-        "default": null,
-        "extra": "auto_increment"
-      },
-      {
-        "field": "type",
-        "type": "tinyint(1)",
-        "null": "NO",
-        "key": "",
-        "default": "0",
-        "extra": ""
-      },
-      {
-        "field": "bot_id_alt",
-        "type": "int(11)",
-        "null": "NO",
-        "key": "",
-        "default": "0",
-        "extra": ""
-      },
-      {
-        "field": "trigger_id_alt",
-        "type": "int(11)",
-        "null": "NO",
-        "key": "",
-        "default": "0",
-        "extra": ""
-      },
-      {
-        "field": "configuration",
-        "type": "longtext",
-        "null": "NO",
-        "key": "",
-        "default": "",
-        "extra": ""
-      }
-    ],
-    "lh_users_login": [
-      {
-        "field": "id",
-        "type": "bigint(20)",
-        "null": "NO",
-        "key": "PRI",
-        "default": null,
-        "extra": "auto_increment"
-      }
-    ],
-    "lh_generic_bot_trigger_event": [
-      {
-        "field": "id",
-        "type": "bigint(20)",
-        "null": "NO",
-        "key": "PRI",
-        "default": null,
-        "extra": "auto_increment"
-      },
-      {
-        "field": "bot_id",
-        "type": "int(11)",
-        "null": "NO",
-        "key": "",
-        "default": null,
-        "extra": ""
-      },
-      {
-        "field": "on_start_type",
-        "type": "tinyint(1)",
-        "null": "NO",
-        "key": "",
-        "default": null,
-        "extra": ""
-      },
-      {
-        "field": "priority",
-        "type": "int(11)",
-        "null": "NO",
-        "key": "",
-        "default": null,
-        "extra": ""
-      },
-      {
-        "field": "pattern_exc",
-        "type": "text",
-        "null": "NO",
-        "key": "",
-        "default": null,
-        "extra": ""
-      },
-      {
-        "field": "pattern",
-        "type": "text",
-        "null": "NO",
-        "key": "",
-        "default": null,
-        "extra": ""
-      },
-      {
-        "field": "configuration",
-        "type": "longtext",
-        "null": "NO",
-        "key": "",
-        "default": null,
-        "extra": ""
-      }
-    ],
-    "lh_audits": [
-      {
-        "field": "id",
-        "type": "bigint(20)",
-        "null": "NO",
-        "key": "PRI",
-        "default": null,
-        "extra": "auto_increment"
-      }
-    ],
-    "lh_departament_availability": [
-      {
-        "field": "id",
-        "type": "bigint(20)",
-        "null": "NO",
-        "key": "PRI",
-        "default": null,
-        "extra": "auto_increment"
-      },
-      {
-        "field": "ymdhi",
-        "type": "bigint(20)",
-        "null": "NO",
-        "key": "",
-        "default": null,
-        "extra": ""
-      },
-      {
-        "field": "ymd",
-        "type": "int(11)",
-        "null": "NO",
-        "key": "",
-        "default": null,
-        "extra": ""
-      },
-      {
-        "field": "time",
-        "type": "int(11)",
-        "null": "NO",
-        "key": "",
-        "default": null,
-        "extra": ""
-      },
-      {
-        "field": "hourminute",
-        "type": "int(4)",
-        "null": "NO",
-        "key": "",
-        "default": null,
-        "extra": ""
-      }
-    ],
-    "lh_question_option_answer": [
-      {
-        "field": "id",
-        "type": "int(11)",
-        "null": "NO",
-        "key": "PRI",
-        "default": null,
-        "extra": "auto_increment"
-      },
-      {
-        "field": "question_id",
-        "type": "int(11)",
-        "null": "NO",
-        "key": "MUL",
-        "default": null,
-        "extra": ""
-      },
-      {
-        "field": "option_id",
-        "type": "int(11)",
-        "null": "NO",
-        "key": "",
-        "default": null,
-        "extra": ""
-      },
-      {
-        "field": "ctime",
-        "type": "int(11)",
-        "null": "NO",
-        "key": "",
-        "default": null,
-        "extra": ""
-      },
-      {
-        "field": "ip",
-        "type": "bigint(20)",
-        "null": "NO",
-        "key": "MUL",
-        "default": null,
-        "extra": ""
-      }
-    ],
-    "lh_role": [
-      {
-        "field": "id",
-        "type": "int(11)",
-        "null": "NO",
-        "key": "PRI",
-        "default": null,
-        "extra": "auto_increment"
-      },
-      {
-        "field": "name",
-        "type": "varchar(50)",
-        "null": "NO",
-        "key": "",
-        "default": null,
-        "extra": "",
-        "collation": "utf8mb4_unicode_ci"
-      }
-    ],
-    "lh_speech_chat_language": [
-      {
-        "field": "id",
-        "type": "int(11)",
-        "null": "NO",
-        "key": "PRI",
-        "default": null,
-        "extra": "auto_increment"
-      },
-      {
-        "field": "chat_id",
-        "type": "int(11)",
-        "null": "NO",
-        "key": "MUL",
-        "default": null,
-        "extra": ""
-      },
-      {
-        "field": "language_id",
-        "type": "int(11)",
-        "null": "NO",
-        "key": "MUL",
-        "default": null,
-        "extra": ""
-      },
-      {
-        "field": "dialect",
-        "type": "varchar(50)",
-        "null": "NO",
-        "key": "",
-        "default": null,
-        "extra": "",
-        "collation": "utf8mb4_unicode_ci"
-      }
-    ],
-    "lh_speech_language": [
-      {
-        "field": "id",
-        "type": "int(11)",
-        "null": "NO",
-        "key": "PRI",
-        "default": null,
-        "extra": "auto_increment"
-      },
-      {
-        "field": "name",
-        "type": "varchar(100)",
-        "null": "NO",
-        "key": "",
-        "default": null,
-        "extra": "",
-        "collation": "utf8mb4_unicode_ci"
-      },
-      {
-        "field": "siteaccess",
-        "type": "varchar(3)",
-        "null": "NO",
-        "key": "",
-        "default": "",
-        "extra": "",
-        "collation": "utf8mb4_unicode_ci"
-      }
-    ],
-    "lh_chat_start_settings": [
-      {
-        "field": "id",
-        "type": "int(11)",
-        "null": "NO",
-        "key": "PRI",
-        "default": null,
-        "extra": "auto_increment"
-      },
-      {
-        "field": "name",
-        "type": "varchar(50)",
-        "null": "NO",
-        "key": "",
-        "default": null,
-        "extra": "",
-        "collation": "utf8mb4_unicode_ci"
-      },
-      {
-        "field": "data",
-        "type": "longtext",
-        "null": "NO",
-        "key": "",
-        "default": null,
-        "extra": "",
-        "collation": "utf8mb4_unicode_ci"
-      },
-      {
-        "field": "department_id",
-        "type": "int(11)",
-        "null": "NO",
-        "key": "",
-        "default": null,
-        "extra": ""
-      }
-    ],
-    "lh_chat_event_track": [
-      {
-        "field": "id",
-        "type": "int(11)",
-        "null": "NO",
-        "key": "PRI",
-        "default": null,
-        "extra": "auto_increment"
-      },
-      {
-        "field": "name",
-        "type": "varchar(50)",
-        "null": "NO",
-        "key": "",
-        "default": null,
-        "extra": "",
-        "collation": "utf8mb4_unicode_ci"
-      },
-      {
-        "field": "data",
-        "type": "longtext",
-        "null": "NO",
-        "key": "",
-        "default": null,
-        "extra": "",
-        "collation": "utf8mb4_unicode_ci"
-      },
-      {
-        "field": "department_id",
-        "type": "int(11)",
-        "null": "NO",
-        "key": "",
-        "default": null,
-        "extra": ""
-      }
-    ],
-    "lh_speech_language_dialect": [
-      {
-        "field": "id",
-        "type": "int(11)",
-        "null": "NO",
-        "key": "PRI",
-        "default": null,
-        "extra": "auto_increment"
-      },
-      {
-        "field": "language_id",
-        "type": "int(11)",
-        "null": "NO",
-        "key": "MUL",
-        "default": null,
-        "extra": ""
-      },
-      {
-        "field": "lang_name",
-        "type": "varchar(100)",
-        "null": "NO",
-        "key": "",
-        "default": null,
-        "extra": "",
-        "collation": "utf8mb4_unicode_ci"
-      },
-      {
-        "field": "lang_code",
-        "type": "varchar(100)",
-        "null": "NO",
-        "key": "",
-        "default": null,
-        "extra": "",
-        "collation": "utf8mb4_unicode_ci"
-      },
-      {
-        "field": "short_code",
-        "type": "varchar(4)",
-        "null": "NO",
-        "key": "",
-        "default": null,
-        "extra": "",
-        "collation": "utf8mb4_unicode_ci"
-      }
-    ],
-    "lh_rolefunction": [
-      {
-        "field": "id",
-        "type": "int(11)",
-        "null": "NO",
-        "key": "PRI",
-        "default": null,
-        "extra": "auto_increment"
-      },
-      {
-        "field": "role_id",
-        "type": "int(11)",
-        "null": "NO",
-        "key": "MUL",
-        "default": null,
-        "extra": ""
-      },
-      {
-        "field": "module",
-        "type": "varchar(100)",
-        "null": "NO",
-        "key": "",
-        "default": null,
-        "extra": "",
-        "collation": "utf8mb4_unicode_ci"
-      },
-      {
-        "field": "function",
-        "type": "varchar(100)",
-        "null": "NO",
-        "key": "",
-        "default": null,
-        "extra": "",
-        "collation": "utf8mb4_unicode_ci"
-      },
-      {
-        "field": "limitation",
-        "type": "text",
-        "null": "NO",
-        "key": "",
-        "default": null,
-        "extra": "",
-        "collation": "utf8mb4_unicode_ci"
-      }
-    ],
-    "lh_transfer": [
-      {
-        "field": "id",
-        "type": "int(11)",
-        "null": "NO",
-        "key": "PRI",
-        "default": null,
-        "extra": "auto_increment"
-      },
-      {
-        "field": "chat_id",
-        "type": "int(11)",
-        "null": "NO",
-        "key": "",
-        "default": null,
-        "extra": ""
-      },
-      {
-        "field": "dep_id",
-        "type": "int(11)",
-        "null": "NO",
-        "key": "MUL",
-        "default": null,
-        "extra": ""
-      },
-      {
-        "field": "transfer_scope",
-        "type": "int(11)",
-        "null": "NO",
-        "key": "MUL",
-        "default": "0",
-        "extra": ""
-      },
-      {
-        "field": "ctime",
-        "type": "int(11)",
-        "null": "NO",
-        "key": "MUL",
-        "default": null,
-        "extra": ""
-      },
-      {
-        "field": "transfer_user_id",
-        "type": "int(11)",
-        "null": "NO",
-        "key": "MUL",
-        "default": null,
-        "extra": ""
-      },
-      {
-        "field": "from_dep_id",
-        "type": "int(11)",
-        "null": "NO",
-        "key": "",
-        "default": null,
-        "extra": ""
-      },
-      {
-        "field": "transfer_to_user_id",
-        "type": "int(11)",
-        "null": "NO",
-        "key": "MUL",
-        "default": null,
-        "extra": ""
-      }
-    ],
-    "lh_generic_bot_command": [
-      {
-        "field": "id",
-        "type": "int(11)",
-        "null": "NO",
-        "key": "PRI",
-        "default": null,
-        "extra": "auto_increment"
-      }
-    ],
-    "lh_userdep": [
-      {
-        "field": "id",
-        "type": "int(11)",
-        "null": "NO",
-        "key": "PRI",
-        "default": null,
-        "extra": "auto_increment"
-      },
-      {
-        "field": "user_id",
-        "type": "int(11)",
-        "null": "NO",
-        "key": "MUL",
-        "default": null,
-        "extra": ""
-      },
-      {
-        "field": "dep_id",
-        "type": "int(11)",
-        "null": "NO",
-        "key": "MUL",
-        "default": null,
-        "extra": ""
-      },
-      {
-        "field": "exclude_autoasign",
-        "type": "tinyint(1)",
-        "null": "NO",
-        "key": "MUL",
-        "default": "0",
-        "extra": ""
-      },
-      {
-        "field": "ro",
-        "type": "tinyint(1)",
-        "null": "NO",
-        "key": "MUL",
-        "default": "0",
-        "extra": ""
-      },
-      {
-        "field": "last_activity",
-        "type": "int(11)",
-        "null": "NO",
-        "key": "MUL",
-        "default": null,
-        "extra": ""
-      },
-      {
-        "field": "lastd_activity",
-        "type": "int(11)",
-        "null": "NO",
-        "key": "MUL",
-        "default": "0",
-        "extra": ""
-      },
-      {
-        "field": "hide_online_ts",
-        "type": "int(11)",
-        "null": "NO",
-        "key": "",
-        "default": "0",
-        "extra": ""
-      },
-      {
-        "field": "hide_online",
-        "type": "int(11)",
-        "null": "NO",
-        "key": "",
-        "default": null,
-        "extra": ""
-      },
-      {
-        "field": "last_accepted",
-        "type": "int(11)",
-        "null": "NO",
-        "key": "",
-        "default": "0",
-        "extra": ""
-      },
-      {
-        "field": "active_chats",
-        "type": "int(11)",
-        "null": "NO",
-        "key": "",
-        "default": "0",
-        "extra": ""
-      },
-      {
-        "field": "pending_chats",
-        "type": "int(11)",
-        "null": "NO",
-        "key": "",
-        "default": "0",
-        "extra": ""
-      },
-      {
-        "field": "inactive_chats",
-        "type": "int(11)",
-        "null": "NO",
-        "key": "",
-        "default": "0",
-        "extra": ""
-      },
-      {
-        "field": "max_chats",
-        "type": "int(11)",
-        "null": "NO",
-        "key": "",
-        "default": "0",
-        "extra": ""
-      },
-      {
-        "field": "type",
-        "type": "int(11)",
-        "null": "NO",
-        "key": "",
-        "default": "0",
-        "extra": ""
-      },
-      {
-        "field": "dep_group_id",
-        "type": "int(11)",
-        "null": "NO",
-        "key": "",
-        "default": "0",
-        "extra": ""
-      },
-      {
-        "field": "always_on",
-        "type": "tinyint(1)",
-        "null": "NO",
-        "key": "",
-        "default": "0",
-        "extra": ""
-      }
-    ],
-    "lh_users": [
-      {
-        "field": "id",
-        "type": "int(11)",
-        "null": "NO",
-        "key": "PRI",
-        "default": null,
-        "extra": "auto_increment"
-      },
-      {
-        "field": "username",
-        "type": "varchar(80)",
-        "null": "NO",
-        "key": "",
-        "default": null,
-        "extra": "",
-        "collation": "utf8mb4_unicode_ci"
-      },
-      {
-        "field": "password",
-        "type": "varchar(200)",
-        "null": "NO",
-        "key": "",
-        "default": null,
-        "extra": "",
-        "collation": "utf8mb4_unicode_ci"
-      },
-      {
-        "field": "avatar",
-        "type": "varchar(150)",
-        "null": "NO",
-        "key": "",
-        "default": "",
-        "extra": "",
-        "collation": "utf8mb4_unicode_ci"
-      },
-      {
-        "field": "session_id",
-        "type": "varchar(40)",
-        "null": "NO",
-        "key": "",
-        "default": null,
-        "extra": "",
-        "collation": "utf8mb4_unicode_ci"
-      },
-      {
-        "field": "operation_admin",
-        "type": "text",
-        "null": "NO",
-        "key": "",
-        "default": null,
-        "extra": "",
-        "collation": "utf8mb4_unicode_ci"
-      },
-      {
-        "field": "email",
-        "type": "varchar(100)",
-        "null": "NO",
-        "key": "MUL",
-        "default": null,
-        "extra": "",
-        "collation": "utf8mb4_unicode_ci"
-      },
-      {
-        "field": "time_zone",
-        "type": "varchar(100)",
-        "null": "NO",
-        "key": "",
-        "default": null,
-        "extra": "",
-        "collation": "utf8mb4_unicode_ci"
-      },
-      {
-        "field": "name",
-        "type": "varchar(100)",
-        "null": "NO",
-        "key": "",
-        "default": null,
-        "extra": "",
-        "collation": "utf8mb4_unicode_ci"
-      },
-      {
-        "field": "surname",
-        "type": "varchar(100)",
-        "null": "NO",
-        "key": "",
-        "default": null,
-        "extra": "",
-        "collation": "utf8mb4_unicode_ci"
-      },
-      {
-        "field": "chat_nickname",
-        "type": "varchar(100)",
-        "null": "NO",
-        "key": "",
-        "default": null,
-        "extra": "",
-        "collation": "utf8mb4_unicode_ci"
-      },
-      {
-        "field": "filepath",
-        "type": "varchar(200)",
-        "null": "NO",
-        "key": "",
-        "default": null,
-        "extra": "",
-        "collation": "utf8mb4_unicode_ci"
-      },
-      {
-        "field": "filename",
-        "type": "varchar(200)",
-        "null": "NO",
-        "key": "",
-        "default": null,
-        "extra": "",
-        "collation": "utf8mb4_unicode_ci"
-      },
-      {
-        "field": "job_title",
-        "type": "varchar(100)",
-        "null": "NO",
-        "key": "",
-        "default": null,
-        "extra": "",
-        "collation": "utf8mb4_unicode_ci"
-      },
-      {
-        "field": "xmpp_username",
-        "type": "varchar(200)",
-        "null": "NO",
-        "key": "MUL",
-        "default": null,
-        "extra": "",
-        "collation": "utf8mb4_unicode_ci"
-      },
-      {
-        "field": "skype",
-        "type": "varchar(50)",
-        "null": "NO",
-        "key": "",
-        "default": null,
-        "extra": "",
-        "collation": "utf8mb4_unicode_ci"
-      },
-      {
-        "field": "departments_ids",
-        "type": "text",
-        "null": "NO",
-        "key": "",
-        "default": null,
-        "extra": "",
-        "collation": "utf8mb4_unicode_ci"
-      },
-      {
-        "field": "disabled",
-        "type": "tinyint(4)",
-        "null": "NO",
-        "key": "",
-        "default": null,
-        "extra": ""
-      },
-      {
-        "field": "rec_per_req",
-        "type": "tinyint(1)",
-        "null": "NO",
-        "key": "",
-        "default": null,
-        "extra": ""
-      },
-      {
-        "field": "hide_online",
-        "type": "tinyint(1)",
-        "null": "NO",
-        "key": "MUL",
-        "default": null,
-        "extra": ""
-      },
-      {
-        "field": "auto_accept",
-        "type": "tinyint(1)",
-        "null": "NO",
-        "key": "MUL",
-        "default": null,
-        "extra": ""
-      },
-      {
-        "field": "exclude_autoasign",
-        "type": "tinyint(1)",
-        "null": "NO",
-        "key": "MUL",
-        "default": null,
-        "extra": ""
-      },
-      {
-        "field": "max_active_chats",
-        "type": "int(11)",
-        "null": "NO",
-        "key": "MUL",
-        "default": null,
-        "extra": ""
-      },
-      {
-        "field": "all_departments",
-        "type": "tinyint(1)",
-        "null": "NO",
-        "key": "",
-        "default": null,
-        "extra": ""
-      },
-      {
-        "field": "invisible_mode",
-        "type": "tinyint(1)",
-        "null": "NO",
-        "key": "",
-        "default": null,
-        "extra": ""
-      },
-      {
-        "field": "inactive_mode",
-        "type": "tinyint(1)",
-        "null": "NO",
-        "key": "",
-        "default": null,
-        "extra": ""
-      },
-      {
-        "field": "cache_version",
-        "type": "int(11) unsigned",
-        "null": "NO",
-        "key": "",
-        "default": "0",
-        "extra": ""
-      },
-      {
-        "field": "attr_int_1",
-        "type": "int(11)",
-        "null": "NO",
-        "key": "",
-        "default": null,
-        "extra": ""
-      },
-      {
-        "field": "attr_int_2",
-        "type": "int(11)",
-        "null": "NO",
-        "key": "",
-        "default": null,
-        "extra": ""
-      },
-      {
-        "field": "attr_int_3",
-        "type": "int(11)",
-        "null": "NO",
-        "key": "",
-        "default": null,
-        "extra": ""
-      },
-      {
-        "field": "pswd_updated",
-        "type": "int(11)",
-        "null": "NO",
-        "key": "",
-        "default": null,
-        "extra": ""
-      },
-      {
-        "field": "always_on",
-        "type": "tinyint(1)",
-        "null": "NO",
-        "key": "",
-        "default": "0",
-        "extra": ""
-      }
-    ],
-    "lh_users_remember": [
-      {
-        "field": "id",
-        "type": "int(11)",
-        "null": "NO",
-        "key": "PRI",
-        "default": null,
-        "extra": "auto_increment"
-      },
-      {
-        "field": "user_id",
-        "type": "int(11)",
-        "null": "NO",
-        "key": "",
-        "default": null,
-        "extra": ""
-      },
-      {
-        "field": "mtime",
-        "type": "int(11)",
-        "null": "NO",
-        "key": "",
-        "default": null,
-        "extra": ""
-      }
-    ],
-    "lh_generic_bot_repeat_restrict": [
-      {
-        "field": "id",
-        "type": "bigint(20)",
-        "null": "NO",
-        "key": "PRI",
-        "default": null,
-        "extra": "auto_increment"
-      },
-      {
-        "field": "identifier",
-        "type": "varchar(20)",
-        "null": "NO",
-        "key": "",
-        "default": null,
-        "extra": "",
-        "collation": "utf8mb4_unicode_ci"
-      }
-    ],
-    "lh_users_setting": [
-      {
-        "field": "id",
-        "type": "int(11)",
-        "null": "NO",
-        "key": "PRI",
-        "default": null,
-        "extra": "auto_increment"
-      },
-      {
-        "field": "user_id",
-        "type": "int(11)",
-        "null": "NO",
-        "key": "MUL",
-        "default": null,
-        "extra": ""
-      },
-      {
-        "field": "identifier",
-        "type": "varchar(50)",
-        "null": "NO",
-        "key": "",
-        "default": null,
-        "extra": "",
-        "collation": "utf8mb4_unicode_ci"
-      },
-      {
-        "field": "value",
-        "type": "text",
-        "null": "NO",
-        "key": "",
-        "default": null,
-        "extra": "",
-        "collation": "utf8mb4_unicode_ci"
-      }
-    ],
-    "lh_users_setting_option": [
-      {
-        "field": "identifier",
-        "type": "varchar(50)",
-        "null": "NO",
-        "key": "PRI",
-        "default": null,
-        "extra": ""
-      },
-      {
-        "field": "class",
-        "type": "varchar(50)",
-        "null": "NO",
-        "key": "",
-        "default": null,
-        "extra": "",
-        "collation": "utf8mb4_unicode_ci"
-      },
-      {
-        "field": "attribute",
-        "type": "varchar(40)",
-        "null": "NO",
-        "key": "",
-        "default": null,
-        "extra": "",
-        "collation": "utf8mb4_unicode_ci"
-      }
-    ],
-    "lhc_mailconv_conversation": [
-      {
-        "field": "id",
-        "type": "bigint(20) unsigned",
-        "null": "NO",
-        "key": "PRI",
-        "default": null,
-        "extra": "auto_increment"
-      },
-      {
-        "field": "conv_duration",
-        "type": "int(11)",
-        "null": "NO",
-        "key": "",
-        "default": "0",
-        "extra": ""
-      },
-      {
-        "field": "follow_up_id",
-        "type": "bigint(20) unsigned",
-        "null": "NO",
-        "key": "",
-        "default": "0",
-        "extra": ""
-      },
-      {
-        "field": "mail_variables",
-        "type": "longtext",
-        "null": "NO",
-        "key": "",
-        "default": null,
-        "extra": "",
-        "collation": "utf8mb4_unicode_ci"
-      },
-      {
-        "field": "has_attachment",
-        "type": "tinyint(1) unsigned",
-        "null": "NO",
-        "key": "",
-        "default": "0",
-        "extra": ""
-      },
-      {
-        "field": "undelivered",
-        "type": "tinyint(1) unsigned",
-        "null": "NO",
-        "key": "",
-        "default": "0",
-        "extra": ""
-      }
-    ],
-    "lhc_mailconv_file": [
-      {
-        "field": "id",
-        "type": "bigint(20) unsigned",
-        "null": "NO",
-        "key": "PRI",
-        "default": null,
-        "extra": "auto_increment"
-      }
-    ],
-    "lhc_mailconv_remarks": [
-      {
-        "field": "id",
-        "type": "bigint(20) unsigned",
-        "null": "NO",
-        "key": "PRI",
-        "default": null,
-        "extra": "auto_increment"
-      }
-    ],
-    "lhc_mailconv_msg": [
-      {
-        "field": "id",
-        "type": "bigint(20) unsigned",
-        "null": "NO",
-        "key": "PRI",
-        "default": null,
-        "extra": "auto_increment"
-      },
-      {
-        "field": "conv_duration",
-        "type": "int(11)",
-        "null": "NO",
-        "key": "",
-        "default": "0",
-        "extra": ""
-      },
-      {
-        "field": "has_attachment",
-        "type": "tinyint(1) unsigned",
-        "null": "NO",
-        "key": "",
-        "default": "0",
-        "extra": ""
-      },
-      {
-        "field": "undelivered",
-        "type": "tinyint(1) unsigned",
-        "null": "NO",
-        "key": "",
-        "default": "0",
-        "extra": ""
-      },
-      {
-        "field": "rfc822_body",
-        "type": "longtext",
-        "null": "NO",
-        "key": "",
-        "default": null,
-        "extra": ""
-      },
-      {
-        "field": "delivery_status",
-        "type": "text",
-        "null": "NO",
-        "key": "",
-        "default": null,
-        "extra": ""
-      }
-    ],
-    "lhc_mailconv_msg_subject": [
-      {
-        "field": "id",
-        "type": "bigint(20) unsigned",
-        "null": "NO",
-        "key": "PRI",
-        "default": null,
-        "extra": "auto_increment"
-      }
-    ],
-    "lhc_mailconv_mailbox": [
-      {
-        "field": "id",
-        "type": "int(11) unsigned",
-        "null": "NO",
-        "key": "PRI",
-        "default": null,
-        "extra": "auto_increment"
-      },
-      {
-        "field": "import_since",
-        "type": "int(11) unsigned",
-        "null": "NO",
-        "key": "",
-        "default": "0",
-        "extra": ""
-      },
-      {
-        "field": "import_priority",
-        "type": "int(11) unsigned",
-        "null": "NO",
-        "key": "",
-        "default": "0",
-        "extra": ""
-      },
-      {
-        "field": "reopen_timeout",
-        "type": "int(11) unsigned",
-        "null": "NO",
-        "key": "",
-        "default": "4",
-        "extra": ""
-      },
-      {
-        "field": "delete_mode",
-        "type": "tinyint(1) unsigned",
-        "null": "NO",
-        "key": "",
-        "default": "0",
-        "extra": ""
-      },
-      {
-        "field": "create_a_copy",
-        "type": "tinyint(1) unsigned",
-        "null": "NO",
-        "key": "",
-        "default": "0",
-        "extra": ""
-      },
-      {
-        "field": "assign_parent_user",
-        "type": "tinyint(1) unsigned",
-        "null": "NO",
-        "key": "",
-        "default": "0",
-        "extra": ""
-      },
-      {
-        "field": "failed",
-        "type": "tinyint(1) unsigned",
-        "null": "NO",
-        "key": "",
-        "default": "0",
-        "extra": ""
-      },
-      {
-        "field": "uuid_status",
-        "type": "text",
-        "null": "NO",
-        "key": "",
-        "default": null,
-        "extra": "",
-        "collation": "utf8mb4_unicode_ci"
-      }
-    ],
-    "lhc_mailconv_response_template": [
-      {
-        "field": "id",
-        "type": "bigint(20) unsigned",
-        "null": "NO",
-        "key": "PRI",
-        "default": null,
-        "extra": "auto_increment"
-      },
-      {
-        "field": "template_plain",
-        "type": "text",
-        "null": "NO",
-        "key": "",
-        "default": null,
-        "extra": ""
-      },
-      {
-        "field": "unique_id",
-        "type": "varchar(20)",
-        "null": "NO",
-        "key": "",
-        "default": null,
-        "extra": "",
-        "collation": "utf8mb4_unicode_ci",
-        "post_query": "UPDATE `lhc_mailconv_response_template` SET `unique_id` = `id`;"
-      }
-    ],
-    "lhc_mailconv_msg_internal": [
-      {
-        "field": "id",
-        "type": "int(11)",
-        "null": "NO",
-        "key": "PRI",
-        "default": null,
-        "extra": "auto_increment"
-      }
-    ],
-    "lhc_mailconv_match_rule": [
-      {
-        "field": "id",
-        "type": "int(11) unsigned",
-        "null": "NO",
-        "key": "PRI",
-        "default": null,
-        "extra": "auto_increment"
-      },
-      {
-        "field": "options",
-        "type": "text",
-        "null": "NO",
-        "key": "",
-        "default": null,
-        "extra": ""
-      },
-      {
-        "field": "mailbox_id",
-        "type": "text",
-        "null": "NO",
-        "key": "",
-        "default": null,
-        "extra": ""
-      }
-    ]
-  },
-  "tables_data": {
-    "lh_users_setting_option": [
-      {
-        "identifier": "chat_message",
-        "class": "",
-        "attribute": ""
-      },
-      {
-        "identifier": "enable_active_list",
-        "class": "",
-        "attribute": ""
-      },
-      {
-        "identifier": "enable_close_list",
-        "class": "",
-        "attribute": ""
-      },
-      {
-        "identifier": "enable_pending_list",
-        "class": "",
-        "attribute": ""
-      },
-      {
-        "identifier": "enable_unread_list",
-        "class": "",
-        "attribute": ""
-      },
-      {
-        "identifier": "new_chat_sound",
-        "class": "",
-        "attribute": ""
-      },
-      {
-        "identifier": "new_user_bn",
-        "class": "",
-        "attribute": ""
-      },
-      {
-        "identifier": "new_user_sound",
-        "class": "",
-        "attribute": ""
-      },
-      {
-        "identifier": "oupdate_timeout",
-        "class": "",
-        "attribute": ""
-      },
-      {
-        "identifier": "ouser_timeout",
-        "class": "",
-        "attribute": ""
-      },
-      {
-        "identifier": "ocountry",
-        "class": "",
-        "attribute": ""
-      },
-      {
-        "identifier": "otime_on_site",
-        "class": "",
-        "attribute": ""
-      },
-      {
-        "identifier": "o_department",
-        "class": "",
-        "attribute": ""
-      },
-      {
-        "identifier": "omax_rows",
-        "class": "",
-        "attribute": ""
-      },
-      {
-        "identifier": "ogroup_by",
-        "class": "",
-        "attribute": ""
-      },
-      {
-        "identifier": "omap_depid",
-        "class": "",
-        "attribute": ""
-      },
-      {
-        "identifier": "omap_mtimeout",
-        "class": "",
-        "attribute": ""
-      },
-      {
-        "identifier": "dwo",
-        "class": "",
-        "attribute": ""
-      }
-    ],
-    "lh_chat_config": [
-      {
-        "identifier": "dashboard_order",
-        "value": "[[\"online_operators\",\"departments_stats\",\"online_visitors\"],[\"pending_chats\",\"unread_chats\",\"transfered_chats\"],[\"active_chats\",\"closed_chats\"]]",
-        "type": "0",
-        "explain": "Home page dashboard widgets order",
-        "hidden": "0"
-      },
-      {
-        "identifier": "disable_iframe_sharing",
-        "value": "1",
-        "type": "0",
-        "explain": "Disable iframes in sharing mode",
-        "hidden": "0"
-      },
-      {
-        "identifier": "remember_username",
-        "value": "1",
-        "type": "0",
-        "explain": "Should we remember username for the next time visitor starts a chat?",
-        "hidden": "0"
-      },
-      {
-        "identifier": "inform_unread_message",
-        "value": "0",
-        "type": "0",
-        "explain": "Inform visitor if he has unread messages",
-        "hidden": "0"
-      },
-      {
-        "identifier": "transfer_configuration",
-        "value": "0",
-        "type": "0",
-        "explain": "Transfer configuration",
-        "hidden": "1"
-      },
-      {
-        "identifier": "accept_chat_link_timeout",
-        "value": "300",
-        "type": "0",
-        "explain": "How many seconds chat accept link is valid. Set 0 to force login all the time manually.",
-        "hidden": "0"
-      },
-      {
-        "identifier": "open_closed_chat_timeout",
-        "value": "1800",
-        "type": "0",
-        "explain": "How many seconds customer has to open already closed chat.",
-        "hidden": "0"
-      },
-      {
-        "identifier": "hide_right_column_frontpage",
-        "value": "0",
-        "type": "0",
-        "explain": "Hide right column in frontpage",
-        "hidden": "0"
-      },
-      {
-        "identifier": "online_if",
-        "value": "0",
-        "type": "0",
-        "explain": "",
-        "hidden": "0"
-      },
-      {
-        "identifier": "track_mouse_activity",
-        "value": "0",
-        "type": "0",
-        "explain": "Should mouse movement be tracked as activity measure, if not checked only basic events would be tracked",
-        "hidden": "0"
-      },
-      {
-        "identifier": "accept_tos_link",
-        "value": "#",
-        "type": "0",
-        "explain": "Change to your site Terms of Service",
-        "hidden": "0"
-      },
-      {
-        "identifier": "speech_data",
-        "value": "a:3:{i:0;b:0;s:8:\"language\";i:7;s:7:\"dialect\";s:5:\"en-US\";}",
-        "type": "1",
-        "explain": "Change to your site Terms of Service",
-        "hidden": "1"
-      },
-      {
-        "identifier": "front_tabs",
-        "value": "dashboard,online_users,online_map,pending_chats,active_chats,unread_chats,closed_chats,online_operators",
-        "type": "0",
-        "explain": "Home page tabs order",
-        "hidden": "0"
-      },
-      {
-        "identifier": "preload_iframes",
-        "value": "0",
-        "type": "0",
-        "explain": "Preload widget. It will avoid loading delay after clicking widget",
-        "hidden": "0"
-      },
-      {
-        "identifier": "min_phone_length",
-        "value": "8",
-        "type": "0",
-        "explain": "Minimum phone number length",
-        "hidden": "0"
-      },
-      {
-        "identifier": "sharing_auto_allow",
-        "value": "0",
-        "type": "0",
-        "explain": "Do not ask permission for users to see their screen",
-        "hidden": "0"
-      },
-      {
-        "identifier": "sharing_nodejs_enabled",
-        "value": "0",
-        "type": "0",
-        "explain": "NodeJs support enabled",
-        "hidden": "0"
-      },
-      {
-        "identifier": "sharing_nodejs_secure",
-        "value": "0",
-        "type": "0",
-        "explain": "Connect to NodeJs in https mode",
-        "hidden": "0"
-      },
-      {
-        "identifier": "sharing_nodejs_path",
-        "value": "",
-        "type": "0",
-        "explain": "socket.io path, optional",
-        "hidden": "0"
-      },
-      {
-        "identifier": "disable_js_execution",
-        "value": "1",
-        "type": "0",
-        "explain": "Disable JS execution in Co-Browsing operator window",
-        "hidden": "0"
-      },
-      {
-        "identifier": "sharing_nodejs_socket_host",
-        "value": "",
-        "type": "0",
-        "explain": "Host where NodeJs is running",
-        "hidden": "0"
-      },
-      {
-        "identifier": "sharing_nodejs_sllocation",
-        "value": "https://cdn.socket.io/socket.io-1.1.0.js",
-        "type": "0",
-        "explain": "Location of SocketIO JS library",
-        "hidden": "0"
-      },
-      {
-        "identifier": "track_is_online",
-        "value": "0",
-        "type": "0",
-        "explain": "Track is user still on site, chat status checks also has to be enabled",
-        "hidden": "0"
-      },
-      {
-        "identifier": "reverse_pending",
-        "value": "0",
-        "type": "0",
-        "explain": "Make default pending chats order from old to new",
-        "hidden": "0"
-      },
-      {
-        "identifier": "allow_reopen_closed",
-        "value": "1",
-        "type": "0",
-        "explain": "Allow user to reopen closed chats?",
-        "hidden": "0"
-      },
-      {
-        "identifier": "track_activity",
-        "value": "0",
-        "type": "0",
-        "explain": "Track users activity on site?",
-        "hidden": "0"
-      },
-      {
-        "identifier": "product_enabled_module",
-        "value": "0",
-        "type": "0",
-        "explain": "Product module is enabled",
-        "hidden": "1"
-      },
-      {
-        "identifier": "application_name",
-        "value": "a:6:{s:3:\"eng\";s:31:\"Live Helper Chat - live support\";s:3:\"lit\";s:26:\"Live Helper Chat - pagalba\";s:3:\"hrv\";s:0:\"\";s:3:\"esp\";s:0:\"\";s:3:\"por\";s:0:\"\";s:10:\"site_admin\";s:31:\"Live Helper Chat - live support\";}",
-        "type": "1",
-        "explain": "Support application name, visible in browser title.",
-        "hidden": "0"
-      },
-      {
-        "identifier": "autoclose_timeout",
-        "value": "0",
-        "type": "0",
-        "explain": "Automatic chats closing. 0 - disabled, n > 0 time in minutes before chat is automatically closed",
-        "hidden": "0"
-      },
-      {
-        "identifier": "autoclose_timeout_pending",
-        "value": "0",
-        "type": "0",
-        "explain": "Automatic pending chats closing. 0 - disabled, n > 0 time in minutes before chat is automatically closed",
-        "hidden": "0"
-      },
-      {
-        "identifier": "autoclose_timeout_active",
-        "value": "0",
-        "type": "0",
-        "explain": "Automatic active chats closing. 0 - disabled, n > 0 time in minutes before chat is automatically closed",
-        "hidden": "0"
-      },
-      {
-        "identifier": "autoclose_timeout_bot",
-        "value": "0",
-        "type": "0",
-        "explain": "Automatic bot chats closing. 0 - disabled, n > 0 time in minutes before chat is automatically closed",
-        "hidden": "0"
-      },
-      {
-        "identifier": "automatically_reopen_chat",
-        "value": "1",
-        "type": "0",
-        "explain": "Automatically reopen chat on widget open",
-        "hidden": "0"
-      },
-      {
-        "identifier": "autopurge_timeout",
-        "value": "0",
-        "type": "0",
-        "explain": "Automatic chats purging. 0 - disabled, n > 0 time in minutes before chat is automatically deleted",
-        "hidden": "0"
-      },
-      {
-        "identifier": "cduration_timeout_user",
-        "value": "4",
-        "type": "0",
-        "explain": "How long operator can wait for message from visitor before time between messages are ignored. Values in minutes.",
-        "hidden": "0"
-      },
-      {
-        "identifier": "cduration_timeout_operator",
-        "value": "10",
-        "type": "0",
-        "explain": "How long visitor can wait for message from operator before time between messages are ignored. Values in minutes.",
-        "hidden": "0"
-      },
-      {
-        "identifier": "assign_workflow_timeout",
-        "value": "0",
-        "type": "0",
-        "explain": "Chats waiting in pending queue more than n seconds should be auto-assigned first. Time in seconds",
-        "hidden": "0"
-      },
-      {
-        "identifier": "hide_button_dropdown",
-        "value": "0",
-        "type": "0",
-        "explain": "Hide close button in dropdown",
-        "hidden": "0"
-      },
-      {
-        "identifier": "on_close_exit_chat",
-        "value": "0",
-        "type": "0",
-        "explain": "On chat close exit chat",
-        "hidden": "0"
-      },
-      {
-        "identifier": "bbc_button_visible",
-        "value": "1",
-        "type": "0",
-        "explain": "Show BB Code button",
-        "hidden": "0"
-      },
-      {
-        "identifier": "activity_timeout",
-        "value": "5",
-        "type": "0",
-        "explain": "How long operator should go offline automatically because of inactivity. Value in minutes",
-        "hidden": "0"
-      },
-      {
-        "identifier": "valid_domains",
-        "value": "",
-        "type": "0",
-        "explain": "Domains where script can be embedded. E.g example.com, google.com",
-        "hidden": "0"
-      },
-      {
-        "identifier": "activity_track_all",
-        "value": "0",
-        "type": "0",
-        "explain": "Track all logged operators activity and ignore their individual settings.",
-        "hidden": "0"
-      },
-      {
-        "identifier": "chatbox_data",
-        "value": "a:6:{i:0;b:0;s:20:\"chatbox_auto_enabled\";i:0;s:19:\"chatbox_secret_hash\";s:9:\"9e2e125yq\";s:20:\"chatbox_default_name\";s:7:\"Chatbox\";s:17:\"chatbox_msg_limit\";i:50;s:22:\"chatbox_default_opname\";s:7:\"Manager\";}",
-        "type": "0",
-        "explain": "Chatbox configuration",
-        "hidden": "1"
-      },
-      {
-        "identifier": "customer_company_name",
-        "value": "Live Helper Chat",
-        "type": "0",
-        "explain": "Your company name - visible in bottom left corner",
-        "hidden": "0"
-      },
-      {
-        "identifier": "paidchat_data",
-        "value": "",
-        "type": "0",
-        "explain": "Paid chat configuration",
-        "hidden": "1"
-      },
-      {
-        "identifier": "customer_site_url",
-        "value": "http:\/\/livehelperchat.com",
-        "type": "0",
-        "explain": "Your site URL address",
-        "hidden": "0"
-      },
-      {
-        "identifier": "default_theme_id",
-        "value": "0",
-        "type": "0",
-        "explain": "Default theme ID.",
-        "hidden": "1"
-      },
-      {
-        "identifier": "disable_html5_storage",
-        "value": "1",
-        "type": "0",
-        "explain": "Disable HMTL5 storage, check it if your site is switching between http and https",
-        "hidden": "0"
-      },
-      {
-        "identifier": "disable_popup_restore",
-        "value": "0",
-        "type": "0",
-        "explain": "Disable option in widget to open new window. Restore icon will be hidden",
-        "hidden": "0"
-      },
-      {
-        "identifier": "disable_print",
-        "value": "0",
-        "type": "0",
-        "explain": "Disable chat print",
-        "hidden": "0"
-      },
-      {
-        "identifier": "disable_send",
-        "value": "0",
-        "type": "0",
-        "explain": "Disable chat transcript send",
-        "hidden": "0"
-      },
-      {
-        "identifier": "explicit_http_mode",
-        "value": "",
-        "type": "0",
-        "explain": "Please enter explicit http mode. Either http: or https:, do not forget : at the end.",
-        "hidden": "0"
-      },
-      {
-        "identifier": "mobile_options",
-        "value": "a:2:{s:13:\"notifications\";i:0;s:7:\"fcm_key\";s:152:\"AAAAiF8DeNk:APA91bFVHu2ybhBUTtlEtQrUEPpM2fb-5ovgo0FVNm4XxK3cYJtSwRcd-pqcBot_422yDOzHyw2p9ZFplkHrmNXjm8f5f-OIzfalGmpsypeXvnPxhU6Db1B2Z1Acc-TamHUn2F4xBJkP\";}",
-        "type": "0",
-        "explain": "",
-        "hidden": "1"
-      },
-      {
-        "identifier": "export_hash",
-        "value": "qlg55biu",
-        "type": "0",
-        "explain": "Chats export secret hash",
-        "hidden": "0"
-      },
-      {
-        "identifier": "faq_email_required",
-        "value": "0",
-        "type": "0",
-        "explain": "Is visitor e-mail required for FAQ",
-        "hidden": "0"
-      },
-      {
-        "identifier": "file_configuration",
-        "value": "a:7:{i:0;b:0;s:5:\"ft_op\";s:43:\"gif|jpe?g|png|zip|rar|xls|doc|docx|xlsx|pdf\";s:5:\"ft_us\";s:26:\"gif|jpe?g|png|doc|docx|pdf\";s:6:\"fs_max\";i:2048;s:18:\"active_user_upload\";b:0;s:16:\"active_op_upload\";b:1;s:19:\"active_admin_upload\";b:1;}",
-        "type": "0",
-        "explain": "Files configuration item",
-        "hidden": "1"
-      },
-      {
-        "identifier": "geo_data",
-        "value": "",
-        "type": "0",
-        "explain": "",
-        "hidden": "1"
-      },
-      {
-        "identifier": "geo_location_data",
-        "value": "a:3:{s:4:\"zoom\";i:4;s:3:\"lat\";s:7:\"49.8211\";s:3:\"lng\";s:7:\"11.7835\";}",
-        "type": "0",
-        "explain": "",
-        "hidden": "1"
-      },
-      {
-        "identifier": "autologin_data",
-        "value": "a:3:{i:0;b:0;s:11:\"secret_hash\";s:16:\"please_change_me\";s:7:\"enabled\";i:0;}",
-        "type": "0",
-        "explain": "Autologin configuration data",
-        "hidden": "1"
-      },
-      {
-        "identifier": "password_data",
-        "value": "",
-        "type": "0",
-        "explain": "Password requirements",
-        "hidden": "1"
-      },
-      {
-        "identifier": "hide_disabled_department",
-        "value": "1",
-        "type": "0",
-        "explain": "Hide disabled department widget",
-        "hidden": "0"
-      },
-      {
-        "identifier": "ignorable_ip",
-        "value": "",
-        "type": "0",
-        "explain": "Which ip should be ignored in online users list, separate by comma",
-        "hidden": "0"
-      },
-      {
-        "identifier": "vwait_to_long",
-        "value": "120",
-        "type": "0",
-        "explain": "How long we should wait before we inform operator about unanswered chat.",
-        "hidden": "0"
-      },
-      {
-        "identifier": "banned_ip_range",
-        "value": "",
-        "type": "0",
-        "explain": "Which ip should not be allowed to chat",
-        "hidden": "0"
-      },
-      {
-        "identifier": "update_ip",
-        "value": "127.0.0.1",
-        "type": "0",
-        "explain": "Which ip should be allowed to update DB by executing http request, separate by comma?",
-        "hidden": "0"
-      },
-      {
-        "identifier": "track_if_offline",
-        "value": "0",
-        "type": "0",
-        "explain": "Track online visitors even if there is no online operators",
-        "hidden": "0"
-      },
-      {
-        "identifier": "ignore_user_status",
-        "value": "0",
-        "type": "0",
-        "explain": "Ignore users online statuses and use departments online hours",
-        "hidden": "0"
-      },
-      {
-        "identifier": "list_online_operators",
-        "value": "0",
-        "type": "0",
-        "explain": "List online operators.",
-        "hidden": "0"
-      },
-      {
-        "identifier": "list_unread",
-        "value": "0",
-        "type": "0",
-        "explain": "List unread chats, disabled for high performance",
-        "hidden": "0"
-      },
-      {
-        "identifier": "list_closed",
-        "value": "0",
-        "type": "0",
-        "explain": "List closed chats, disabled for high performance",
-        "hidden": "0"
-      },
-      {
-        "identifier": "disable_live_autoassign",
-        "value": "0",
-        "type": "0",
-        "explain": "Disable live auto assign",
-        "hidden": "0"
-      },
-      {
-        "identifier": "default_admin_theme_id",
-        "value": "0",
-        "type": "0",
-        "explain": "Default admin theme ID",
-        "hidden": "1"
-      },
-      {
-        "identifier": "max_message_length",
-        "value": "500",
-        "type": "0",
-        "explain": "Maximum message length in characters",
-        "hidden": "0"
-      },
-      {
-        "identifier": "message_seen_timeout",
-        "value": "24",
-        "type": "0",
-        "explain": "Proactive message timeout in hours. After how many hours proactive chat mesasge should be shown again.",
-        "hidden": "0"
-      },
-      {
-        "identifier": "need_help_tip",
-        "value": "1",
-        "type": "0",
-        "explain": "Show need help tooltip?",
-        "hidden": "0"
-      },
-      {
-        "identifier": "need_help_tip_timeout",
-        "value": "24",
-        "type": "0",
-        "explain": "Need help tooltip timeout, after how many hours show again tooltip?",
-        "hidden": "0"
-      },
-      {
-        "identifier": "pro_active_invite",
-        "value": "1",
-        "type": "0",
-        "explain": "Is pro active chat invitation active. Online users tracking also has to be enabled",
-        "hidden": "0"
-      },
-      {
-        "identifier": "pro_active_limitation",
-        "value": "-1",
-        "type": "0",
-        "explain": "Pro active chats invitations limitation based on pending chats, (-1) do not limit, (0,1,n+1) number of pending chats can be for invitation to be shown.",
-        "hidden": "0"
-      },
-      {
-        "identifier": "pro_active_show_if_offline",
-        "value": "0",
-        "type": "0",
-        "explain": "Should invitation logic be executed if there is no online operators",
-        "hidden": "0"
-      },
-      {
-        "identifier": "reopen_as_new",
-        "value": "1",
-        "type": "0",
-        "explain": "Reopen closed chat as new? Otherwise it will be reopened as active.",
-        "hidden": "0"
-      },
-      {
-        "identifier": "reopen_chat_enabled",
-        "value": "1",
-        "type": "0",
-        "explain": "Reopen chat functionality enabled",
-        "hidden": "0"
-      },
-      {
-        "identifier": "run_departments_workflow",
-        "value": "0",
-        "type": "0",
-        "explain": "Should cronjob run departments transfer workflow, even if user leaves a chat",
-        "hidden": "0"
-      },
-      {
-        "identifier": "run_unaswered_chat_workflow",
-        "value": "0",
-        "type": "0",
-        "explain": "Should cronjob run unanswered chats workflow and execute unaswered chats callback, 0 - no, any other number bigger than 0 is a minits how long chat have to be not accepted before executing callback.",
-        "hidden": "0"
-      },
-      {
-        "identifier": "session_captcha",
-        "value": "0",
-        "type": "0",
-        "explain": "Use session captcha. LHC have to be installed on the same domain or subdomain.",
-        "hidden": "0"
-      },
-      {
-        "identifier": "smtp_data",
-        "value": "a:5:{s:4:\"host\";s:0:\"\";s:4:\"port\";s:2:\"25\";s:8:\"use_smtp\";i:0;s:8:\"username\";s:0:\"\";s:8:\"password\";s:0:\"\";}",
-        "type": "0",
-        "explain": "SMTP configuration",
-        "hidden": "1"
-      },
-      {
-        "identifier": "recaptcha_data",
-        "value": "",
-        "type": "0",
-        "explain": "Re-captcha configuration",
-        "hidden": "1"
-      },
-      {
-        "identifier": "sound_invitation",
-        "value": "1",
-        "type": "0",
-        "explain": "Play sound on invitation to chat.",
-        "hidden": "0"
-      },
-      {
-        "identifier": "departament_availability",
-        "value": "364",
-        "type": "0",
-        "explain": "How long department availability statistic should be kept? (days)",
-        "hidden": "0"
-      },
-      {
-        "identifier": "uonline_sessions",
-        "value": "364",
-        "type": "0",
-        "explain": "How long keep operators online sessions data? (days)",
-        "hidden": "0"
-      },
-      {
-        "identifier": "start_chat_data",
-        "value": "a:23:{i:0;b:0;s:21:\"name_visible_in_popup\";b:1;s:27:\"name_visible_in_page_widget\";b:1;s:19:\"name_require_option\";s:8:\"required\";s:22:\"email_visible_in_popup\";b:0;s:28:\"email_visible_in_page_widget\";b:0;s:20:\"email_require_option\";s:8:\"required\";s:24:\"message_visible_in_popup\";b:1;s:30:\"message_visible_in_page_widget\";b:1;s:22:\"message_require_option\";s:8:\"required\";s:22:\"phone_visible_in_popup\";b:0;s:28:\"phone_visible_in_page_widget\";b:0;s:20:\"phone_require_option\";s:8:\"required\";s:21:\"force_leave_a_message\";b:0;s:29:\"offline_name_visible_in_popup\";b:1;s:35:\"offline_name_visible_in_page_widget\";b:1;s:27:\"offline_name_require_option\";s:8:\"required\";s:30:\"offline_phone_visible_in_popup\";b:0;s:36:\"offline_phone_visible_in_page_widget\";b:0;s:28:\"offline_phone_require_option\";s:8:\"required\";s:32:\"offline_message_visible_in_popup\";b:1;s:38:\"offline_message_visible_in_page_widget\";b:1;s:30:\"offline_message_require_option\";s:8:\"required\";}",
-        "type": "0",
-        "explain": "",
-        "hidden": "1"
-      },
-      {
-        "identifier": "sync_sound_settings",
-        "value": "a:16:{i:0;b:0;s:12:\"repeat_sound\";i:1;s:18:\"repeat_sound_delay\";i:5;s:10:\"show_alert\";b:0;s:22:\"new_chat_sound_enabled\";b:1;s:31:\"new_message_sound_admin_enabled\";b:1;s:30:\"new_message_sound_user_enabled\";b:1;s:14:\"online_timeout\";d:300;s:22:\"check_for_operator_msg\";d:10;s:21:\"back_office_sinterval\";d:10;s:22:\"chat_message_sinterval\";d:3.5;s:20:\"long_polling_enabled\";b:0;s:30:\"polling_chat_message_sinterval\";d:1.5;s:29:\"polling_back_office_sinterval\";d:5;s:18:\"connection_timeout\";i:30;s:28:\"browser_notification_message\";b:0;}",
-        "type": "0",
-        "explain": "",
-        "hidden": "1"
-      },
-      {
-        "identifier": "tracked_users_cleanup",
-        "value": "160",
-        "type": "0",
-        "explain": "How many days keep records of online users.",
-        "hidden": "0"
-      },
-      {
-        "identifier": "tracked_footprint_cleanup",
-        "value": "90",
-        "type": "0",
-        "explain": "How many days keep records of users footprint.",
-        "hidden": "0"
-      },
-      {
-        "identifier": "cleanup_cronjob",
-        "value": "0",
-        "type": "0",
-        "explain": "Cleanup should be done only using cronjob.",
-        "hidden": "0"
-      },
-      {
-        "identifier": "track_domain",
-        "value": "",
-        "type": "0",
-        "explain": "Set your domain to enable user tracking across different domain subdomains.",
-        "hidden": "0"
-      },
-      {
-        "identifier": "track_footprint",
-        "value": "0",
-        "type": "0",
-        "explain": "Track users footprint. For this also online visitors tracking should be enabled",
-        "hidden": "0"
-      },
-      {
-        "identifier": "footprint_background",
-        "value": "0",
-        "type": "0",
-        "explain": "Footprint updates should be processed in the background. Make sure you are running workflow background cronjob.",
-        "hidden": "0"
-      },
-      {
-        "identifier": "mheight",
-        "value": "",
-        "type": "0",
-        "explain": "Messages box height",
-        "hidden": "0"
-      },
-      {
-        "identifier": "mheight_op",
-        "value": "200",
-        "type": "0",
-        "explain": "Messages box height for operator",
-        "hidden": "0"
-      },
-      {
-        "identifier": "listd_op",
-        "value": "10",
-        "type": "0",
-        "explain": "Default number of online operators to show",
-        "hidden": "0"
-      },
-      {
-        "identifier": "product_show_departament",
-        "value": "0",
-        "type": "0",
-        "explain": "Enable products show by departments",
-        "hidden": "1"
-      },
-      {
-        "identifier": "suggest_leave_msg",
-        "value": "1",
-        "type": "0",
-        "explain": "Suggest user to leave a message then user chooses offline department",
-        "hidden": "0"
-      },
-      {
-        "identifier": "no_wildcard_cookie",
-        "value": "0",
-        "type": "0",
-        "explain": "Cookie should be valid only for domain where Javascript is embedded (excludes subdomains)",
-        "hidden": "0"
-      },
-      {
-        "identifier": "checkstatus_timeout",
-        "value": "0",
-        "type": "0",
-        "explain": "Interval between chat status checks in seconds, 0 disabled.",
-        "hidden": "0"
-      },
-      {
-        "identifier": "autoclose_abandon_pending",
-        "value": "0,0",
-        "type": "0",
-        "explain": "Automatically close pending chats where visitor has left a chat. Timeout in minutes, last activity by visitor <desktop timeout>,<mobile timeout>,<status chat>.",
-        "hidden": "0"
-      },
-      {
-        "identifier": "autoclose_activity_timeout",
-        "value": "0",
-        "type": "0",
-        "explain": "Automatically close active chat if from last visitor/operator message passed. 0 - disabled, n > 0 time in minutes",
-        "hidden": "0"
-      },
-      {
-        "identifier": "do_no_track_ip",
-        "value": "0",
-        "type": "0",
-        "explain": "Do not track visitors IP",
-        "hidden": "0"
-      },
-      {
-        "identifier": "ignore_typing",
-        "value": "0",
-        "type": "0",
-        "explain": "Do not store what visitor is typing",
-        "hidden": "0"
-      },
-      {
-        "identifier": "encrypt_msg_after",
-        "value": "0",
-        "type": "0",
-        "explain": "After how many days anonymize messages",
-        "hidden": "0"
-      },
-      {
-        "identifier": "encrypt_msg_op",
-        "value": "0",
-        "type": "0",
-        "explain": "Anonymize also operators messages",
-        "hidden": "0"
-      },
-      {
-        "identifier": "track_online_visitors",
-        "value": "1",
-        "type": "0",
-        "explain": "Enable online site visitors tracking",
-        "hidden": "0"
-      },
-      {
-        "identifier": "use_secure_cookie",
-        "value": "0",
-        "type": "0",
-        "explain": "Use secure cookie, check this if you want to force SSL all the time",
-        "hidden": "0"
-      },
-      {
-        "identifier": "translation_data",
-        "value": "a:6:{i:0;b:0;s:19:\"translation_handler\";s:4:\"bing\";s:19:\"enable_translations\";b:0;s:14:\"bing_client_id\";s:0:\"\";s:18:\"bing_client_secret\";s:0:\"\";s:14:\"google_api_key\";s:0:\"\";}",
-        "type": "0",
-        "explain": "Translation data",
-        "hidden": "1"
-      },
-      {
-        "identifier": "voting_days_limit",
-        "value": "7",
-        "type": "0",
-        "explain": "How many days voting widget should not be expanded after last show",
-        "hidden": "0"
-      },
-      {
-        "identifier": "show_language_switcher",
-        "value": "0",
-        "type": "0",
-        "explain": "Show users option to switch language at widget",
-        "hidden": "0"
-      },
-      {
-        "identifier": "show_languages",
-        "value": "eng,lit,hrv,esp,por,nld,ara,ger,pol,rus,ita,fre,chn,cse,nor,tur,vnm,idn,sve,per,ell,dnk,rou,bgr,tha,geo,fin,alb",
-        "type": "0",
-        "explain": "Between what languages user should be able to switch",
-        "hidden": "0"
-      },
-      {
-        "identifier": "xmp_data",
-        "value": "a:14:{i:0;b:0;s:4:\"host\";s:15:\"talk.google.com\";s:6:\"server\";s:9:\"gmail.com\";s:8:\"resource\";s:6:\"xmpphp\";s:4:\"port\";s:4:\"5222\";s:7:\"use_xmp\";i:0;s:8:\"username\";s:0:\"\";s:8:\"password\";s:0:\"\";s:11:\"xmp_message\";s:78:\"New chat request [{chat_id}]\r\n{messages}\r\nClick to accept a chat\r\n{url_accept}\";s:10:\"recipients\";s:0:\"\";s:20:\"xmp_accepted_message\";s:69:\"{user_name} has accepted a chat [{chat_id}]\r\n{messages}\r\n{url_accept}\";s:16:\"use_standard_xmp\";i:0;s:15:\"test_recipients\";s:0:\"\";s:21:\"test_group_recipients\";s:0:\"\";}",
-        "type": "0",
-        "explain": "XMP data",
-        "hidden": "1"
-      },
-      {
-        "identifier": "geoadjustment_data",
-        "value": "a:8:{i:0;b:0;s:18:\"use_geo_adjustment\";b:0;s:13:\"available_for\";s:0:\"\";s:15:\"other_countries\";s:6:\"custom\";s:8:\"hide_for\";s:0:\"\";s:12:\"other_status\";s:7:\"offline\";s:11:\"rest_status\";s:6:\"hidden\";s:12:\"apply_widget\";i:0;}",
-        "type": "0",
-        "explain": "Geo adjustment settings",
-        "hidden": "1"
-      }
-    ],
-    "lh_speech_language_dialect": [
-      {
-        "id": "1",
-        "language_id": "1",
-        "lang_name": "Afrikaans",
-        "lang_code": "af-ZA"
-      },
-      {
-        "id": "2",
-        "language_id": "2",
-        "lang_name": "Bahasa Indonesia",
-        "lang_code": "id-ID"
-      },
-      {
-        "id": "3",
-        "language_id": "3",
-        "lang_name": "Bahasa Melayu",
-        "lang_code": "ms-MY"
-      },
-      {
-        "id": "4",
-        "language_id": "4",
-        "lang_name": "Catal\u00e0",
-        "lang_code": "ca-ES"
-      },
-      {
-        "id": "5",
-        "language_id": "5",
-        "lang_name": "\u010ce\u0161tina",
-        "lang_code": "cs-CZ"
-      },
-      {
-        "id": "6",
-        "language_id": "6",
-        "lang_name": "Deutsch",
-        "lang_code": "de-DE"
-      },
-      {
-        "id": "7",
-        "language_id": "7",
-        "lang_name": "Australia",
-        "lang_code": "en-AU"
-      },
-      {
-        "id": "8",
-        "language_id": "7",
-        "lang_name": "Canada",
-        "lang_code": "en-CA"
-      },
-      {
-        "id": "9",
-        "language_id": "7",
-        "lang_name": "India",
-        "lang_code": "en-IN"
-      },
-      {
-        "id": "10",
-        "language_id": "7",
-        "lang_name": "New Zealand",
-        "lang_code": "en-NZ"
-      },
-      {
-        "id": "11",
-        "language_id": "7",
-        "lang_name": "South Africa",
-        "lang_code": "en-ZA"
-      },
-      {
-        "id": "12",
-        "language_id": "7",
-        "lang_name": "United Kingdom",
-        "lang_code": "en-GB"
-      },
-      {
-        "id": "13",
-        "language_id": "7",
-        "lang_name": "United States",
-        "lang_code": "en-US"
-      },
-      {
-        "id": "14",
-        "language_id": "8",
-        "lang_name": "Argentina",
-        "lang_code": "es-AR"
-      },
-      {
-        "id": "15",
-        "language_id": "8",
-        "lang_name": "Bolivia",
-        "lang_code": "es-BO"
-      },
-      {
-        "id": "16",
-        "language_id": "8",
-        "lang_name": "Chile",
-        "lang_code": "es-CL"
-      },
-      {
-        "id": "17",
-        "language_id": "8",
-        "lang_name": "Colombia",
-        "lang_code": "es-CO"
-      },
-      {
-        "id": "18",
-        "language_id": "8",
-        "lang_name": "Costa Rica",
-        "lang_code": "es-CR"
-      },
-      {
-        "id": "19",
-        "language_id": "8",
-        "lang_name": "Ecuador",
-        "lang_code": "es-EC"
-      },
-      {
-        "id": "20",
-        "language_id": "8",
-        "lang_name": "El Salvador",
-        "lang_code": "es-SV"
-      },
-      {
-        "id": "21",
-        "language_id": "8",
-        "lang_name": "Espa\u00f1a",
-        "lang_code": "es-ES"
-      },
-      {
-        "id": "22",
-        "language_id": "8",
-        "lang_name": "Estados Unidos",
-        "lang_code": "es-US"
-      },
-      {
-        "id": "23",
-        "language_id": "8",
-        "lang_name": "Guatemala",
-        "lang_code": "es-GT"
-      },
-      {
-        "id": "24",
-        "language_id": "8",
-        "lang_name": "Honduras",
-        "lang_code": "es-HN"
-      },
-      {
-        "id": "25",
-        "language_id": "8",
-        "lang_name": "M\u00e9xico",
-        "lang_code": "es-MX"
-      },
-      {
-        "id": "26",
-        "language_id": "8",
-        "lang_name": "Nicaragua",
-        "lang_code": "es-NI"
-      },
-      {
-        "id": "27",
-        "language_id": "8",
-        "lang_name": "Panam\u00e1",
-        "lang_code": "es-PA"
-      },
-      {
-        "id": "28",
-        "language_id": "8",
-        "lang_name": "Paraguay",
-        "lang_code": "es-PY"
-      },
-      {
-        "id": "29",
-        "language_id": "8",
-        "lang_name": "Per\u00fa",
-        "lang_code": "es-PE"
-      },
-      {
-        "id": "30",
-        "language_id": "8",
-        "lang_name": "Puerto Rico",
-        "lang_code": "es-PR"
-      },
-      {
-        "id": "31",
-        "language_id": "8",
-        "lang_name": "Rep\u00fablica Dominicana",
-        "lang_code": "es-DO"
-      },
-      {
-        "id": "32",
-        "language_id": "8",
-        "lang_name": "Uruguay",
-        "lang_code": "es-UY"
-      },
-      {
-        "id": "33",
-        "language_id": "8",
-        "lang_name": "Venezuela",
-        "lang_code": "es-VE"
-      },
-      {
-        "id": "34",
-        "language_id": "9",
-        "lang_name": "Euskara",
-        "lang_code": "eu-ES"
-      },
-      {
-        "id": "35",
-        "language_id": "10",
-        "lang_name": "Fran\u00e7ais",
-        "lang_code": "fr-FR"
-      },
-      {
-        "id": "36",
-        "language_id": "11",
-        "lang_name": "Galego",
-        "lang_code": "gl-ES"
-      },
-      {
-        "id": "37",
-        "language_id": "12",
-        "lang_name": "Hrvatski",
-        "lang_code": "hr_HR"
-      },
-      {
-        "id": "38",
-        "language_id": "13",
-        "lang_name": "IsiZulu",
-        "lang_code": "zu-ZA"
-      },
-      {
-        "id": "39",
-        "language_id": "14",
-        "lang_name": "\u00cdslenska",
-        "lang_code": "is-IS"
-      },
-      {
-        "id": "40",
-        "language_id": "15",
-        "lang_name": "Italia",
-        "lang_code": "it-IT"
-      },
-      {
-        "id": "41",
-        "language_id": "15",
-        "lang_name": "Svizzera",
-        "lang_code": "it-CH"
-      },
-      {
-        "id": "42",
-        "language_id": "16",
-        "lang_name": "Magyar",
-        "lang_code": "hu-HU"
-      },
-      {
-        "id": "43",
-        "language_id": "17",
-        "lang_name": "Nederlands",
-        "lang_code": "nl-NL"
-      },
-      {
-        "id": "44",
-        "language_id": "18",
-        "lang_name": "Norsk bokm\u00e5l",
-        "lang_code": "nb-NO"
-      },
-      {
-        "id": "45",
-        "language_id": "19",
-        "lang_name": "Polski",
-        "lang_code": "pl-PL"
-      },
-      {
-        "id": "46",
-        "language_id": "20",
-        "lang_name": "Brasil",
-        "lang_code": "pt-BR"
-      },
-      {
-        "id": "47",
-        "language_id": "20",
-        "lang_name": "Portugal",
-        "lang_code": "pt-PT"
-      },
-      {
-        "id": "48",
-        "language_id": "21",
-        "lang_name": "Rom\u00e2n\u0103",
-        "lang_code": "ro-RO"
-      },
-      {
-        "id": "49",
-        "language_id": "22",
-        "lang_name": "Sloven\u010dina",
-        "lang_code": "sk-SK"
-      },
-      {
-        "id": "50",
-        "language_id": "23",
-        "lang_name": "Suomi",
-        "lang_code": "fi-FI"
-      },
-      {
-        "id": "51",
-        "language_id": "24",
-        "lang_name": "Svenska",
-        "lang_code": "sv-SE"
-      },
-      {
-        "id": "52",
-        "language_id": "25",
-        "lang_name": "T\u00fcrk\u00e7e",
-        "lang_code": "tr-TR"
-      },
-      {
-        "id": "53",
-        "language_id": "26",
-        "lang_name": "\u0431\u044a\u043b\u0433\u0430\u0440\u0441\u043a\u0438",
-        "lang_code": "bg-BG"
-      },
-      {
-        "id": "54",
-        "language_id": "27",
-        "lang_name": "P\u0443\u0441\u0441\u043a\u0438\u0439",
-        "lang_code": "ru-RU"
-      },
-      {
-        "id": "55",
-        "language_id": "28",
-        "lang_name": "\u0421\u0440\u043f\u0441\u043a\u0438",
-        "lang_code": "sr-RS"
-      },
-      {
-        "id": "56",
-        "language_id": "29",
-        "lang_name": "\ud55c\uad6d\uc5b4",
-        "lang_code": "ko-KR"
-      },
-      {
-        "id": "57",
-        "language_id": "30",
-        "lang_name": "\u666e\u901a\u8bdd (\u4e2d\u56fd\u5927\u9646)",
-        "lang_code": "cmn-Hans-CN"
-      },
-      {
-        "id": "58",
-        "language_id": "30",
-        "lang_name": "\u666e\u901a\u8bdd (\u9999\u6e2f)",
-        "lang_code": "cmn-Hans-HK"
-      },
-      {
-        "id": "59",
-        "language_id": "30",
-        "lang_name": "\u4e2d\u6587 (\u53f0\u7063)",
-        "lang_code": "cmn-Hant-TW"
-      },
-      {
-        "id": "60",
-        "language_id": "30",
-        "lang_name": "\u7cb5\u8a9e (\u9999\u6e2f)",
-        "lang_code": "yue-Hant-HK"
-      },
-      {
-        "id": "61",
-        "language_id": "31",
-        "lang_name": "\u65e5\u672c\u8a9e",
-        "lang_code": "ja-JP"
-      },
-      {
-        "id": "62",
-        "language_id": "32",
-        "lang_name": "Lingua lat\u012bna",
-        "lang_code": "la"
-      }
-    ],
-    "lh_speech_language": [
-      {
-        "id": "1",
-        "name": "Afrikaans"
-      },
-      {
-        "id": "2",
-        "name": "Bahasa Indonesia"
-      },
-      {
-        "id": "3",
-        "name": "Bahasa Melayu"
-      },
-      {
-        "id": "4",
-        "name": "Catal\u00e0"
-      },
-      {
-        "id": "5",
-        "name": "\u010ce\u0161tina"
-      },
-      {
-        "id": "6",
-        "name": "Deutsch"
-      },
-      {
-        "id": "7",
-        "name": "English"
-      },
-      {
-        "id": "8",
-        "name": "Espa\u00f1ol"
-      },
-      {
-        "id": "9",
-        "name": "Euskara"
-      },
-      {
-        "id": "10",
-        "name": "Fran\u00e7ais"
-      },
-      {
-        "id": "11",
-        "name": "Galego"
-      },
-      {
-        "id": "12",
-        "name": "Hrvatski"
-      },
-      {
-        "id": "13",
-        "name": "IsiZulu"
-      },
-      {
-        "id": "14",
-        "name": "\u00cdslenska"
-      },
-      {
-        "id": "15",
-        "name": "Italiano"
-      },
-      {
-        "id": "16",
-        "name": "Magyar"
-      },
-      {
-        "id": "17",
-        "name": "Nederlands"
-      },
-      {
-        "id": "18",
-        "name": "Norsk bokm\u00e5l"
-      },
-      {
-        "id": "19",
-        "name": "Polski"
-      },
-      {
-        "id": "20",
-        "name": "Portugu\u00eas"
-      },
-      {
-        "id": "21",
-        "name": "Rom\u00e2n\u0103"
-      },
-      {
-        "id": "22",
-        "name": "Sloven\u010dina"
-      },
-      {
-        "id": "23",
-        "name": "Suomi"
-      },
-      {
-        "id": "24",
-        "name": "Svenska"
-      },
-      {
-        "id": "25",
-        "name": "T\u00fcrk\u00e7e"
-      },
-      {
-        "id": "26",
-        "name": "\u0431\u044a\u043b\u0433\u0430\u0440\u0441\u043a\u0438"
-      },
-      {
-        "id": "27",
-        "name": "P\u0443\u0441\u0441\u043a\u0438\u0439"
-      },
-      {
-        "id": "28",
-        "name": "\u0421\u0440\u043f\u0441\u043a\u0438"
-      },
-      {
-        "id": "29",
-        "name": "\ud55c\uad6d\uc5b4"
-      },
-      {
-        "id": "30",
-        "name": "\u4e2d\u6587"
-      },
-      {
-        "id": "31",
-        "name": "\u65e5\u672c\u8a9e"
-      },
-      {
-        "id": "32",
-        "name": "Lingua lat\u012bna"
-      }
-    ],
-    "lh_abstract_email_template": [
-      {
-        "id": "1",
-        "name": "Send mail to user",
-        "from_name": "Live Helper Chat",
-        "from_name_ac": "0",
-        "from_email": "",
-        "from_email_ac": "0",
-        "content": "Dear {user_chat_nick},\r\n\r\n{additional_message}\r\n\r\nLive Support response:\r\n{messages_content}\r\n\r\nSincerely,\r\nLive Support Team\r\n",
-        "subject": "{name_surname} has responded to your request",
-        "bcc_recipients": "",
-        "subject_ac": "1",
-        "reply_to": "",
-        "reply_to_ac": "1",
-        "recipient": "",
-        "user_mail_as_sender": "0",
-        "translations": ""
-      },
-      {
-        "id": "2",
-        "name": "Support request from user",
-        "from_name": "",
-        "from_name_ac": "0",
-        "from_email": "",
-        "from_email_ac": "0",
-        "content": "Hello,\r\n\r\nUser request data:\r\nName: {name}\r\nEmail: {email}\r\nPhone: {phone}\r\nDepartment: {department}\r\nCountry: {country}\r\nCity: {city}\r\nIP: {ip}\r\n\r\nMessage:\r\n{message}\r\n\r\nAdditional data, if any:\r\n{additional_data}\r\n\r\nURL of page from which user has send request:\r\n{url_request}\r\n\r\nLink to chat if any:\r\n{prefillchat}\r\n\r\nSincerely,\r\nLive Support Team",
-        "subject": "Support request from user",
-        "bcc_recipients": "",
-        "subject_ac": "0",
-        "reply_to": "",
-        "reply_to_ac": "0",
-        "recipient": "",
-        "user_mail_as_sender": "0",
-        "translations": ""
-      },
-      {
-        "id": "3",
-        "name": "User mail for himself",
-        "from_name": "Live Helper Chat",
-        "from_name_ac": "0",
-        "from_email": "",
-        "from_email_ac": "0",
-        "content": "Dear {user_chat_nick},\r\n\r\nTranscript:\r\n{messages_content}\r\n\r\nSincerely,\r\nLive Support Team\r\n",
-        "subject": "Chat transcript",
-        "bcc_recipients": "",
-        "subject_ac": "0",
-        "reply_to": "",
-        "reply_to_ac": "0",
-        "recipient": "",
-        "user_mail_as_sender": "0",
-        "translations": ""
-      },
-      {
-        "id": "4",
-        "name": "New chat request",
-        "from_name": "Live Helper Chat",
-        "from_name_ac": "0",
-        "from_email": "",
-        "from_email_ac": "0",
-        "content": "Hello,\r\n\r\nUser request data:\r\nName: {name}\r\nEmail: {email}\r\nPhone: {phone}\r\nDepartment: {department}\r\nCountry: {country}\r\nCity: {city}\r\nIP: {ip}\r\n\r\nMessage:\r\n{message}\r\n\r\nURL of page from which user has send request:\r\n{url_request}\r\n\r\nClick to accept chat automatically\r\n{url_accept}\r\n\r\nSincerely,\r\nLive Support Team",
-        "subject": "New chat request",
-        "bcc_recipients": "",
-        "subject_ac": "0",
-        "reply_to": "",
-        "reply_to_ac": "0",
-        "recipient": "",
-        "user_mail_as_sender": "0",
-        "translations": ""
-      },
-      {
-        "id": "5",
-        "name": "Chat was closed",
-        "from_name": "Live Helper Chat",
-        "from_name_ac": "0",
-        "from_email": "",
-        "from_email_ac": "0",
-        "content": "Hello,\r\n\r\n{operator} has closed a chat\r\nName: {name}\r\nEmail: {email}\r\nPhone: {phone}\r\nDepartment: {department}\r\nCountry: {country}\r\nCity: {city}\r\nIP: {ip}\r\n\r\nMessage:\r\n{message}\r\n\r\nAdditional data, if any:\r\n{additional_data}\r\n\r\nURL of page from which user has send request:\r\n{url_request}\r\n\r\nSincerely,\r\nLive Support Team",
-        "subject": "Chat was closed",
-        "bcc_recipients": "",
-        "subject_ac": "0",
-        "reply_to": "",
-        "reply_to_ac": "0",
-        "recipient": "",
-        "user_mail_as_sender": "0",
-        "translations": ""
-      },
-      {
-        "id": "6",
-        "name": "New FAQ question",
-        "from_name": "Live Helper Chat",
-        "from_name_ac": "0",
-        "from_email": "",
-        "from_email_ac": "0",
-        "content": "Hello,\r\n\r\nNew FAQ question\r\nEmail: {email}\r\n\r\nQuestion:\r\n{question}\r\n\r\nQuestion URL:\r\n{url_question}\r\n\r\nURL to answer a question:\r\n{url_request}\r\n\r\nSincerely,\r\nLive Support Team",
-        "subject": "New FAQ question",
-        "bcc_recipients": "",
-        "subject_ac": "0",
-        "reply_to": "",
-        "reply_to_ac": "0",
-        "recipient": "",
-        "user_mail_as_sender": "0",
-        "translations": ""
-      },
-      {
-        "id": "7",
-        "name": "New unread message",
-        "from_name": "Live Helper Chat",
-        "from_name_ac": "0",
-        "from_email": "",
-        "from_email_ac": "0",
-        "content": "Hello,\r\n\r\nUser request data:\r\nName: {name}\r\nEmail: {email}\r\nPhone: {phone}\r\nDepartment: {department}\r\nCountry: {country}\r\nCity: {city}\r\nIP: {ip}\r\n\r\nMessage:\r\n{message}\r\n\r\nURL of page from which user has send request:\r\n{url_request}\r\n\r\nClick to accept chat automatically\r\n{url_accept}\r\n\r\nSincerely,\r\nLive Support Team",
-        "subject": "New chat request",
-        "bcc_recipients": "",
-        "subject_ac": "0",
-        "reply_to": "",
-        "reply_to_ac": "0",
-        "recipient": "",
-        "user_mail_as_sender": "0",
-        "translations": ""
-      },
-      {
-        "id": "8",
-        "name": "Filled form",
-        "from_name": "Live Helper Chat",
-        "from_name_ac": "0",
-        "from_email": "",
-        "from_email_ac": "0",
-        "content": "Hello,\r\n\r\nUser has filled a form\r\nForm name - {form_name}\r\nUser IP - {ip}\r\nDownload filled data - {url_download}\r\n\r\nSincerely,\r\nLive Support Team",
-        "subject": "Filled form - {form_name}",
-        "bcc_recipients": "",
-        "subject_ac": "0",
-        "reply_to": "",
-        "reply_to_ac": "0",
-        "recipient": "",
-        "user_mail_as_sender": "0",
-        "translations": ""
-      },
-      {
-        "id": "9",
-        "name": "Chat was accepted",
-        "from_name": "Live Helper Chat",
-        "from_name_ac": "0",
-        "from_email": "",
-        "from_email_ac": "0",
-        "content": "Hello,\r\n\r\nOperator {user_name} has accepted a chat [{chat_id}]\r\n\r\nUser request data:\r\nName: {name}\r\nEmail: {email}\r\nPhone: {phone}\r\nDepartment: {department}\r\nCountry: {country}\r\nCity: {city}\r\nIP: {ip}\r\n\r\nMessage:\r\n{message}\r\n\r\nURL of page from which user has send request:\r\n{url_request}\r\n\r\nClick to accept chat automatically\r\n{url_accept}\r\n\r\nSincerely,\r\nLive Support Team",
-        "subject": "Chat was accepted [{chat_id}]",
-        "bcc_recipients": "",
-        "subject_ac": "0",
-        "reply_to": "",
-        "reply_to_ac": "0",
-        "recipient": "",
-        "user_mail_as_sender": "0",
-        "translations": ""
-      },
-      {
-        "id": "10",
-        "name": "Permission request",
-        "from_name": "Live Helper Chat",
-        "from_name_ac": "0",
-        "from_email": "",
-        "from_email_ac": "0",
-        "content": "Hello,\r\n\r\nOperator {user} has requested these permissions\n\r\n{permissions}\r\n\r\nSincerely,\r\nLive Support Team",
-        "subject": "Permission request from {user}",
-        "bcc_recipients": "",
-        "subject_ac": "0",
-        "reply_to": "",
-        "reply_to_ac": "0",
-        "recipient": "",
-        "user_mail_as_sender": "0",
-        "translations": ""
-      },
-      {
-        "id": "11",
-        "name": "You have unread messages",
-        "from_name": "Live Helper Chat",
-        "from_name_ac": "0",
-        "from_email": "",
-        "from_email_ac": "0",
-        "content": "Hello,\r\n\r\nOperator {user} has requested these permissions\n\r\n{permissions}\r\n\r\nSincerely,\r\nLive Support Team",
-        "subject": "Operator has answered to your request",
-        "bcc_recipients": "",
-        "subject_ac": "0",
-        "reply_to": "",
-        "reply_to_ac": "0",
-        "recipient": "",
-        "user_mail_as_sender": "0",
-        "translations": ""
-      },
-      {
-        "id": "12",
-        "name": "Visitor returned",
-        "from_name": "Live Helper Chat",
-        "from_name_ac": "0",
-        "from_email": "",
-        "from_email_ac": "0",
-        "content": "Hello,\r\n\r\nVisitor information\r\nName: {name}\r\nEmail: {email}\r\nPhone: {phone}\r\nDepartment: {department}\r\nCountry: {country}\r\nCity: {city}\r\nIP: {ip}\r\nCreated:{created}\r\nUser left:{user_left}\r\nWaited:{waited}\r\nChat duration:{chat_duration}\r\n\r\nSee more information at\r\n{url_accept}\r\n\r\nLast chat:\r\n{message}\r\n\r\nAdditional data, if any:\r\n{additional_data}\r\n\r\nSincerely,\r\nLive Support Team",
-        "subject": "Visitor returned - {username}",
-        "bcc_recipients": "",
-        "subject_ac": "0",
-        "reply_to": "",
-        "reply_to_ac": "0",
-        "recipient": "",
-        "user_mail_as_sender": "0",
-        "translations": ""
-      }
-    ]
-  },
-  "tables_data_identifier": {
-    "lh_users_setting_option": "identifier",
-    "lh_chat_config": "identifier",
-    "lh_abstract_email_template": "id",
-    "lh_speech_language": "id",
-    "lh_speech_language_dialect": "id"
-  },
-  "tables_alter" : {
-    "lh_abstract_survey_item" : {
-      "stars" : {"sql" : "ALTER TABLE `lh_abstract_survey_item` CHANGE `stars` `max_stars_1` int(11) NOT NULL;", "new" : "max_stars_1"}
-    },
-    "lh_abstract_survey" : {
-      "max_stars" : {"sql" : "ALTER TABLE `lh_abstract_survey` CHANGE `max_stars` `max_stars_1` int(11) NOT NULL;", "new" : "max_stars_1"}
-    }
-  },
-  "tables_drop_column" : {
-    "lh_departament" : ["start_hour","end_hour","mod","tud","wed","thd","frd","sad","sud","closed_chats_counter"],
-    "lh_chat" : ["wait_timeout","wait_timeout_send","timeout_message","wait_timeout_repeat"],
-    "lh_abstract_proactive_chat_invitation" : ["wait_message","wait_timeout","timeout_message","repeat_number"],
-    "lh_chat_online_user" : ["show_on_mobile"],
-    "lh_users" : ["active_chats_counter","closed_chats_counter","pending_chats_counter"]
-  },
-  "tables_collation" : {
-    "lh_abstract_auto_responder" : "utf8mb4_unicode_ci",
-    "lh_abstract_auto_responder_chat" : "utf8mb4_unicode_ci",
-    "lh_abstract_browse_offer_invitation" : "utf8mb4_unicode_ci",
-    "lh_abstract_email_template" : "utf8mb4_unicode_ci",
-    "lh_abstract_form" : "utf8mb4_unicode_ci",
-    "lh_abstract_form_collected" : "utf8mb4_unicode_ci",
-    "lh_abstract_proactive_chat_event" : "utf8mb4_unicode_ci",
-    "lh_abstract_proactive_chat_invitation" : "utf8mb4_unicode_ci",
-    "lh_abstract_proactive_chat_invitation_event" : "utf8mb4_unicode_ci",
-    "lh_abstract_proactive_chat_variables" : "utf8mb4_unicode_ci",
-    "lh_abstract_product" : "utf8mb4_unicode_ci",
-    "lh_abstract_product_departament" : "utf8mb4_unicode_ci",
-    "lh_abstract_rest_api_key" : "utf8mb4_unicode_ci",
-    "lh_abstract_survey" : "utf8mb4_unicode_ci",
-    "lh_abstract_survey_item" : "utf8mb4_unicode_ci",
-    "lh_abstract_widget_theme" : "utf8mb4_unicode_ci",
-    "lh_admin_theme" : "utf8mb4_unicode_ci",
-    "lh_canned_msg" : "utf8mb4_unicode_ci",
-    "lh_canned_msg_tag" : "utf8mb4_unicode_ci",
-    "lh_canned_msg_tag_link" : "utf8mb4_unicode_ci",
-    "lh_chat" : "utf8mb4_unicode_ci",
-    "lh_chatbox" : "utf8mb4_unicode_ci",
-    "lh_chat_accept" : "utf8mb4_unicode_ci",
-    "lh_chat_archive_range" : "utf8mb4_unicode_ci",
-    "lh_chat_blocked_user" : "utf8mb4_unicode_ci",
-    "lh_chat_config" : "utf8mb4_unicode_ci",
-    "lh_chat_file" : "utf8mb4_unicode_ci",
-    "lh_chat_online_user" : "utf8mb4_unicode_ci",
-    "lh_chat_online_user_footprint" : "utf8mb4_unicode_ci",
-    "lh_chat_paid" : "utf8mb4_unicode_ci",
-    "lh_chat_start_settings" : "utf8mb4_unicode_ci",
-    "lh_cobrowse" : "utf8mb4_unicode_ci",
-    "lh_departament" : "utf8mb4_unicode_ci",
-    "lh_departament_custom_work_hours" : "utf8mb4_unicode_ci",
-    "lh_departament_group" : "utf8mb4_unicode_ci",
-    "lh_departament_group_member" : "utf8mb4_unicode_ci",
-    "lh_departament_group_user" : "utf8mb4_unicode_ci",
-    "lh_departament_limit_group" : "utf8mb4_unicode_ci",
-    "lh_departament_limit_group_member" : "utf8mb4_unicode_ci",
-    "lh_faq" : "utf8mb4_unicode_ci",
-    "lh_forgotpasswordhash" : "utf8mb4_unicode_ci",
-    "lh_group" : "utf8mb4_unicode_ci",
-    "lh_grouprole" : "utf8mb4_unicode_ci",
-    "lh_groupuser" : "utf8mb4_unicode_ci",
-    "lh_group_work" : "utf8mb4_unicode_ci",
-    "lh_msg" : "utf8mb4_unicode_ci",
-    "lh_question" : "utf8mb4_unicode_ci",
-    "lh_question_answer" : "utf8mb4_unicode_ci",
-    "lh_question_option" : "utf8mb4_unicode_ci",
-    "lh_question_option_answer" : "utf8mb4_unicode_ci",
-    "lh_role" : "utf8mb4_unicode_ci",
-    "lh_rolefunction" : "utf8mb4_unicode_ci",
-    "lh_speech_chat_language" : "utf8mb4_unicode_ci",
-    "lh_speech_language" : "utf8mb4_unicode_ci",
-    "lh_speech_language_dialect" : "utf8mb4_unicode_ci",
-    "lh_transfer" : "utf8mb4_unicode_ci",
-    "lh_userdep" : "utf8mb4_unicode_ci",
-    "lh_users" : "utf8mb4_unicode_ci",
-    "lh_users_online_session" : "utf8mb4_unicode_ci",
-    "lh_users_remember" : "utf8mb4_unicode_ci",
-    "lh_users_session" : "utf8mb4_unicode_ci",
-    "lh_users_setting" : "utf8mb4_unicode_ci",
-    "lh_users_setting_option" : "utf8mb4_unicode_ci"
-  },
-  "tables_indexes" : {
-    "lh_grouprole" : {
-      "new" : {"group_id_primary" : "ALTER TABLE `lh_grouprole` ADD INDEX `group_id_primary` (`group_id`);"},
-      "old" : []
-    },
-    "lh_users_session" : {
-      "new" : {
-        "device_token_device_type_v2" : "ALTER TABLE `lh_users_session` ADD INDEX `device_token_device_type_v2` (`device_token`(191),`device_type`);",
-        "error" : "ALTER TABLE `lh_users_session` ADD INDEX `error` (`error`);"
-      },
-      "old" : ["device_token_device_type"]
-    },
-    "lh_chat_blocked_user" : {
-      "new" : {
-        "nick" : "ALTER TABLE `lh_chat_blocked_user` ADD INDEX `nick` (`nick`);"
-      },
-      "old" : []
-    },
-    "lh_faq" : {
-      "new" : {"active_url_2" : "ALTER TABLE `lh_faq` ADD INDEX `active_url_2` (`active`,`url`(191));"},
-      "old" : ["active_url"]
-    },
-    "lh_userdep" : {
-      "new" : {"user_id_type" : "ALTER TABLE `lh_userdep` ADD INDEX `user_id_type` (`user_id`, `type`);"},
-      "old" : ["user_id"]
-    },
-    "lh_chat_online_user_footprint" : {
-      "new" : {"chat_id" : "ALTER TABLE `lh_chat_online_user_footprint` ADD INDEX `chat_id` (`chat_id`);"},
-      "old" : ["chat_id_vtime"]
-    },
-    "lh_group" : {
-      "new" : {"disabled" : "ALTER TABLE `lh_group` ADD INDEX `disabled` (`disabled`);"},
-      "old" : []
-    },
-    "lh_chat" : {
-      "new" : {
-        "unanswered_chat" : "ALTER TABLE `lh_chat` ADD INDEX `unanswered_chat` (`unanswered_chat`);",
-        "product_id" : "ALTER TABLE `lh_chat` ADD INDEX `product_id` (`product_id`);",
-        "dep_id" : "ALTER TABLE `lh_chat` ADD INDEX `dep_id` (`dep_id`);",
-        "unread_operator" : "ALTER TABLE `lh_chat` ADD INDEX `unread_operator` (`has_unread_op_messages`, `unread_op_messages_informed`);",
-        "online_user_id" : "ALTER TABLE `lh_chat` ADD INDEX `online_user_id` (`online_user_id`);",
-        "user_id_sender_user_id" : "ALTER TABLE `lh_chat` ADD INDEX `user_id_sender_user_id` (`user_id`, `sender_user_id`);",
-        "sender_user_id" : "ALTER TABLE `lh_chat` ADD INDEX `sender_user_id` (`sender_user_id`);",
-        "anonymized" : "ALTER TABLE `lh_chat` ADD INDEX `anonymized` (`anonymized`);",
-        "has_unread_messages" : "ALTER TABLE `lh_chat` ADD INDEX `has_unread_messages` (`has_unread_messages`);",
-        "dep_id_status" : "ALTER TABLE `lh_chat` ADD INDEX `dep_id_status` (`dep_id`,`status`);",
-        "status" : "ALTER TABLE `lh_chat` ADD INDEX `status` (`status`);",
-        "status_user_id" : "ALTER TABLE `lh_chat` ADD INDEX `status_user_id` (`status`,`user_id`);",
-        "unread_operator" : "ALTER TABLE `lh_chat` ADD INDEX `unread_operator` (`has_unread_op_messages`, `unread_op_messages_informed`);"
-      },
-      "old" : ["user_id","status_dep_id_id","status_dep_id_priority_id","status_priority_id","has_unread_messages_dep_id_id"]
-    },
-    "lh_users" : {
-      "new" : {
-        "rec_per_req" : "ALTER TABLE `lh_users` ADD INDEX `rec_per_req` (`rec_per_req`);",
-        "disabled" : "ALTER TABLE `lh_users` ADD INDEX `disabled` (`disabled`);"
-      },
-      "old" : []
-    },
-    "lh_generic_bot_trigger" : {
-      "new" : {
-        "default_always" : "ALTER TABLE `lh_generic_bot_trigger` ADD INDEX `default_always` (`default_always`);",
-        "default_unknown_btn" : "ALTER TABLE `lh_generic_bot_trigger` ADD INDEX `default_unknown_btn` (`default_unknown_btn`);"
-      },
-      "old" : []
-    },
-    "lh_cobrowse" : {
-      "new" : {"online_user_id" : "ALTER TABLE `lh_cobrowse` ADD INDEX `online_user_id` (`online_user_id`);"},
-      "old" : []
-    },
-    "lh_chat_file" : {
-      "new" : {"online_user_id" : "ALTER TABLE `lh_chat_file` ADD INDEX `online_user_id` (`online_user_id`)"},
-      "old" : []
-    },
-    "lh_speech_language_dialect" : {
-      "new" : {
-        "short_code" : "ALTER TABLE `lh_speech_language_dialect` ADD INDEX `short_code` (`short_code`);",
-        "lang_code" : "ALTER TABLE `lh_speech_language_dialect` ADD INDEX `lang_code` (`lang_code`);"
-      },
-      "old" : []
-    },
-    "lh_abstract_chat_column" : {
-      "new" : {
-        "online_enabled" : "ALTER TABLE `lh_abstract_chat_column` ADD INDEX `online_enabled` (`online_enabled`);",
-        "chat_enabled" : "ALTER TABLE `lh_abstract_chat_column` ADD INDEX `chat_enabled` (`chat_enabled`);"
-      },
-      "old" : []
-    },
-    "lh_departament" : {
-      "new" : {
-        "attr_int_1" : "ALTER TABLE `lh_departament` ADD INDEX `attr_int_1` (`attr_int_1`);",
-        "attr_int_2" : "ALTER TABLE `lh_departament` ADD INDEX `attr_int_2` (`attr_int_2`);",
-        "attr_int_3" : "ALTER TABLE `lh_departament` ADD INDEX `attr_int_3` (`attr_int_3`);",
-        "sort_priority_name" : "ALTER TABLE `lh_departament` ADD INDEX `sort_priority_name` (`sort_priority`,`name`);",
-        "active_mod" : "ALTER TABLE `lh_departament` ADD INDEX `active_mod` (`online_hours_active`,`mod_start_hour`,`mod_end_hour`);",
-        "active_tud" : "ALTER TABLE `lh_departament` ADD INDEX `active_tud` (`online_hours_active`,`tud_start_hour`,`tud_end_hour`);",
-        "active_wed" : "ALTER TABLE `lh_departament` ADD INDEX `active_wed` (`online_hours_active`,`wed_start_hour`,`wed_end_hour`);",
-        "active_thd" : "ALTER TABLE `lh_departament` ADD INDEX `active_thd` (`online_hours_active`,`thd_start_hour`,`thd_end_hour`);",
-        "active_frd" : "ALTER TABLE `lh_departament` ADD INDEX `active_frd` (`online_hours_active`,`frd_start_hour`,`frd_end_hour`);",
-        "active_sad" : "ALTER TABLE `lh_departament` ADD INDEX `active_sad` (`online_hours_active`,`sad_start_hour`,`sad_end_hour`);",
-        "active_sud" : "ALTER TABLE `lh_departament` ADD INDEX `active_sud` (`online_hours_active`,`sud_start_hour`,`sud_end_hour`);",
-        "active_chats_counter" : "ALTER TABLE `lh_departament` ADD INDEX `active_chats_counter` (`active_chats_counter`);",
-        "pending_chats_counter" : "ALTER TABLE `lh_departament` ADD INDEX `pending_chats_counter` (`pending_chats_counter`);",
-        "bot_chats_counter" : "ALTER TABLE `lh_departament` ADD INDEX `bot_chats_counter` (`bot_chats_counter`);",
-        "archive" : "ALTER TABLE `lh_departament` ADD INDEX `archive` (`archive`);",
-        "identifier_2" : "ALTER TABLE `lh_departament` ADD INDEX `identifier_2` (`identifier`(191));"
-      },
-      "old" : ["oha_sh_eh","identifier"]
-    },
-    "lh_generic_bot_trigger_event" : {
-      "new" : {
-        "pattern_v2" : "ALTER TABLE `lh_generic_bot_trigger_event` ADD INDEX `pattern_v2` (`pattern`(191));",
-        "on_start_type" : "ALTER TABLE `lh_generic_bot_trigger_event` ADD INDEX `on_start_type` (`on_start_type`);"
-      },
-      "old" : ["pattern"]
-    },
-    "lh_canned_msg" : {
-      "new" : {
-        "attr_int_1" : "ALTER TABLE `lh_canned_msg` ADD INDEX `attr_int_1` (`attr_int_1`);",
-        "attr_int_2" : "ALTER TABLE `lh_canned_msg` ADD INDEX `attr_int_2` (`attr_int_2`);",
-        "attr_int_3" : "ALTER TABLE `lh_canned_msg` ADD INDEX `attr_int_3` (`attr_int_3`);",
-        "unique_id" : "ALTER TABLE `lh_canned_msg` ADD INDEX `unique_id` (`unique_id`);",
-        "position_title_v2" : "ALTER TABLE `lh_canned_msg` ADD INDEX `position_title_v2` (`position`, `title`(191));"
-      },
-      "old" : ["position_title"]
-    },
-    "lhc_mailconv_response_template" : {
-      "new" : {
-        "unique_id" : "ALTER TABLE `lhc_mailconv_response_template` ADD INDEX `unique_id` (`unique_id`);"
-      },
-      "old" : []
-    },
-    "lh_msg" : {
-      "new" : {
-        "user_id" : "ALTER TABLE `lh_msg` ADD INDEX `user_id` (`user_id`);"
-      },
-      "old" : []
-    },
-    "lh_abstract_survey_item" : {
-      "new" : {
-        "ftime" : "ALTER TABLE `lh_abstract_survey_item` ADD INDEX `ftime` (`ftime`);",
-        "max_stars_1" : "ALTER TABLE `lh_abstract_survey_item` ADD INDEX `max_stars_1` (`max_stars_1`);",
-        "max_stars_2" : "ALTER TABLE `lh_abstract_survey_item` ADD INDEX `max_stars_2` (`max_stars_2`);",
-        "max_stars_3" : "ALTER TABLE `lh_abstract_survey_item` ADD INDEX `max_stars_3` (`max_stars_3`);",
-        "max_stars_4" : "ALTER TABLE `lh_abstract_survey_item` ADD INDEX `max_stars_4` (`max_stars_4`);",
-        "max_stars_5" : "ALTER TABLE `lh_abstract_survey_item` ADD INDEX `max_stars_5` (`max_stars_5`);",
-        "question_options_1" : "ALTER TABLE `lh_abstract_survey_item` ADD INDEX `question_options_1` (`question_options_1`);",
-        "question_options_2" : "ALTER TABLE `lh_abstract_survey_item` ADD INDEX `question_options_2` (`question_options_2`);",
-        "question_options_3" : "ALTER TABLE `lh_abstract_survey_item` ADD INDEX `question_options_3` (`question_options_3`);",
-        "question_options_4" : "ALTER TABLE `lh_abstract_survey_item` ADD INDEX `question_options_4` (`question_options_4`);",
-        "question_options_5" : "ALTER TABLE `lh_abstract_survey_item` ADD INDEX `question_options_5` (`question_options_5`);"
-      },
-      "old" : []
-    },
-    "lh_abstract_proactive_chat_invitation" : {
-      "new" : {
-        "tag" : "ALTER TABLE `lh_abstract_proactive_chat_invitation` ADD INDEX `tag` (`tag`);",
-        "dynamic_invitation" : "ALTER TABLE `lh_abstract_proactive_chat_invitation` ADD INDEX `dynamic_invitation` (`dynamic_invitation`);",
-        "show_on_mobile" : "ALTER TABLE `lh_abstract_proactive_chat_invitation` ADD INDEX `show_on_mobile` (`show_on_mobile`)"
-      },
-      "old" : []
-    },
-    "lh_abstract_proactive_chat_campaign_conv" : {
-      "new" : {
-        "ctime" : "ALTER TABLE `lh_abstract_proactive_chat_campaign_conv` ADD INDEX `ctime` (`ctime`);"
-      },
-      "old" : []
-    },
-    "lh_group_chat" : {
-      "new" : {
-        "chat_id" : "ALTER TABLE `lh_group_chat` ADD INDEX `chat_id` (`chat_id`);"
-      },
-      "old" : []
-    },
-    "lh_group_chat_member" : {
-      "new" : {
-        "type" : "ALTER TABLE `lh_group_chat_member` ADD INDEX `type` (`type`);"
-      },
-      "old" : []
-    },
-    "lh_admin_theme" : {
-      "new" : {
-        "user_id" : "ALTER TABLE `lh_admin_theme` ADD INDEX `user_id` (`user_id`);"
-      },
-      "old" : []
-    },
-    "lhc_mailconv_conversation" : {
-      "new" : {
-        "from_address" : "ALTER TABLE `lhc_mailconv_conversation` ADD INDEX `from_address` (`from_address`);",
-        "mailbox_id" : "ALTER TABLE `lhc_mailconv_conversation` ADD INDEX `mailbox_id` (`mailbox_id`);",
-        "dep_id" : "ALTER TABLE `lhc_mailconv_conversation` ADD INDEX `dep_id` (`dep_id`);",
-        "status_priority" : "ALTER TABLE `lhc_mailconv_conversation` ADD INDEX `status_priority` (`status`, `priority`);",
-        "has_attachment" : "ALTER TABLE `lhc_mailconv_conversation` ADD INDEX `has_attachment` (`has_attachment`);",
-        "udate" : "ALTER TABLE `lhc_mailconv_conversation` ADD INDEX `udate` (`udate`);",
-        "user_id_status" : "ALTER TABLE `lhc_mailconv_conversation` ADD INDEX `user_id_status` (`user_id`, `status`);",
-        "status_dep_id" : "ALTER TABLE `lhc_mailconv_conversation` ADD INDEX `status_dep_id` (`status`, `dep_id`);",
-        "undelivered" : "ALTER TABLE `lhc_mailconv_conversation` ADD INDEX `undelivered` (`undelivered`);"
-      },
-      "old" : [
-        "status",
-        "user_id"
-      ]
-    },
-    "lhc_mailconv_msg" : {
-      "new" : {
-        "has_attachment" : "ALTER TABLE `lhc_mailconv_msg` ADD INDEX `has_attachment` (`has_attachment`);",
-        "udate" : "ALTER TABLE `lhc_mailconv_msg` ADD INDEX `udate` (`udate`);",
-        "dep_id" : "ALTER TABLE `lhc_mailconv_msg` ADD INDEX `dep_id` (`dep_id`);",
-        "mailbox_id" : "ALTER TABLE `lhc_mailconv_msg` ADD INDEX `mailbox_id` (`mailbox_id`);",
-        "conversation_id" : "ALTER TABLE `lhc_mailconv_msg` ADD INDEX `conversation_id` (`conversation_id`);"
-      },
-      "old" : []
-    },
-    "lhc_mailconv_match_rule" : {
-      "new" : {
-        "active_priority" : "ALTER TABLE `lhc_mailconv_match_rule` ADD INDEX `active_priority` (`active`, `priority`);"
-      },
-      "old" : [
-
-      ]
-    }
-  },
-  "tables_create": {
-    "lh_abstract_product_departament" : "CREATE TABLE `lh_abstract_product_departament` (  `id` int(11) NOT NULL AUTO_INCREMENT,  `product_id` int(11) NOT NULL,  `departament_id` int(11) NOT NULL,  PRIMARY KEY (`id`),  KEY `departament_id` (`departament_id`)) ENGINE=InnoDB DEFAULT CHARSET=utf8mb4 COLLATE=utf8mb4_unicode_ci;",
-    "lh_admin_theme" : "CREATE TABLE `lh_admin_theme` ( `id` int(11) NOT NULL AUTO_INCREMENT, `name` varchar(100) NOT NULL, `static_content` longtext NOT NULL, `static_js_content` longtext NOT NULL, `user_id` int(11) NOT NULL, `static_css_content` longtext NOT NULL, `header_content` text NOT NULL, `header_css` text NOT NULL, PRIMARY KEY (`id`),  KEY `user_id` (`user_id`)) ENGINE=InnoDB DEFAULT CHARSET=utf8mb4 COLLATE=utf8mb4_unicode_ci;",
-    "lh_abstract_product" : "CREATE TABLE `lh_abstract_product` (`id` int(11) NOT NULL AUTO_INCREMENT, `name` varchar(250) NOT NULL, `priority` int(11) NOT NULL, `departament_id` int(11) NOT NULL, `disabled` int(11) NOT NULL, KEY `departament_id` (`departament_id`), PRIMARY KEY (`id`)) ENGINE=InnoDB DEFAULT CHARSET=utf8mb4 COLLATE=utf8mb4_unicode_ci;",
-    "lh_abstract_survey" : "CREATE TABLE `lh_abstract_survey` (`id` int(11) NOT NULL AUTO_INCREMENT,`name` varchar(250) NOT NULL,`max_stars_1_title` varchar(250) NOT NULL,`max_stars_1_pos` int(11) NOT NULL,`max_stars_2_title` varchar(250) NOT NULL,`max_stars_2_pos` int(11) NOT NULL,`max_stars_2` int(11) NOT NULL,`max_stars_3_title` varchar(250) NOT NULL,`max_stars_3_pos` int(11) NOT NULL,`max_stars_3` int(11) NOT NULL,`max_stars_4_title` varchar(250) NOT NULL,`max_stars_4_pos` int(11) NOT NULL,`max_stars_4` int(11) NOT NULL,`max_stars_5_title` varchar(250) NOT NULL,`max_stars_5_pos` int(11) NOT NULL,`max_stars_5` int(11) NOT NULL,`question_options_1` varchar(250) NOT NULL,`question_options_1_items` text NOT NULL,`question_options_1_pos` int(11) NOT NULL,`question_options_2` varchar(250) NOT NULL,`question_options_2_items` text NOT NULL,`question_options_2_pos` int(11) NOT NULL,`question_options_3` varchar(250) NOT NULL,`question_options_3_items` text NOT NULL,`question_options_3_pos` int(11) NOT NULL,`question_options_4` varchar(250) NOT NULL,`question_options_4_items` text NOT NULL,`question_options_4_pos` int(11) NOT NULL,`question_options_5` varchar(250) NOT NULL,`question_options_5_items` text NOT NULL,`question_options_5_pos` int(11) NOT NULL,`question_plain_1` text NOT NULL,`question_plain_1_pos` int(11) NOT NULL,`question_plain_2` text NOT NULL,`question_plain_2_pos` int(11) NOT NULL,`question_plain_3` text NOT NULL,`question_plain_3_pos` int(11) NOT NULL,`question_plain_4` text NOT NULL,`question_plain_4_pos` int(11) NOT NULL,`question_plain_5` text NOT NULL,`question_plain_5_pos` int(11) NOT NULL,`max_stars_1_enabled` int(11) NOT NULL, `max_stars_2_enabled` int(11) NOT NULL,  `max_stars_3_enabled` int(11) NOT NULL,  `max_stars_4_enabled` int(11) NOT NULL,  `max_stars_5_enabled` int(11) NOT NULL,  `question_options_1_enabled` int(11) NOT NULL,  `question_options_2_enabled` int(11) NOT NULL,  `question_options_3_enabled` int(11) NOT NULL,  `question_options_4_enabled` int(11) NOT NULL,  `question_options_5_enabled` int(11) NOT NULL,  `question_plain_1_enabled` int(11) NOT NULL,  `question_plain_2_enabled` int(11) NOT NULL,  `question_plain_3_enabled` int(11) NOT NULL,  `question_plain_4_enabled` int(11) NOT NULL,  `question_plain_5_enabled` int(11) NOT NULL,  `max_stars_1` int(11) NOT NULL,  `max_stars_1_req` int(11) NOT NULL,  `max_stars_2_req` int(11) NOT NULL,  `max_stars_3_req` int(11) NOT NULL,  `max_stars_4_req` int(11) NOT NULL,  `max_stars_5_req` int(11) NOT NULL,  `question_options_1_req` int(11) NOT NULL,  `question_options_2_req` int(11) NOT NULL,  `question_options_3_req` int(11) NOT NULL,  `question_options_4_req` int(11) NOT NULL,  `question_options_5_req` int(11) NOT NULL,  `question_plain_1_req` int(11) NOT NULL,  `question_plain_2_req` int(11) NOT NULL,  `question_plain_3_req` int(11) NOT NULL,`question_plain_4_req` int(11) NOT NULL,`question_plain_5_req` int(11) NOT NULL, PRIMARY KEY (`id`)) ENGINE=InnoDB DEFAULT CHARSET=utf8mb4 COLLATE=utf8mb4_unicode_ci",
-    "lh_abstract_survey_item" : "CREATE TABLE `lh_abstract_survey_item` (  `id` bigint(20) NOT NULL AUTO_INCREMENT,  `survey_id` int(11) NOT NULL,  `chat_id` int(11) NOT NULL,  `user_id` int(11) NOT NULL,  `ftime` int(11) NOT NULL,  `dep_id` int(11) NOT NULL,  `max_stars_1` int(11) NOT NULL,  `max_stars_2` int(11) NOT NULL,  `max_stars_3` int(11) NOT NULL,  `max_stars_4` int(11) NOT NULL,  `max_stars_5` int(11) NOT NULL,  `question_options_1` int(11) NOT NULL,  `question_options_2` int(11) NOT NULL,  `question_options_3` int(11) NOT NULL,  `question_options_4` int(11) NOT NULL,  `question_options_5` int(11) NOT NULL,  `question_plain_1` text NOT NULL,  `question_plain_2` text NOT NULL,  `question_plain_3` text NOT NULL,  `question_plain_4` text NOT NULL,  `question_plain_5` text NOT NULL,  PRIMARY KEY (`id`),  KEY `survey_id` (`survey_id`),  KEY `chat_id` (`chat_id`),  KEY `user_id` (`user_id`),  KEY `dep_id` (`dep_id`),  KEY `ftime` (`ftime`),  KEY `max_stars_1` (`max_stars_1`),  KEY `max_stars_2` (`max_stars_2`),  KEY `max_stars_3` (`max_stars_3`),  KEY `max_stars_4` (`max_stars_4`),  KEY `max_stars_5` (`max_stars_5`),  KEY `question_options_1` (`question_options_1`),  KEY `question_options_2` (`question_options_2`),  KEY `question_options_3` (`question_options_3`),  KEY `question_options_4` (`question_options_4`),  KEY `question_options_5` (`question_options_5`)) ENGINE=InnoDB DEFAULT CHARSET=utf8mb4 COLLATE=utf8mb4_unicode_ci",
-    "lh_speech_language" : "CREATE TABLE IF NOT EXISTS `lh_speech_language` ( `id` int(11) NOT NULL AUTO_INCREMENT,`name` varchar(100) NOT NULL,PRIMARY KEY (`id`)) ENGINE=InnoDB DEFAULT CHARSET=utf8mb4 COLLATE=utf8mb4_unicode_ci",
-    "lh_speech_language_dialect" : "CREATE TABLE IF NOT EXISTS `lh_speech_language_dialect` (`id` int(11) NOT NULL AUTO_INCREMENT,`language_id` int(11) NOT NULL, `lang_name` varchar(100) NOT NULL,`lang_code` varchar(100) NOT NULL, PRIMARY KEY (`id`),KEY `language_id` (`language_id`)) ENGINE=InnoDB DEFAULT CHARSET=utf8mb4 COLLATE=utf8mb4_unicode_ci",
-    "lh_speech_chat_language" : "CREATE TABLE IF NOT EXISTS `lh_speech_chat_language` (`id` int(11) NOT NULL AUTO_INCREMENT, `chat_id` int(11) NOT NULL, `language_id` int(11) NOT NULL, `dialect` varchar(50) NOT NULL, PRIMARY KEY (`id`), KEY `chat_id` (`chat_id`)) ENGINE=InnoDB DEFAULT CHARSET=utf8mb4 COLLATE=utf8mb4_unicode_ci",
-    "lh_abstract_auto_responder": "CREATE TABLE `lh_abstract_auto_responder` (  `id` int(11) NOT NULL AUTO_INCREMENT,\n  `siteaccess` varchar(3) NOT NULL,\n  `wait_message` text NOT NULL,\n  `wait_timeout` int(11) NOT NULL,\n  `position` int(11) NOT NULL,\n  `timeout_message` text NOT NULL,\n  PRIMARY KEY (`id`),\n  KEY `siteaccess_position` (`siteaccess`,`position`)\n) ENGINE=InnoDB DEFAULT CHARSET=utf8mb4 COLLATE=utf8mb4_unicode_ci",
-    "lh_abstract_auto_responder_chat": "CREATE TABLE `lh_abstract_auto_responder_chat` ( `id` int(11) NOT NULL AUTO_INCREMENT,\n  `chat_id` int(11) NOT NULL,\n  `auto_responder_id` int(11) NOT NULL,\n  `wait_timeout_send` int(11) NOT NULL,`pending_send_status` int(11) NOT NULL, `active_send_status` int(11) NOT NULL, \n  PRIMARY KEY (`id`),\n  KEY `chat_id` (`chat_id`)\n) ENGINE=InnoDB DEFAULT CHARSET=utf8mb4 COLLATE=utf8mb4_unicode_ci",
-    "lh_abstract_browse_offer_invitation": "CREATE TABLE `lh_abstract_browse_offer_invitation` (\n  `id` int(11) NOT NULL AUTO_INCREMENT,\n  `siteaccess` varchar(10) NOT NULL,\n  `time_on_site` int(11) NOT NULL,\n  `content` longtext NOT NULL,\n  `callback_content` longtext NOT NULL,\n  `lhc_iframe_content` tinyint(4) NOT NULL,\n  `custom_iframe_url` varchar(250) NOT NULL,\n  `name` varchar(250) NOT NULL,\n  `identifier` varchar(50) NOT NULL,\n  `executed_times` int(11) NOT NULL,\n  `url` varchar(250) NOT NULL,\n  `active` int(11) NOT NULL,\n  `has_url` int(11) NOT NULL,\n  `is_wildcard` int(11) NOT NULL,\n  `referrer` varchar(250) NOT NULL,\n  `priority` varchar(250) NOT NULL,\n  `hash` varchar(40) NOT NULL,\n  `width` int(11) NOT NULL,\n  `height` int(11) NOT NULL,\n  `unit` varchar(10) NOT NULL,\n  PRIMARY KEY (`id`),\n  KEY `active` (`active`),\n  KEY `identifier` (`identifier`)\n) ENGINE=InnoDB DEFAULT CHARSET=utf8mb4 COLLATE=utf8mb4_unicode_ci",
-    "lh_abstract_email_template": "CREATE TABLE `lh_abstract_email_template` (\n  `id` int(11) NOT NULL AUTO_INCREMENT,\n  `name` varchar(250) NOT NULL,\n  `from_name` varchar(150) NOT NULL,\n  `from_name_ac` tinyint(4) NOT NULL,\n  `from_email` varchar(150) NOT NULL,\n  `from_email_ac` tinyint(4) NOT NULL,\n  `content` text NOT NULL,\n  `subject` varchar(250) NOT NULL,\n  `bcc_recipients` varchar(200) NOT NULL,\n  `subject_ac` tinyint(4) NOT NULL,\n  `reply_to` varchar(150) NOT NULL,\n  `reply_to_ac` tinyint(4) NOT NULL,\n  `recipient` varchar(150) NOT NULL,\n  PRIMARY KEY (`id`)\n) ENGINE=InnoDB AUTO_INCREMENT=10 DEFAULT CHARSET=utf8mb4 COLLATE=utf8mb4_unicode_ci",
-    "lh_abstract_form": "CREATE TABLE `lh_abstract_form` (\n  `id` int(11) NOT NULL AUTO_INCREMENT,\n  `name` varchar(100) NOT NULL,\n  `content` longtext NOT NULL,\n  `recipient` varchar(250) NOT NULL,\n  `active` int(11) NOT NULL,\n  `name_attr` varchar(250) NOT NULL,\n  `intro_attr` varchar(250) NOT NULL,\n  `xls_columns` text NOT NULL,\n  `pagelayout` varchar(200) NOT NULL,\n  `post_content` text NOT NULL,\n  PRIMARY KEY (`id`)\n) ENGINE=InnoDB DEFAULT CHARSET=utf8mb4 COLLATE=utf8mb4_unicode_ci",
-    "lh_abstract_form_collected": "CREATE TABLE `lh_abstract_form_collected` (\n  `id` int(11) NOT NULL AUTO_INCREMENT,\n  `form_id` int(11) NOT NULL,\n  `ctime` int(11) NOT NULL,\n  `ip` varchar(250) NOT NULL,\n  `content` longtext NOT NULL,\n  PRIMARY KEY (`id`),\n  KEY `form_id` (`form_id`)\n) ENGINE=InnoDB DEFAULT CHARSET=utf8mb4 COLLATE=utf8mb4_unicode_ci",
-    "lh_abstract_proactive_chat_invitation": "CREATE TABLE `lh_abstract_proactive_chat_invitation` (\n  `id` int(11) NOT NULL AUTO_INCREMENT,\n  `siteaccess` varchar(10) NOT NULL,\n  `time_on_site` int(11) NOT NULL,\n  `pageviews` int(11) NOT NULL,\n  `message` text NOT NULL,\n  `executed_times` int(11) NOT NULL,\n  `dep_id` int(11) NOT NULL,\n  `hide_after_ntimes` int(11) NOT NULL,\n  `name` varchar(50) NOT NULL,\n  `operator_ids` varchar(100) NOT NULL,\n  `wait_message` varchar(250) NOT NULL,\n  `timeout_message` varchar(250) NOT NULL,\n  `referrer` varchar(250) NOT NULL,\n  `wait_timeout` int(11) NOT NULL,\n  `show_random_operator` int(11) NOT NULL,\n  `operator_name` varchar(100) NOT NULL,\n  `position` int(11) NOT NULL,\n  `identifier` varchar(50) NOT NULL,\n  `requires_email` int(11) NOT NULL,\n  `requires_username` int(11) NOT NULL,\n  PRIMARY KEY (`id`),\n  KEY `time_on_site_pageviews_siteaccess_position` (`time_on_site`,`pageviews`,`siteaccess`,`identifier`,`position`),\n  KEY `identifier` (`identifier`),\n  KEY `dep_id` (`dep_id`)\n) ENGINE=InnoDB DEFAULT CHARSET=utf8mb4 COLLATE=utf8mb4_unicode_ci",
-    "lh_abstract_widget_theme": "CREATE TABLE `lh_abstract_widget_theme` (\n  `id` int(11) NOT NULL AUTO_INCREMENT,\n  `name` varchar(250) NOT NULL,\n  `onl_bcolor` varchar(10) NOT NULL,\n  `text_color` varchar(10) NOT NULL,\n  `online_image` varchar(250) NOT NULL,\n  `online_image_path` varchar(250) NOT NULL,\n  `offline_image` varchar(250) NOT NULL,\n  `offline_image_path` varchar(250) NOT NULL,\n  `logo_image` varchar(250) NOT NULL,\n  `logo_image_path` varchar(250) NOT NULL,\n  `need_help_image` varchar(250) NOT NULL,\n  `header_background` varchar(10) NOT NULL,\n  `widget_border_color` varchar(10) NOT NULL,\n  `need_help_tcolor` varchar(10) NOT NULL,\n  `need_help_bcolor` varchar(10) NOT NULL,\n  `need_help_border` varchar(10) NOT NULL,\n  `need_help_close_bg` varchar(10) NOT NULL,\n  `need_help_hover_bg` varchar(10) NOT NULL,\n  `need_help_close_hover_bg` varchar(10) NOT NULL,\n  `need_help_image_path` varchar(250) NOT NULL,\n  `custom_status_css` text NOT NULL, `bot_configuration` text NOT NULL ,\n  `custom_container_css` text NOT NULL,\n  `custom_widget_css` text NOT NULL, `custom_popup_css` text NOT NULL, \n  `need_help_header` varchar(250) NOT NULL,\n  `need_help_text` varchar(250) NOT NULL,\n  `online_text` varchar(250) NOT NULL,\n  `offline_text` varchar(250) NOT NULL,\n  PRIMARY KEY (`id`)\n) ENGINE=InnoDB DEFAULT CHARSET=utf8mb4 COLLATE=utf8mb4_unicode_ci",
-    "lh_canned_msg": "CREATE TABLE `lh_canned_msg` (\n  `id` int(11) NOT NULL AUTO_INCREMENT, `msg` longtext NOT NULL,`html_snippet` longtext NOT NULL, `position` int(11) NOT NULL,\n  `department_id` int(11) NOT NULL,\n  `user_id` int(11) NOT NULL,\n  `delay` int(11) NOT NULL,\n  `auto_send` tinyint(1) NOT NULL,\n  PRIMARY KEY (`id`),\n  KEY `department_id` (`department_id`),\n  KEY `user_id` (`user_id`)\n) ENGINE=InnoDB DEFAULT CHARSET=utf8mb4 COLLATE=utf8mb4_unicode_ci",
-    "lh_chat": "CREATE TABLE `lh_chat` (\n  `id` int(11) NOT NULL AUTO_INCREMENT,\n  `nick` varchar(50) NOT NULL,\n  `status` int(11) NOT NULL DEFAULT '0',\n  `status_sub` int(11) NOT NULL DEFAULT '0',\n  `time` int(11) NOT NULL,\n  `user_id` int(11) NOT NULL,\n  `hash` varchar(40) NOT NULL,\n  `referrer` text NOT NULL,\n  `session_referrer` text NOT NULL,\n  `chat_variables` text NOT NULL,\n  `remarks` text NOT NULL,\n  `ip` varchar(100) NOT NULL,\n  `dep_id` int(11) NOT NULL,\n  `user_status` int(11) NOT NULL DEFAULT '0',\n  `support_informed` int(11) NOT NULL DEFAULT '0',\n  `unread_messages_informed` int(11) NOT NULL DEFAULT '0',\n  `reinform_timeout` int(11) NOT NULL DEFAULT '0',\n  `email` varchar(100) NOT NULL,\n  `country_code` varchar(100) NOT NULL,\n  `country_name` varchar(100) NOT NULL,\n  `user_typing` int(11) NOT NULL,\n  `user_typing_txt` varchar(50) NOT NULL,\n  `operator_typing` int(11) NOT NULL,\n  `operator_typing_id` int(11) NOT NULL,\n  `phone` varchar(100) NOT NULL,\n  `has_unread_messages` int(11) NOT NULL,\n  `last_user_msg_time` int(11) NOT NULL,\n  `fbst` tinyint(1) NOT NULL,\n  `online_user_id` int(11) NOT NULL,\n  `last_msg_id` int(11) NOT NULL,\n  `additional_data` text NOT NULL,\n  `timeout_message` varchar(250) NOT NULL,\n  `lat` varchar(10) NOT NULL,\n  `lon` varchar(10) NOT NULL,\n  `city` varchar(100) NOT NULL,\n  `operation` varchar(200) NOT NULL,\n  `operation_admin` varchar(200) NOT NULL,\n  `mail_send` int(11) NOT NULL,\n  `screenshot_id` int(11) NOT NULL,\n  `wait_time` int(11) NOT NULL,\n  `wait_timeout` int(11) NOT NULL,\n  `wait_timeout_send` int(11) NOT NULL,\n  `chat_duration` int(11) NOT NULL,\n  `tslasign` int(11) NOT NULL,\n  `priority` int(11) NOT NULL,\n  `chat_initiator` int(11) NOT NULL,\n  `transfer_timeout_ts` int(11) NOT NULL,\n  `transfer_timeout_ac` int(11) NOT NULL,\n  `transfer_if_na` int(11) NOT NULL,\n  `na_cb_executed` int(11) NOT NULL,\n  `nc_cb_executed` tinyint(1) NOT NULL,\n  PRIMARY KEY (`id`),\n  KEY `status_user_id` (`status`,`user_id`),\n  KEY `user_id` (`user_id`),\n  KEY `online_user_id` (`online_user_id`),\n  KEY `dep_id` (`dep_id`),\n  KEY `has_unread_messages_dep_id_id` (`has_unread_messages`,`dep_id`,`id`),\n  KEY `status_dep_id_id` (`status`,`dep_id`,`id`),\n  KEY `status_dep_id_priority_id` (`status`,`dep_id`,`priority`,`id`),\n  KEY `status_priority_id` (`status`,`priority`,`id`)\n) ENGINE=InnoDB DEFAULT CHARSET=utf8mb4 COLLATE=utf8mb4_unicode_ci",
-    "lh_chat_accept": "CREATE TABLE `lh_chat_accept` (\n  `id` int(11) NOT NULL AUTO_INCREMENT,\n  `chat_id` int(11) NOT NULL,\n  `hash` varchar(50) NOT NULL,\n  `ctime` int(11) NOT NULL,\n  `wused` int(11) NOT NULL,\n  PRIMARY KEY (`id`),\n  KEY `hash` (`hash`)\n) ENGINE=InnoDB DEFAULT CHARSET=utf8mb4 COLLATE=utf8mb4_unicode_ci",
-    "lh_chat_archive_range": "CREATE TABLE `lh_chat_archive_range` (\n  `id` int(11) NOT NULL AUTO_INCREMENT,\n  `range_from` int(11) NOT NULL,\n  `range_to` int(11) NOT NULL,\n  PRIMARY KEY (`id`)\n) ENGINE=InnoDB DEFAULT CHARSET=utf8mb4 COLLATE=utf8mb4_unicode_ci",
-    "lh_chat_blocked_user": "CREATE TABLE `lh_chat_blocked_user` (\n  `id` int(11) NOT NULL AUTO_INCREMENT,\n  `ip` varchar(100) NOT NULL,\n  `user_id` int(11) NOT NULL,\n  `datets` int(11) NOT NULL,\n  PRIMARY KEY (`id`),\n  KEY `ip` (`ip`)\n) ENGINE=InnoDB DEFAULT CHARSET=utf8mb4 COLLATE=utf8mb4_unicode_ci",
-    "lh_chat_config": "CREATE TABLE `lh_chat_config` (\n  `identifier` varchar(50) NOT NULL,\n  `value` text NOT NULL,\n  `type` tinyint(1) NOT NULL DEFAULT '0',\n  `explain` varchar(250) NOT NULL,\n  `hidden` int(11) NOT NULL DEFAULT '0',\n  PRIMARY KEY (`identifier`)\n) ENGINE=InnoDB DEFAULT CHARSET=utf8mb4 COLLATE=utf8mb4_unicode_ci",
-    "lh_chat_file": "CREATE TABLE `lh_chat_file` (\n  `id` int(11) unsigned NOT NULL AUTO_INCREMENT,\n  `name` varchar(255) NOT NULL,\n  `upload_name` varchar(255) NOT NULL,\n  `size` int(11) NOT NULL,\n  `type` varchar(255) NOT NULL,\n  `file_path` varchar(255) NOT NULL,\n  `extension` varchar(255) NOT NULL,\n  `chat_id` int(11) NOT NULL,\n  `user_id` int(11) NOT NULL,\n  `date` int(11) NOT NULL,\n  PRIMARY KEY (`id`),\n  KEY `chat_id` (`chat_id`),\n  KEY `user_id` (`user_id`)\n) ENGINE=InnoDB DEFAULT CHARSET=utf8mb4 COLLATE=utf8mb4_unicode_ci",
-    "lh_chat_online_user": "CREATE TABLE `lh_chat_online_user` (\n  `id` int(11) NOT NULL AUTO_INCREMENT,\n  `vid` varchar(50) NOT NULL,\n  `ip` varchar(50) NOT NULL,\n  `current_page` text NOT NULL,\n  `page_title` varchar(250) NOT NULL,\n  `referrer` text NOT NULL,\n  `chat_id` int(11) NOT NULL,\n  `invitation_seen_count` int(11) NOT NULL,\n  `invitation_id` int(11) NOT NULL,\n  `last_visit` int(11) NOT NULL,\n  `first_visit` int(11) NOT NULL,\n  `total_visits` int(11) NOT NULL,\n  `pages_count` int(11) NOT NULL,\n  `tt_pages_count` int(11) NOT NULL,\n  `invitation_count` int(11) NOT NULL,\n  `dep_id` int(11) NOT NULL,\n  `user_agent` varchar(250) NOT NULL,\n  `user_country_code` varchar(50) NOT NULL,\n  `user_country_name` varchar(50) NOT NULL,\n  `operator_message` varchar(250) NOT NULL,\n  `operator_user_proactive` varchar(100) NOT NULL,\n  `operator_user_id` int(11) NOT NULL,\n  `message_seen` int(11) NOT NULL,\n  `message_seen_ts` int(11) NOT NULL,\n  `lat` varchar(10) NOT NULL,\n  `lon` varchar(10) NOT NULL,\n  `city` varchar(100) NOT NULL,\n  `reopen_chat` int(11) NOT NULL,\n  `time_on_site` int(11) NOT NULL,\n  `tt_time_on_site` int(11) NOT NULL,\n  `requires_email` int(11) NOT NULL,\n  `requires_username` int(11) NOT NULL,\n  `screenshot_id` int(11) NOT NULL,\n  `identifier` varchar(50) NOT NULL,\n  `operation` varchar(200) NOT NULL,\n  `online_attr` varchar(250) NOT NULL,\n  PRIMARY KEY (`id`),\n  KEY `vid` (`vid`),\n  KEY `dep_id` (`dep_id`),\n  KEY `last_visit_dep_id` (`last_visit`,`dep_id`)\n) ENGINE=InnoDB DEFAULT CHARSET=utf8mb4 COLLATE=utf8mb4_unicode_ci",
-    "lh_chat_online_user_footprint": "CREATE TABLE `lh_chat_online_user_footprint` (\n  `id` int(11) NOT NULL AUTO_INCREMENT,\n  `chat_id` int(11) NOT NULL,\n  `online_user_id` int(11) NOT NULL,\n  `page` varchar(2083) NOT NULL,\n  `vtime` varchar(250) NOT NULL,\n  PRIMARY KEY (`id`),\n  KEY `chat_id_vtime` (`chat_id`,`vtime`),\n  KEY `online_user_id` (`online_user_id`)\n) ENGINE=InnoDB DEFAULT CHARSET=utf8mb4 COLLATE=utf8mb4_unicode_ci",
-    "lh_chat_online_user_footprint_update": "CREATE TABLE `lh_chat_online_user_footprint_update` (`online_user_id` bigint(20) NOT NULL,  `command` varchar(20) NOT NULL,  `args` varchar(250) NOT NULL,  `ctime` int(11) NOT NULL, KEY `online_user_id` (`online_user_id`)) ENGINE=InnoDB DEFAULT CHARSET=utf8mb4 COLLATE=utf8mb4_unicode_ci;",
-    "lh_chatbox": "CREATE TABLE `lh_chatbox` (\n  `id` int(11) NOT NULL AUTO_INCREMENT,\n  `identifier` varchar(50) NOT NULL,\n  `name` varchar(100) NOT NULL,\n  `chat_id` int(11) NOT NULL,\n  `active` int(11) NOT NULL,\n  PRIMARY KEY (`id`),\n  KEY `identifier` (`identifier`)\n) ENGINE=InnoDB DEFAULT CHARSET=utf8mb4 COLLATE=utf8mb4_unicode_ci",
-    "lh_departament": "CREATE TABLE IF NOT EXISTS `lh_departament` (`id` int(11) NOT NULL AUTO_INCREMENT,`name` varchar(100) NOT NULL,`email` varchar(100) NOT NULL,`xmpp_recipients` text NOT NULL,`xmpp_group_recipients` text NOT NULL,`priority` int(11) NOT NULL,`sort_priority` int(11) NOT NULL,`department_transfer_id` int(11) NOT NULL,`transfer_timeout` int(11) NOT NULL,`disabled` int(11) NOT NULL,`hidden` int(11) NOT NULL,`delay_lm` int(11) NOT NULL,`max_active_chats` int(11) NOT NULL,`max_timeout_seconds` int(11) NOT NULL,`identifier` varchar(50) NOT NULL,`mod_start_hour` int(4) NOT NULL,`mod_end_hour` int(4) NOT NULL,`tud_start_hour` int(4) NOT NULL,`tud_end_hour` int(4) NOT NULL,`wed_start_hour` int(4) NOT NULL,`wed_end_hour` int(4) NOT NULL,`thd_start_hour` int(4) NOT NULL,`thd_end_hour` int(4) NOT NULL,`frd_start_hour` int(4) NOT NULL,`frd_end_hour` int(4) NOT NULL,`sad_start_hour` int(4) NOT NULL,`sad_end_hour` int(4) NOT NULL,`sud_start_hour` int(4) NOT NULL,`sud_end_hour` int(4) NOT NULL,`nc_cb_execute` tinyint(1) NOT NULL,`na_cb_execute` tinyint(1) NOT NULL,`inform_unread` tinyint(1) NOT NULL,`active_balancing` tinyint(1) NOT NULL,`visible_if_online` tinyint(1) NOT NULL,`inform_close` int(11) NOT NULL,`inform_unread_delay` int(11) NOT NULL,`inform_options` varchar(250) NOT NULL,`online_hours_active` tinyint(1) NOT NULL,`inform_delay` int(11) NOT NULL,`attr_int_1` int(11) NOT NULL,`attr_int_2` int(11) NOT NULL,`attr_int_3` int(11) NOT NULL,`active_chats_counter` int(11) NOT NULL,`pending_chats_counter` int(11) NOT NULL,PRIMARY KEY (`id`),KEY `identifier` (`identifier`),KEY `attr_int_1` (`attr_int_1`),KEY `attr_int_2` (`attr_int_2`),KEY `attr_int_3` (`attr_int_3`),KEY `disabled_hidden` (`disabled`, `hidden`),KEY `sort_priority_name` (`sort_priority`, `name`),KEY `active_mod` (`online_hours_active`,`mod_start_hour`,`mod_end_hour`),KEY `active_tud` (`online_hours_active`,`tud_start_hour`,`tud_end_hour`),KEY `active_wed` (`online_hours_active`,`wed_start_hour`,`wed_end_hour`),KEY `active_thd` (`online_hours_active`,`thd_start_hour`,`thd_end_hour`),KEY `active_frd` (`online_hours_active`,`frd_start_hour`,`frd_end_hour`),KEY `active_sad` (`online_hours_active`,`sad_start_hour`,`sad_end_hour`),KEY `active_sud` (`online_hours_active`,`sud_start_hour`,`sud_end_hour`)) ENGINE=InnoDB DEFAULT CHARSET=utf8mb4 COLLATE=utf8mb4_unicode_ci",
-    "lh_departament_custom_work_hours": "CREATE TABLE IF NOT EXISTS `lh_departament_custom_work_hours` (`id` int(11) NOT NULL AUTO_INCREMENT,`dep_id` int(11) NOT NULL,`date_from` int(11) NOT NULL,`date_to` int(11) NOT NULL,`start_hour` int(11) NOT NULL,`end_hour` int(11) NOT NULL,PRIMARY KEY (`id`),KEY `dep_id` (`dep_id`),KEY `date_from` (`date_from`),KEY `search_active` (`date_from`, `date_to`, `dep_id`)) ENGINE=InnoDB DEFAULT CHARSET=utf8mb4 COLLATE=utf8mb4_unicode_ci",
-    "lh_faq": "CREATE TABLE `lh_faq` (\n  `id` int(11) NOT NULL AUTO_INCREMENT,\n  `question` varchar(250) NOT NULL,\n  `answer` text NOT NULL,\n  `url` varchar(250) NOT NULL,\n  `email` varchar(50) NOT NULL,\n  `identifier` varchar(10) NOT NULL,\n  `active` int(11) NOT NULL,\n  `has_url` tinyint(1) NOT NULL,\n  `is_wildcard` tinyint(1) NOT NULL,\n  PRIMARY KEY (`id`),\n  KEY `active` (`active`),\n  KEY `active_url` (`active`,`url`),\n  KEY `has_url` (`has_url`),\n  KEY `identifier` (`identifier`),\n  KEY `is_wildcard` (`is_wildcard`)\n) ENGINE=InnoDB DEFAULT CHARSET=utf8mb4 COLLATE=utf8mb4_unicode_ci",
-    "lh_forgotpasswordhash": "CREATE TABLE `lh_forgotpasswordhash` (\n  `id` int(11) NOT NULL AUTO_INCREMENT,\n  `user_id` int(11) NOT NULL,\n  `hash` varchar(40) NOT NULL,\n  `created` int(11) NOT NULL,\n  PRIMARY KEY (`id`)\n) ENGINE=InnoDB DEFAULT CHARSET=utf8mb4 COLLATE=utf8mb4_unicode_ci",
-    "lh_group": "CREATE TABLE `lh_group` (\n  `id` int(11) NOT NULL AUTO_INCREMENT,\n  `name` varchar(50) NOT NULL,\n  PRIMARY KEY (`id`)\n) ENGINE=InnoDB AUTO_INCREMENT=3 DEFAULT CHARSET=utf8mb4 COLLATE=utf8mb4_unicode_ci",
-    "lh_grouprole": "CREATE TABLE `lh_grouprole` (\n  `id` int(11) NOT NULL AUTO_INCREMENT,\n  `group_id` int(11) NOT NULL,\n  `role_id` int(11) NOT NULL,\n  PRIMARY KEY (`id`),\n  KEY `group_id` (`role_id`,`group_id`)\n) ENGINE=InnoDB AUTO_INCREMENT=3 DEFAULT CHARSET=utf8mb4 COLLATE=utf8mb4_unicode_ci",
-    "lh_groupuser": "CREATE TABLE `lh_groupuser` (\n  `id` int(11) NOT NULL AUTO_INCREMENT,\n  `group_id` int(11) NOT NULL,\n  `user_id` int(11) NOT NULL,\n  PRIMARY KEY (`id`),\n  KEY `group_id` (`group_id`),\n  KEY `user_id` (`user_id`),\n  KEY `group_id_2` (`group_id`,`user_id`)\n) ENGINE=InnoDB AUTO_INCREMENT=2 DEFAULT CHARSET=utf8mb4 COLLATE=utf8mb4_unicode_ci",
-    "lh_msg": "CREATE TABLE `lh_msg` (\n  `id` int(11) NOT NULL AUTO_INCREMENT,\n  `msg` longtext NOT NULL,\n  `time` int(11) NOT NULL,\n  `chat_id` int(11) NOT NULL DEFAULT '0',\n  `user_id` int(11) NOT NULL DEFAULT '0',\n  `name_support` varchar(100) NOT NULL,\n  PRIMARY KEY (`id`),\n  KEY `chat_id_id` (`chat_id`,`id`)\n) ENGINE=InnoDB DEFAULT CHARSET=utf8mb4 COLLATE=utf8mb4_unicode_ci",
-    "lh_question": "CREATE TABLE `lh_question` (\n  `id` int(11) NOT NULL AUTO_INCREMENT,\n  `question` varchar(250) NOT NULL,\n  `location` varchar(250) NOT NULL,\n  `active` int(11) NOT NULL,\n  `priority` int(11) NOT NULL,\n  `is_voting` int(11) NOT NULL,\n  `question_intro` text NOT NULL,\n  `revote` int(11) NOT NULL DEFAULT '0',\n  PRIMARY KEY (`id`),\n  KEY `priority` (`priority`),\n  KEY `active_priority` (`active`,`priority`)\n) ENGINE=InnoDB DEFAULT CHARSET=utf8mb4 COLLATE=utf8mb4_unicode_ci",
-    "lh_question_answer": "CREATE TABLE `lh_question_answer` (\n  `id` int(11) NOT NULL AUTO_INCREMENT,\n  `ip` bigint(20) NOT NULL,\n  `question_id` int(11) NOT NULL,\n  `answer` text NOT NULL,\n  `ctime` int(11) NOT NULL,\n  PRIMARY KEY (`id`),\n  KEY `ip` (`ip`),\n  KEY `question_id` (`question_id`)\n) ENGINE=InnoDB DEFAULT CHARSET=utf8mb4 COLLATE=utf8mb4_unicode_ci",
-    "lh_question_option": "CREATE TABLE `lh_question_option` (\n  `id` int(11) NOT NULL AUTO_INCREMENT,\n  `question_id` int(11) NOT NULL,\n  `option_name` varchar(250) NOT NULL,\n  `priority` tinyint(4) NOT NULL,\n  PRIMARY KEY (`id`),\n  KEY `question_id` (`question_id`)\n) ENGINE=InnoDB DEFAULT CHARSET=utf8mb4 COLLATE=utf8mb4_unicode_ci",
-    "lh_question_option_answer": "CREATE TABLE `lh_question_option_answer` (\n  `id` int(11) NOT NULL AUTO_INCREMENT,\n  `question_id` int(11) NOT NULL,\n  `option_id` int(11) NOT NULL,\n  `ctime` int(11) NOT NULL,\n  `ip` bigint(20) NOT NULL,\n  PRIMARY KEY (`id`),\n  KEY `question_id` (`question_id`),\n  KEY `ip` (`ip`)\n) ENGINE=InnoDB DEFAULT CHARSET=utf8mb4 COLLATE=utf8mb4_unicode_ci",
-    "lh_role": "CREATE TABLE `lh_role` (\n  `id` int(11) NOT NULL AUTO_INCREMENT,\n  `name` varchar(50) NOT NULL,\n  PRIMARY KEY (`id`)\n) ENGINE=InnoDB AUTO_INCREMENT=3 DEFAULT CHARSET=utf8mb4 COLLATE=utf8mb4_unicode_ci",
-    "lh_rolefunction": "CREATE TABLE `lh_rolefunction` (\n  `id` int(11) NOT NULL AUTO_INCREMENT,\n  `role_id` int(11) NOT NULL,\n  `module` varchar(100) NOT NULL,\n  `function` varchar(100) NOT NULL,\n  PRIMARY KEY (`id`),\n  KEY `role_id` (`role_id`)\n) ENGINE=InnoDB AUTO_INCREMENT=28 DEFAULT CHARSET=utf8mb4 COLLATE=utf8mb4_unicode_ci",
-    "lh_transfer": "CREATE TABLE `lh_transfer` (\n  `id` int(11) NOT NULL AUTO_INCREMENT,\n  `chat_id` int(11) NOT NULL,\n  `dep_id` int(11) NOT NULL,\n  `transfer_user_id` int(11) NOT NULL,\n  `from_dep_id` int(11) NOT NULL,\n  `transfer_to_user_id` int(11) NOT NULL,\n  PRIMARY KEY (`id`),\n  KEY `dep_id` (`dep_id`),\n  KEY `transfer_user_id_dep_id` (`transfer_user_id`,`dep_id`),\n  KEY `transfer_to_user_id` (`transfer_to_user_id`)\n) ENGINE=InnoDB DEFAULT CHARSET=utf8mb4 COLLATE=utf8mb4_unicode_ci",
-    "lh_userdep": "CREATE TABLE `lh_userdep` (\n  `id` int(11) NOT NULL AUTO_INCREMENT,\n  `user_id` int(11) NOT NULL,\n  `dep_id` int(11) NOT NULL,\n  `last_activity` int(11) NOT NULL,\n  `hide_online` int(11) NOT NULL,\n  `last_accepted` int(11) NOT NULL,\n  `active_chats` int(11) NOT NULL,\n  PRIMARY KEY (`id`),\n  KEY `user_id` (`user_id`),\n  KEY `last_activity_hide_online_dep_id` (`last_activity`,`hide_online`,`dep_id`),\n  KEY `dep_id` (`dep_id`)\n) ENGINE=InnoDB AUTO_INCREMENT=2 DEFAULT CHARSET=utf8mb4 COLLATE=utf8mb4_unicode_ci",
-    "lh_users": "CREATE TABLE `lh_users` (\n  `id` int(11) NOT NULL AUTO_INCREMENT,\n  `username` varchar(40) NOT NULL,\n  `password` varchar(40) NOT NULL,\n  `email` varchar(100) NOT NULL,\n  `time_zone` varchar(100) NOT NULL,\n  `name` varchar(100) NOT NULL,\n  `surname` varchar(100) NOT NULL,\n  `filepath` varchar(200) NOT NULL,\n  `filename` varchar(200) NOT NULL,\n  `job_title` varchar(100) NOT NULL,\n  `xmpp_username` varchar(200) NOT NULL,\n  `skype` varchar(50) NOT NULL,\n  `disabled` tinyint(4) NOT NULL,\n  `hide_online` tinyint(1) NOT NULL,\n  `all_departments` tinyint(1) NOT NULL,\n  `invisible_mode` tinyint(1) NOT NULL,\n  PRIMARY KEY (`id`),\n  KEY `hide_online` (`hide_online`),\n  KEY `email` (`email`),\n  KEY `xmpp_username` (`xmpp_username`)\n) ENGINE=InnoDB AUTO_INCREMENT=2 DEFAULT CHARSET=utf8mb4 COLLATE=utf8mb4_unicode_ci",
-    "lh_users_remember": "CREATE TABLE `lh_users_remember` (\n  `id` int(11) NOT NULL AUTO_INCREMENT,\n  `user_id` int(11) NOT NULL,\n  `mtime` int(11) NOT NULL,\n  PRIMARY KEY (`id`)\n) ENGINE=InnoDB DEFAULT CHARSET=utf8mb4 COLLATE=utf8mb4_unicode_ci",
-    "lh_users_setting": "CREATE TABLE `lh_users_setting` (\n  `id` int(11) NOT NULL AUTO_INCREMENT,\n  `user_id` int(11) NOT NULL,\n  `identifier` varchar(50) NOT NULL,\n  `value` text NOT NULL,\n  PRIMARY KEY (`id`),\n  KEY `user_id` (`user_id`,`identifier`)\n) ENGINE=InnoDB AUTO_INCREMENT=2 DEFAULT CHARSET=utf8mb4 COLLATE=utf8mb4_unicode_ci",
-    "lh_users_setting_option": "CREATE TABLE `lh_users_setting_option` (\n  `identifier` varchar(50) NOT NULL,\n  `class` varchar(50) NOT NULL,\n  `attribute` varchar(40) NOT NULL,\n  PRIMARY KEY (`identifier`)\n) ENGINE=InnoDB DEFAULT CHARSET=utf8mb4 COLLATE=utf8mb4_unicode_ci",
-    "lh_cobrowse": "CREATE TABLE `lh_cobrowse` ( `id` int(11) NOT NULL AUTO_INCREMENT, `chat_id` int(11) NOT NULL, `mtime` int(11) NOT NULL, `url` varchar(250) NOT NULL, `initialize` longtext NOT NULL, `modifications` longtext NOT NULL, `finished` tinyint(1) NOT NULL, `w` int(11) NOT NULL, `wh` int(11) NOT NULL, `x` int(11) NOT NULL, `y` int(11) NOT NULL,  PRIMARY KEY (`id`),  KEY `chat_id` (`chat_id`)) ENGINE=InnoDB DEFAULT CHARSET=utf8mb4 COLLATE=utf8mb4_unicode_ci",
-    "lh_chat_paid": "CREATE TABLE `lh_chat_paid` ( `id` int(11) NOT NULL AUTO_INCREMENT,  `hash` varchar(250) NOT NULL,  `chat_id` int(11) NOT NULL,  PRIMARY KEY (`id`),  KEY `hash` (`hash`(191)),  KEY `chat_id` (`chat_id`)) ENGINE=InnoDB DEFAULT CHARSET=utf8mb4 COLLATE=utf8mb4_unicode_ci",
-    "lh_abstract_rest_api_key": "CREATE TABLE `lh_abstract_rest_api_key` (  `id` int(11) NOT NULL AUTO_INCREMENT,  `api_key` varchar(50) NOT NULL,  `user_id` int(11) NOT NULL,  `active` int(11) NOT NULL DEFAULT '0',  PRIMARY KEY (`id`),  KEY `user_id` (`user_id`),  KEY `api_key_active` (`api_key`,`active`)) ENGINE=InnoDB DEFAULT CHARSET=utf8mb4 COLLATE=utf8mb4_unicode_ci",
-    "lh_abstract_rest_api_key_remote": "CREATE TABLE `lh_abstract_rest_api_key_remote` (  `id` int(11) NOT NULL AUTO_INCREMENT,  `api_key` varchar(50) NOT NULL, `username` varchar(50) NOT NULL, `name` varchar(50) NOT NULL,  `host` varchar(250) NOT NULL, `active` tinyint(1) NOT NULL DEFAULT '0', `position` int(11) NOT NULL DEFAULT '0',  PRIMARY KEY (`id`), KEY `active` (`active`)) ENGINE=InnoDB DEFAULT CHARSET=utf8mb4 COLLATE=utf8mb4_unicode_ci",
-    "lh_departament_group_user": "CREATE TABLE `lh_departament_group_user` (  `id` int(11) NOT NULL AUTO_INCREMENT,  `dep_group_id` int(11) NOT NULL,  `user_id` int(11) NOT NULL,  PRIMARY KEY (`id`),  KEY `dep_group_id` (`dep_group_id`),  KEY `user_id` (`user_id`)) ENGINE=InnoDB DEFAULT CHARSET=utf8mb4 COLLATE=utf8mb4_unicode_ci",
-    "lh_departament_group_member": "CREATE TABLE `lh_departament_group_member` (  `id` int(11) NOT NULL AUTO_INCREMENT,  `dep_id` int(11) NOT NULL,  `dep_group_id` int(11) NOT NULL,  PRIMARY KEY (`id`),  KEY `dep_group_id` (`dep_group_id`)) ENGINE=InnoDB DEFAULT CHARSET=utf8mb4 COLLATE=utf8mb4_unicode_ci",
-    "lh_departament_limit_group_member": "CREATE TABLE `lh_departament_limit_group_member` (  `id` int(11) NOT NULL AUTO_INCREMENT,  `dep_id` int(11) NOT NULL,  `dep_limit_group_id` int(11) NOT NULL,  PRIMARY KEY (`id`),  KEY `dep_limit_group_id` (`dep_limit_group_id`)) ENGINE=InnoDB DEFAULT CHARSET=utf8mb4 COLLATE=utf8mb4_unicode_ci",
-    "lh_departament_group": "CREATE TABLE `lh_departament_group` (  `id` int(11) NOT NULL AUTO_INCREMENT,  `name` varchar(50) NOT NULL,  PRIMARY KEY (`id`)) ENGINE=InnoDB DEFAULT CHARSET=utf8mb4 COLLATE=utf8mb4_unicode_ci",
-    "lh_departament_limit_group": "CREATE TABLE `lh_departament_limit_group` (  `id` int(11) NOT NULL AUTO_INCREMENT,  `name` varchar(50) NOT NULL,`pending_max` int(11) NOT NULL,  PRIMARY KEY (`id`)) ENGINE=InnoDB DEFAULT CHARSET=utf8mb4 COLLATE=utf8mb4_unicode_ci",
-    "lh_users_session": "CREATE TABLE `lh_users_session` (`id` int(11) NOT NULL AUTO_INCREMENT,`token` varchar(40) NOT NULL,`device_type` int(11) NOT NULL,`device_token` varchar(255) NOT NULL,`user_id` int(11) NOT NULL, `created_on` int(11) NOT NULL,`updated_on` int(11) NOT NULL, `expires_on` int(11) NOT NULL,PRIMARY KEY (`id`),KEY `device_token_device_type_v2` (`device_token`(191),`device_type`),KEY `token` (`token`)) ENGINE=InnoDB CHARSET=utf8mb4 COLLATE=utf8mb4_unicode_ci;",
-    "lh_canned_msg_tag_link": "CREATE TABLE `lh_canned_msg_tag_link` (  `id` int(11) NOT NULL AUTO_INCREMENT,  `tag_id` int(11) NOT NULL,  `canned_id` int(11) NOT NULL,  PRIMARY KEY (`id`), KEY `canned_id` (`canned_id`), KEY `tag_id` (`tag_id`)) ENGINE=InnoDB DEFAULT CHARSET=utf8mb4 COLLATE=utf8mb4_unicode_ci",
-    "lh_canned_msg_tag": "CREATE TABLE `lh_canned_msg_tag` (  `id` int(11) NOT NULL AUTO_INCREMENT,  `tag` varchar(40) NOT NULL, PRIMARY KEY (`id`), KEY `tag` (`tag`)) ENGINE=InnoDB DEFAULT CHARSET=utf8mb4 COLLATE=utf8mb4_unicode_ci",
-    "lh_group_work": "CREATE TABLE `lh_group_work` (  `id` int(11) NOT NULL AUTO_INCREMENT,  `group_id` int(11) NOT NULL, `group_work_id` int(11) NOT NULL, PRIMARY KEY (`id`), KEY `group_id` (`group_id`)) ENGINE=InnoDB DEFAULT CHARSET=utf8mb4 COLLATE=utf8mb4_unicode_ci",
-    "lh_users_online_session": "CREATE TABLE `lh_users_online_session` (  `id` bigint(20) NOT NULL AUTO_INCREMENT,  `user_id` int(11) NOT NULL, `duration` int(11) NOT NULL, `time` int(11) NOT NULL, `lactivity` int(11) NOT NULL, PRIMARY KEY (`id`), KEY `user_id_lactivity` (`user_id`, `lactivity`)) ENGINE=InnoDB DEFAULT CHARSET=utf8mb4 COLLATE=utf8mb4_unicode_ci",
-    "lh_abstract_proactive_chat_variables": "CREATE TABLE `lh_abstract_proactive_chat_variables` (  `id` int(11) NOT NULL AUTO_INCREMENT,  `name` varchar(50) NOT NULL, `identifier` varchar(50) NOT NULL, `store_timeout` int(11) NOT NULL, `filter_val` int(11) NOT NULL, PRIMARY KEY (`id`), KEY `identifier` (`identifier`)) ENGINE=InnoDB DEFAULT CHARSET=utf8mb4 COLLATE=utf8mb4_unicode_ci",
-    "lh_abstract_proactive_chat_event": "CREATE TABLE `lh_abstract_proactive_chat_event` (  `id` int(11) NOT NULL AUTO_INCREMENT,  `vid_id` int(11) NOT NULL,  `ev_id` int(11) NOT NULL,  `ts` int(11) NOT NULL,  `val` varchar(50) NOT NULL,  PRIMARY KEY (`id`),  KEY `vid_id_ev_id_val_ts` (`vid_id`,`ev_id`,`val`,`ts`),  KEY `vid_id_ev_id_ts` (`vid_id`,`ev_id`,`ts`)) ENGINE=InnoDB DEFAULT CHARSET=utf8mb4 COLLATE=utf8mb4_unicode_ci",
-    "lh_abstract_proactive_chat_invitation_event": "CREATE TABLE `lh_abstract_proactive_chat_invitation_event` ( `id` int(11) NOT NULL AUTO_INCREMENT, `invitation_id` int(11) NOT NULL, `event_id` int(11) NOT NULL, `min_number` int(11) NOT NULL, `during_seconds` int(11) NOT NULL, PRIMARY KEY (`id`), KEY `invitation_id` (`invitation_id`), KEY `event_id` (`event_id`)) ENGINE=InnoDB DEFAULT CHARSET=utf8mb4 COLLATE=utf8mb4_unicode_ci",
-    "lh_chat_start_settings": "CREATE TABLE `lh_chat_start_settings` ( `id` int(11) NOT NULL AUTO_INCREMENT, `name` varchar(50) NOT NULL, `data` longtext NOT NULL, `department_id` int(11) NOT NULL, PRIMARY KEY (`id`), KEY `department_id` (`department_id`)) ENGINE=InnoDB DEFAULT CHARSET=utf8mb4 COLLATE=utf8mb4_unicode_ci",
-    "lh_chat_event_track": "CREATE TABLE `lh_chat_event_track` ( `id` int(11) NOT NULL AUTO_INCREMENT, `name` varchar(50) NOT NULL, `data` longtext NOT NULL, `department_id` int(11) NOT NULL, PRIMARY KEY (`id`), KEY `department_id` (`department_id`)) ENGINE=InnoDB DEFAULT CHARSET=utf8mb4 COLLATE=utf8mb4_unicode_ci",
-    "lh_abstract_subject": "CREATE TABLE `lh_abstract_subject` ( `id` int(11) NOT NULL AUTO_INCREMENT, `name` varchar(100) NOT NULL, PRIMARY KEY (`id`)) ENGINE=InnoDB DEFAULT CHARSET=utf8mb4 COLLATE=utf8mb4_unicode_ci;",
-    "lh_abstract_chat_variable": "CREATE TABLE `lh_abstract_chat_variable` ( `id` int(11) NOT NULL AUTO_INCREMENT, `var_name` varchar(255) NOT NULL, `var_identifier` varchar(255) NOT NULL, `inv` tinyint(1) NOT NULL, `change_message` varchar(250) NOT NULL, `type` tinyint(1) NOT NULL, `persistent` tinyint(1) NOT NULL,`js_variable` varchar(255) NOT NULL, `dep_id` int(11) NOT NULL, PRIMARY KEY (`id`), KEY `dep_id` (`dep_id`)) ENGINE=InnoDB DEFAULT CHARSET=utf8mb4 COLLATE=utf8mb4_unicode_ci;",
-    "lh_abstract_chat_column": "CREATE TABLE `lh_abstract_chat_column` (`id` int(11) NOT NULL AUTO_INCREMENT,`column_name` varchar(255) COLLATE utf8mb4_unicode_ci NOT NULL,`variable` varchar(255) COLLATE utf8mb4_unicode_ci NOT NULL, `position` int(11) NOT NULL, `enabled` tinyint(1) NOT NULL, `online_enabled` tinyint(1) NOT NULL, `chat_enabled` tinyint(1) NOT NULL, `conditions` text COLLATE utf8mb4_unicode_ci NOT NULL,`column_icon` varchar(255) COLLATE utf8mb4_unicode_ci NOT NULL, `column_identifier` varchar(255) COLLATE utf8mb4_unicode_ci NOT NULL, PRIMARY KEY (`id`), KEY `enabled` (`enabled`), KEY `online_enabled` (`online_enabled`), KEY `chat_enabled` (`chat_enabled`)) ENGINE=InnoDB DEFAULT CHARSET=utf8mb4 COLLATE=utf8mb4_unicode_ci;",
-    "lh_abstract_chat_priority": "CREATE TABLE `lh_abstract_chat_priority` (`id` int(11) NOT NULL AUTO_INCREMENT,`value` text COLLATE utf8mb4_unicode_ci NOT NULL,`dep_id` int(11) NOT NULL,`priority` int(11) NOT NULL, PRIMARY KEY (`id`), KEY `dep_id` (`dep_id`)) ENGINE=InnoDB DEFAULT CHARSET=utf8mb4 COLLATE=utf8mb4_unicode_ci;",
-    "lh_abstract_subject_dep": "CREATE TABLE `lh_abstract_subject_dep` ( `id` int(11) NOT NULL AUTO_INCREMENT, `dep_id` int(11) NOT NULL, `subject_id` int(11) NOT NULL, PRIMARY KEY (`id`), KEY `subject_id` (`subject_id`)) ENGINE=InnoDB DEFAULT CHARSET=utf8mb4 COLLATE=utf8mb4_unicode_ci;",
-    "lh_abstract_subject_chat": "CREATE TABLE `lh_abstract_subject_chat` ( `id` bigint(20) NOT NULL AUTO_INCREMENT, `subject_id` int(11) NOT NULL, `chat_id` bigint(20) NOT NULL, PRIMARY KEY (`id`), KEY `chat_id` (`chat_id`)) ENGINE=InnoDB DEFAULT CHARSET=utf8mb4 COLLATE=utf8mb4_unicode_ci;",
-    "lh_group_object": "CREATE TABLE `lh_group_object` ( `id` bigint(20) NOT NULL AUTO_INCREMENT, `object_id` bigint(20) NOT NULL, `group_id` bigint(20) NOT NULL, `type` bigint(20) NOT NULL, PRIMARY KEY (`id`), KEY `object_id_type` (`object_id`,`type`)) ENGINE=InnoDB DEFAULT CHARSET=utf8mb4 COLLATE=utf8mb4_unicode_ci;",
-    "lh_departament_availability": "CREATE TABLE `lh_departament_availability` ( `id` bigint(20) NOT NULL AUTO_INCREMENT, `dep_id` int(11) NOT NULL, `hour` int(11) NOT NULL, `hourminute` int(4) NOT NULL, `minute` int(11) NOT NULL, `time` int(11) NOT NULL, `ymdhi` bigint(20) NOT NULL, `ymd` int(11) NOT NULL, `status` int(11) NOT NULL, PRIMARY KEY (`id`), KEY `ymdhi` (`ymdhi`), KEY `dep_id` (`dep_id`),  KEY `hourminute` (`hourminute`), KEY `time` (`time`)) ENGINE=InnoDB DEFAULT CHARSET=utf8mb4 COLLATE=utf8mb4_unicode_ci;",
-    "lh_generic_bot_bot": "CREATE TABLE `lh_generic_bot_bot` ( `id` bigint(20) NOT NULL AUTO_INCREMENT, `name` varchar(100) NOT NULL, `avatar` varchar(150) NOT NULL, `nick` varchar(100) NOT NULL, `filepath` varchar(250) NOT NULL, `filename` varchar(250) NOT NULL, `configuration` longtext NOT NULL,`attr_str_1` varchar(100) NOT NULL,`attr_str_2` varchar(100) NOT NULL,`attr_str_3` varchar(100) NOT NULL, PRIMARY KEY (`id`)) ENGINE=InnoDB DEFAULT CHARSET=utf8mb4 COLLATE=utf8mb4_unicode_ci;",
-    "lh_generic_bot_exception": "CREATE TABLE `lh_generic_bot_exception` ( `id` bigint(20) NOT NULL AUTO_INCREMENT, `name` varchar(100) NOT NULL, `priority` int(11) NOT NULL, `active` tinyint(1) NOT NULL, PRIMARY KEY (`id`)) ENGINE=InnoDB DEFAULT CHARSET=utf8mb4 COLLATE=utf8mb4_unicode_ci;",
-    "lh_generic_bot_exception_message": "CREATE TABLE `lh_generic_bot_exception_message` ( `id` bigint(20) NOT NULL AUTO_INCREMENT, `code` varchar(20) NOT NULL, `exception_group_id` int(11) NOT NULL, `priority` int(11) NOT NULL, `active` tinyint(1) NOT NULL, `message` text NOT NULL, PRIMARY KEY (`id`),  KEY `code` (`code`), KEY `exception_group_id` (`exception_group_id`)) ENGINE=InnoDB DEFAULT CHARSET=utf8mb4 COLLATE=utf8mb4_unicode_ci;",
-    "lh_generic_bot_tr_group": "CREATE TABLE `lh_generic_bot_tr_group` ( `id` int(11) NOT NULL AUTO_INCREMENT, `name` varchar(50) NOT NULL,`filename` varchar(250) NOT NULL,`filepath` varchar(250) NOT NULL,`configuration` longtext NOT NULL,`nick` varchar(100) NOT NULL, PRIMARY KEY (`id`)) ENGINE=InnoDB DEFAULT CHARSET=utf8mb4 COLLATE=utf8mb4_unicode_ci;",
-    "lh_generic_bot_tr_item": "CREATE TABLE `lh_generic_bot_tr_item` ( `id` int(11) NOT NULL AUTO_INCREMENT, `group_id` int(11) NOT NULL, `identifier` varchar(50) NOT NULL, `translation` text NOT NULL, PRIMARY KEY (`id`),  KEY `identifier` (`identifier`), KEY `group_id` (`group_id`)) ENGINE=InnoDB DEFAULT CHARSET=utf8mb4 COLLATE=utf8mb4_unicode_ci;",
-    "lh_generic_bot_group": "CREATE TABLE `lh_generic_bot_group` ( `id` bigint(20) NOT NULL AUTO_INCREMENT, `name` varchar(100) NOT NULL,`is_collapsed` int(11) NOT NULL DEFAULT '0', `pos` int(11) NOT NULL DEFAULT '0', `bot_id` bigint(20) NOT NULL, PRIMARY KEY (`id`), KEY `bot_id` (`bot_id`)) ENGINE=InnoDB DEFAULT CHARSET=utf8mb4 COLLATE=utf8mb4_unicode_ci;",
-    "lh_generic_bot_trigger": "CREATE TABLE `lh_generic_bot_trigger` ( `id` bigint(20) NOT NULL AUTO_INCREMENT, `name` varchar(100) NOT NULL, `actions` longtext NOT NULL, `group_id` bigint(20) NOT NULL, `bot_id` int(11) NOT NULL, `default` int(11) NOT NULL, `default_unknown` int(11) NOT NULL, `default_unknown_btn` int(11) NOT NULL DEFAULT '0',`as_argument` int(11) NOT NULL DEFAULT '0', PRIMARY KEY (`id`), KEY `default_unknown` (`default_unknown`), KEY `default_unknown_btn` (`default_unknown_btn`), KEY `bot_id` (`bot_id`) ,KEY `group_id` (`group_id`)) ENGINE=InnoDB DEFAULT CHARSET=utf8mb4 COLLATE=utf8mb4_unicode_ci;",
-    "lh_generic_bot_trigger_event": "CREATE TABLE `lh_generic_bot_trigger_event` ( `id` bigint(20) NOT NULL AUTO_INCREMENT, `pattern` text NOT NULL, `pattern_exc` text NOT NULL, `configuration` longtext NOT NULL, `trigger_id` bigint(20) NOT NULL, `bot_id` int(11) NOT NULL, `on_start_type` tinyint(1) NOT NULL, `priority` int(11) NOT NULL, `type` int(11) NOT NULL, PRIMARY KEY (`id`), KEY `pattern_v2` (`pattern`(191)), KEY `type` (`type`), KEY `on_start_type` (`on_start_type`), KEY `trigger_id` (`trigger_id`)) ENGINE=InnoDB DEFAULT CHARSET=utf8mb4 COLLATE=utf8mb4_unicode_ci;",
-    "lh_generic_bot_payload": "CREATE TABLE `lh_generic_bot_payload` ( `id` bigint(20) NOT NULL AUTO_INCREMENT, `name` varchar(100) NOT NULL, `payload` varchar(100) NOT NULL, `bot_id` int(11) NOT NULL, `trigger_id` int(11) NOT NULL, PRIMARY KEY (`id`), KEY `bot_id` (`bot_id`), KEY `trigger_id` (`trigger_id`)) ENGINE=InnoDB DEFAULT CHARSET=utf8mb4 COLLATE=utf8mb4_unicode_ci;",
-    "lh_generic_bot_chat_workflow": "CREATE TABLE `lh_generic_bot_chat_workflow` ( `id` bigint(20) NOT NULL AUTO_INCREMENT, `chat_id` bigint(20) NOT NULL, `time` int(11) NOT NULL, `trigger_id` bigint(20) NOT NULL, `identifier` varchar(100) NOT NULL, `status` int(11) NOT NULL, `collected_data` text, PRIMARY KEY (`id`), KEY `chat_id` (`chat_id`)) ENGINE=InnoDB DEFAULT CHARSET=utf8mb4 COLLATE=utf8mb4_unicode_ci;",
-    "lh_generic_bot_chat_event": "CREATE TABLE `lh_generic_bot_chat_event` ( `id` bigint(20) NOT NULL AUTO_INCREMENT, `chat_id` bigint(20) NOT NULL, `counter` int(11) NOT NULL, `content` longtext NOT NULL, `ctime` int(11) NOT NULL, PRIMARY KEY (`id`), KEY `chat_id` (`chat_id`)) ENGINE=InnoDB DEFAULT CHARSET=utf8mb4 COLLATE=utf8mb4_unicode_ci;",
-    "lh_generic_bot_pending_event": "CREATE TABLE `lh_generic_bot_pending_event` ( `id` bigint(20) NOT NULL AUTO_INCREMENT, `chat_id` bigint(20) NOT NULL, `trigger_id` int(11) NOT NULL, PRIMARY KEY (`id`), KEY `chat_id` (`chat_id`)) ENGINE=InnoDB DEFAULT CHARSET=utf8mb4 COLLATE=utf8mb4_unicode_ci;",
-    "lh_notification_subscriber": "CREATE TABLE `lh_notification_subscriber` ( `id` bigint(20) NOT NULL AUTO_INCREMENT, `chat_id` bigint(20) NOT NULL, `online_user_id` bigint(20) NOT NULL, `dep_id` int(11) NOT NULL,`theme_id` int(11) NOT NULL, `ctime` int(11) NOT NULL, `utime` int(11) NOT NULL, `status` int(11) NOT NULL, `params` text NOT NULL, `device_type` tinyint(1) NOT NULL,`subscriber_hash` varchar(50) NOT NULL, `uagent` varchar(250) NOT NULL, `ip` varchar(250) NOT NULL, `last_error` text NOT NULL, PRIMARY KEY (`id`), KEY `chat_id` (`chat_id`), KEY `dep_id` (`dep_id`), KEY `online_user_id` (`online_user_id`)) ENGINE=InnoDB DEFAULT CHARSET=utf8mb4 COLLATE=utf8mb4_unicode_ci;",
-    "lh_speech_user_language": "CREATE TABLE `lh_speech_user_language` ( `id` bigint(20) NOT NULL AUTO_INCREMENT, `user_id` bigint(20) NOT NULL, `language` varchar(20) NOT NULL, PRIMARY KEY (`id`), KEY `user_id_language` (`user_id`,`language`)) ENGINE=InnoDB DEFAULT CHARSET=utf8mb4 COLLATE=utf8mb4_unicode_ci;",
-    "lh_abstract_proactive_chat_campaign": "CREATE TABLE `lh_abstract_proactive_chat_campaign` ( `id` bigint(20) NOT NULL AUTO_INCREMENT, `name` varchar(50) NOT NULL, `text` text NOT NULL, PRIMARY KEY (`id`)) ENGINE=InnoDB DEFAULT CHARSET=utf8mb4 COLLATE=utf8mb4_unicode_ci;",
-    "lh_abstract_proactive_chat_campaign_conv": "CREATE TABLE `lh_abstract_proactive_chat_campaign_conv` ( `id` bigint(20) NOT NULL AUTO_INCREMENT, `device_type` tinyint(1) NOT NULL, `invitation_type` tinyint(1) NOT NULL,`invitation_status` tinyint(1) NOT NULL,`chat_id` bigint(20) NOT NULL, `campaign_id` int(11) NOT NULL,`invitation_id` int(11) NOT NULL,`department_id` int(11) NOT NULL,`ctime` int(11) NOT NULL,`con_time` int(11) NOT NULL, `vid_id` bigint(20) DEFAULT NULL, PRIMARY KEY (`id`), KEY `campaign_id` (`campaign_id`), KEY `invitation_id` (`invitation_id`), KEY `invitation_status` (`invitation_status`) ) ENGINE=InnoDB DEFAULT CHARSET=utf8mb4 COLLATE=utf8mb4_unicode_ci;",
-    "lh_audits": "CREATE TABLE `lh_audits` (`id` bigint(20) NOT NULL AUTO_INCREMENT PRIMARY KEY, `category` varchar(255) NOT NULL, `file` varchar(255), `object_id` bigint(20) DEFAULT '0', `line` bigint(20), `message` longtext NOT NULL, `severity` varchar(255) NOT NULL, `source` varchar(255) NOT NULL, `time` timestamp NOT NULL, KEY `object_id` (`object_id`), KEY `source` (`source`(191)), KEY `category` (`category`(191))) ENGINE=InnoDB DEFAULT CHARSET=utf8mb4 COLLATE=utf8mb4_unicode_ci;",
-    "lh_generic_bot_repeat_restrict": "CREATE TABLE `lh_generic_bot_repeat_restrict` (`id` bigint(20) NOT NULL AUTO_INCREMENT PRIMARY KEY, `chat_id` bigint(20) NOT NULL, `trigger_id` bigint(20), `counter` int(11) DEFAULT '0', KEY `chat_id_trigger_id` (`chat_id`,`trigger_id`)) ENGINE=InnoDB DEFAULT CHARSET=utf8mb4 COLLATE=utf8mb4_unicode_ci;",
-    "lh_generic_bot_rest_api": "CREATE TABLE `lh_generic_bot_rest_api` (`id` bigint(20) NOT NULL AUTO_INCREMENT PRIMARY KEY, `name` varchar(50) NOT NULL, `description` varchar(250), `configuration` text NOT NULL) ENGINE=InnoDB DEFAULT CHARSET=utf8mb4 COLLATE=utf8mb4_unicode_ci;",
-    "lh_group_chat": "CREATE TABLE `lh_group_chat` (\n  `id` bigint(20) NOT NULL AUTO_INCREMENT,\n  `name` varchar(50) NOT NULL,\n  `status` int(11) NOT NULL, `chat_id` bigint(20) NOT NULL, `time` int(11) NOT NULL,\n  `user_id` int(11) NOT NULL,\n  `last_msg_op_id` bigint(20) NOT NULL,\n  `last_msg` varchar(200) NOT NULL,\n  `last_user_msg_time` int(11) NOT NULL,  `last_msg_id` bigint(20) NOT NULL,  `type` tinyint(1) NOT NULL DEFAULT 0,  `tm` int(11) NOT NULL,  PRIMARY KEY (`id`),\n  KEY `user_id` (`user_id`), KEY `chat_id` (`chat_id`),\n  KEY `type` (`type`)\n) ENGINE=InnoDB DEFAULT CHARSET=utf8mb4 COLLATE=utf8mb4_unicode_ci;",
-    "lh_group_msg": "CREATE TABLE `lh_group_msg` (\n `id` bigint(20) NOT NULL AUTO_INCREMENT,\n  `msg` longtext COLLATE utf8mb4_unicode_ci NOT NULL,\n  `time` int(11) NOT NULL,\n  `chat_id` int(11) NOT NULL DEFAULT 0,\n  `user_id` int(11) NOT NULL DEFAULT 0,\n  `name_support` varchar(100) COLLATE utf8mb4_unicode_ci NOT NULL, `meta_msg` longtext COLLATE utf8mb4_unicode_ci NOT NULL,\n  PRIMARY KEY (`id`),\n  KEY `chat_id_id` (`chat_id`,`id`),\n  KEY `user_id` (`user_id`)\n) ENGINE=InnoDB DEFAULT CHARSET=utf8mb4 COLLATE=utf8mb4_unicode_ci;",
-    "lhc_mailconv_conversation": "CREATE TABLE `lhc_mailconv_conversation` (\n  `id` bigint(20) unsigned NOT NULL AUTO_INCREMENT,\n  `dep_id` int(11) unsigned NOT NULL,\n  `user_id` int(11) unsigned NOT NULL,\n  `status` int(11) unsigned NOT NULL,\n  `subject` text COLLATE utf8mb4_unicode_ci NOT NULL,\n  `body` longtext COLLATE utf8mb4_unicode_ci NOT NULL,\n  `ctime` int(11) unsigned NOT NULL,\n  `priority` int(11) NOT NULL,\n  `from_name` varchar(250) COLLATE utf8mb4_unicode_ci NOT NULL,\n  `from_address` varchar(250) COLLATE utf8mb4_unicode_ci NOT NULL,\n  `last_message_id` bigint(20) unsigned NOT NULL,\n  `message_id` bigint(20) unsigned NOT NULL,\n  `udate` bigint(20) unsigned NOT NULL,\n  `date` varchar(250) COLLATE utf8mb4_unicode_ci NOT NULL,\n  `mailbox_id` bigint(20) unsigned NOT NULL,\n  `total_messages` int(11) unsigned NOT NULL,\n  `match_rule_id` int(11) unsigned NOT NULL,\n  `cls_time` int(11) unsigned NOT NULL,\n  `pnd_time` int(11) unsigned NOT NULL,\n  `wait_time` int(11) unsigned NOT NULL,\n  `accept_time` int(11) unsigned NOT NULL,\n  `response_time` int(11) NOT NULL,\n  `interaction_time` int(11) NOT NULL,\n  `lr_time` int(11) unsigned NOT NULL,\n  `tslasign` int(11) unsigned NOT NULL,\n  `start_type` tinyint(1) unsigned NOT NULL DEFAULT 0,\n  `transfer_uid` int(11) unsigned NOT NULL,\n  `remarks` text COLLATE utf8mb4_unicode_ci NOT NULL,\n  `conv_duration` int(11) NOT NULL DEFAULT 0,\n  `mail_variables` longtext COLLATE utf8mb4_unicode_ci NOT NULL,\n  `has_attachment` tinyint(1) unsigned NOT NULL DEFAULT 0,\n  `follow_up_id` bigint(20) unsigned NOT NULL DEFAULT 0, `undelivered` tinyint(1) unsigned NOT NULL DEFAULT 0,\n  PRIMARY KEY (`id`), KEY `undelivered` (`undelivered`), \n  KEY `from_address` (`from_address`),\n  KEY `mailbox_id` (`mailbox_id`),\n  KEY `dep_id` (`dep_id`),\n  KEY `status_priority` (`status`,`priority`),\n  KEY `has_attachment` (`has_attachment`),\n  KEY `udate` (`udate`),\n  KEY `user_id_status` (`user_id`,`status`),\n  KEY `status_dep_id` (`status`,`dep_id`)\n) ENGINE=InnoDB DEFAULT CHARSET=utf8mb4 COLLATE=utf8mb4_unicode_ci",
-    "lhc_mailconv_file": "CREATE TABLE `lhc_mailconv_file` (\n  `id` bigint(20) NOT NULL AUTO_INCREMENT,\n  `message_id` bigint(20) NOT NULL,\n  `size` int(11) NOT NULL,\n  `name` varchar(250) COLLATE utf8mb4_unicode_ci NOT NULL,\n  `description` varchar(250) COLLATE utf8mb4_unicode_ci NOT NULL,\n  `extension` varchar(10) COLLATE utf8mb4_unicode_ci NOT NULL,\n  `type` varchar(250) COLLATE utf8mb4_unicode_ci NOT NULL,\n  `attachment_id` varchar(250) CHARACTER SET utf8mb4 COLLATE utf8mb4_unicode_520_nopad_ci NOT NULL,\n  `file_path` varchar(250) COLLATE utf8mb4_unicode_ci NOT NULL,\n  `file_name` varchar(250) COLLATE utf8mb4_unicode_ci NOT NULL,\n  `content_id` varchar(250) COLLATE utf8mb4_unicode_ci NOT NULL,\n  `disposition` varchar(250) COLLATE utf8mb4_unicode_ci NOT NULL,\n  `conversation_id` bigint(20) NOT NULL,\n  PRIMARY KEY (`id`)\n) ENGINE=InnoDB DEFAULT CHARSET=utf8mb4 COLLATE=utf8mb4_unicode_ci;",
-    "lhc_mailconv_mailbox": "CREATE TABLE `lhc_mailconv_mailbox` (\n  `id` int(11) NOT NULL AUTO_INCREMENT,\n  `mail` varchar(250) COLLATE utf8mb4_unicode_ci NOT NULL,\n  `username` varchar(250) COLLATE utf8mb4_unicode_ci NOT NULL,\n  `password` varchar(250) COLLATE utf8mb4_unicode_ci NOT NULL,\n  `host` varchar(250) COLLATE utf8mb4_unicode_ci NOT NULL, `import_priority` int(11) unsigned NOT NULL DEFAULT 0, `assign_parent_user` tinyint(1) unsigned NOT NULL DEFAULT 0, `active` tinyint(1) NOT NULL DEFAULT 1,\n  `port` int(11) NOT NULL,\n  `imap` varchar(250) COLLATE utf8mb4_unicode_ci NOT NULL,\n  `last_sync_log` longtext COLLATE utf8mb4_unicode_ci NOT NULL, `sync_started` bigint(20) NOT NULL, \n  `last_sync_time` bigint(20) NOT NULL,\n  `mailbox_sync` text COLLATE utf8mb4_unicode_ci NOT NULL,\n  `sync_status` int(11) NOT NULL,\n  `sync_interval` int(11) NOT NULL,\n  `signature` text COLLATE utf8mb4_unicode_ci NOT NULL,\n  `signature_under` tinyint(1) NOT NULL DEFAULT 0,\n  `name` varchar(250) COLLATE utf8mb4_unicode_ci NOT NULL,\n  PRIMARY KEY (`id`)\n) ENGINE=InnoDB DEFAULT CHARSET=utf8mb4 COLLATE=utf8mb4_unicode_ci;",
-    "lhc_mailconv_match_rule": "CREATE TABLE `lhc_mailconv_match_rule` (\n  `id` int(11) unsigned NOT NULL AUTO_INCREMENT,\n  `dep_id` int(11) unsigned NOT NULL,\n  `conditions` text COLLATE utf8mb4_unicode_ci NOT NULL,\n  `active` tinyint(1) unsigned NOT NULL DEFAULT 1,\n  `mailbox_id` text COLLATE utf8mb4_unicode_ci NOT NULL,\n  `from_name` text COLLATE utf8mb4_unicode_ci NOT NULL,\n  `from_mail` text COLLATE utf8mb4_unicode_ci NOT NULL,\n  `subject_contains` text COLLATE utf8mb4_unicode_ci NOT NULL,\n  `priority` int(11) NOT NULL,\n  `priority_rule` int(11) NOT NULL,\n  `options` text COLLATE utf8mb4_unicode_ci NOT NULL,\n  PRIMARY KEY (`id`),\n  KEY `active_priority` (`active`,`priority`)\n) ENGINE=InnoDB DEFAULT CHARSET=utf8mb4 COLLATE=utf8mb4_unicode_ci",
-    "lhc_mailconv_msg": "CREATE TABLE `lhc_mailconv_msg` (\n  `id` bigint(20) NOT NULL AUTO_INCREMENT,\n  `status` int(11) NOT NULL,`conv_duration` int(11) NOT NULL,\n  `conversation_id` int(11) NOT NULL,\n  `message_id` varchar(250) COLLATE utf8mb4_unicode_ci NOT NULL,\n  `in_reply_to` varchar(250) COLLATE utf8mb4_unicode_ci NOT NULL,\n  `subject` text COLLATE utf8mb4_unicode_ci NOT NULL,\n  `body` longtext COLLATE utf8mb4_unicode_ci NOT NULL,\n  `alt_body` longtext COLLATE utf8mb4_unicode_ci NOT NULL,\n  `references` text COLLATE utf8mb4_unicode_ci NOT NULL,\n  `ctime` int(11) NOT NULL,\n  `udate` int(11) NOT NULL,\n  `date` text COLLATE utf8mb4_unicode_ci NOT NULL,\n  `flagged` int(11) NOT NULL,\n  `recent` int(11) NOT NULL,\n  `msgno` bigint(20) NOT NULL,\n  `uid` bigint(20) NOT NULL,\n  `size` int(11) NOT NULL,\n  `from_host` varchar(250) COLLATE utf8mb4_unicode_ci NOT NULL,\n  `from_name` varchar(250) COLLATE utf8mb4_unicode_ci NOT NULL,\n  `from_address` varchar(250) COLLATE utf8mb4_unicode_ci NOT NULL,\n  `sender_host` varchar(250) COLLATE utf8mb4_unicode_ci NOT NULL,\n  `sender_name` varchar(250) COLLATE utf8mb4_unicode_ci NOT NULL,\n  `sender_address` varchar(250) COLLATE utf8mb4_unicode_ci NOT NULL,\n  `to_data` text COLLATE utf8mb4_unicode_ci NOT NULL,\n  `reply_to_data` text COLLATE utf8mb4_unicode_ci NOT NULL,\n  `mailbox_id` bigint(20) NOT NULL,\n  `response_time` bigint(20) NOT NULL,\n  `cls_time` bigint(20) NOT NULL,\n  `wait_time` bigint(20) NOT NULL,\n  `accept_time` bigint(20) NOT NULL,\n  `interaction_time` bigint(20) NOT NULL,\n  `user_id` bigint(20) NOT NULL,\n  `lr_time` bigint(20) NOT NULL,\n  `response_type` int(11) NOT NULL,\n  `bcc_data` text COLLATE utf8mb4_unicode_ci NOT NULL,\n  `cc_data` text COLLATE utf8mb4_unicode_ci NOT NULL,\n  `dep_id` int(11) NOT NULL,\n  `mb_folder` varchar(200) COLLATE utf8mb4_unicode_ci NOT NULL,\n  PRIMARY KEY (`id`),\n  KEY `message_id` (`message_id`),\n  KEY `response_type` (`response_type`),\n  KEY `user_id` (`user_id`)\n) ENGINE=InnoDB DEFAULT CHARSET=utf8mb4 COLLATE=utf8mb4_unicode_ci;",
-    "lhc_mailconv_msg_internal": "CREATE TABLE `lhc_mailconv_msg_internal` (\n  `id` int(11) NOT NULL AUTO_INCREMENT,\n  `msg` longtext COLLATE utf8mb4_unicode_ci NOT NULL,\n  `time` int(11) NOT NULL,\n  `chat_id` int(11) NOT NULL DEFAULT 0,\n  `user_id` int(11) NOT NULL DEFAULT 0,\n  `name_support` varchar(100) COLLATE utf8mb4_unicode_ci NOT NULL,\n  `meta_msg` longtext COLLATE utf8mb4_unicode_ci NOT NULL,\n  PRIMARY KEY (`id`),\n  KEY `chat_id_id` (`chat_id`,`id`),\n  KEY `user_id` (`user_id`)\n) ENGINE=InnoDB DEFAULT CHARSET=utf8mb4 COLLATE=utf8mb4_unicode_ci;",
-    "lhc_mailconv_msg_subject": "CREATE TABLE `lhc_mailconv_msg_subject` (\n  `id` bigint(20) NOT NULL AUTO_INCREMENT,\n  `subject_id` int(11) NOT NULL,\n  `message_id` bigint(20) NOT NULL,\n  `conversation_id` bigint(20) NOT NULL,\n  PRIMARY KEY (`id`),\n  KEY `message_id` (`message_id`)\n) ENGINE=InnoDB DEFAULT CHARSET=utf8mb4 COLLATE=utf8mb4_unicode_ci;",
-    "lhc_mailconv_response_template": "CREATE TABLE `lhc_mailconv_response_template` (\n  `id` bigint(20) NOT NULL AUTO_INCREMENT,\n  `name` varchar(250) COLLATE utf8mb4_unicode_ci NOT NULL, `template_plain` text COLLATE utf8mb4_unicode_ci NOT NULL,\n `template` text COLLATE utf8mb4_unicode_ci NOT NULL,\n  `unique_id` bigint(20) unsigned NOT NULL DEFAULT 0, `dep_id` int(11) NOT NULL DEFAULT 0, PRIMARY KEY (`id`), KEY `unique_id` (`unique_id`)) ENGINE=InnoDB DEFAULT CHARSET=utf8mb4 COLLATE=utf8mb4_unicode_ci;",
-    "lh_group_chat_member": "CREATE TABLE `lh_group_chat_member` (\n `id` bigint(20) NOT NULL AUTO_INCREMENT,\n  `user_id` bigint(20) NOT NULL, `type` tinyint(1) NOT NULL DEFAULT '0',\n  `group_id` bigint(20) NOT NULL, `last_msg_id` bigint(20) NOT NULL DEFAULT '0', `last_activity` int(11) NOT NULL,\n  `jtime` int(11) NOT NULL,\n  PRIMARY KEY (`id`),\n  KEY `group_id` (`group_id`), KEY `user_id` (`user_id`), KEY `type` (`type`)) ENGINE=InnoDB DEFAULT CHARSET=utf8mb4 COLLATE=utf8mb4_unicode_ci;",
-    "lh_generic_bot_command": "CREATE TABLE `lh_generic_bot_command` (\n  `id` int(11) NOT NULL AUTO_INCREMENT,\n  `command` varchar(50) NOT NULL,\n  `bot_id` int(11) NOT NULL,\n  `trigger_id` int(11) NOT NULL,\n  `dep_id` int(11) NOT NULL,\n  PRIMARY KEY (`id`),\n  KEY `dep_id` (`dep_id`),\n  KEY `command` (`command`)\n) ENGINE=InnoDB DEFAULT CHARSET=utf8mb4 COLLATE=utf8mb4_unicode_ci;",
-    "lh_webhook": "CREATE TABLE `lh_webhook` (  `id` int(11) NOT NULL AUTO_INCREMENT,  `event` varchar(50) NOT NULL,`bot_id_alt` int(11) NOT NULL DEFAULT '0', `trigger_id_alt` int(11) NOT NULL DEFAULT '0',  `bot_id` int(11) NOT NULL,  `trigger_id` int(11) NOT NULL,  `disabled` tinyint(1) NOT NULL, `configuration` longtext NOT NULL, `type` tinyint(1) NOT NULL DEFAULT 0,  PRIMARY KEY (`id`),  KEY `event_disabled` (`event`,`disabled`)) ENGINE=InnoDB DEFAULT CHARSET=utf8mb4 COLLATE=utf8mb4_unicode_ci;",
-    "lh_users_login": "CREATE TABLE `lh_users_login` (`id` bigint(20) NOT NULL AUTO_INCREMENT,`user_id` bigint(20) NOT NULL,`type` int(11) NOT NULL,`ctime` bigint(20) NOT NULL,`status` int(11) NOT NULL,`ip` varchar(100) NOT NULL,`msg` varchar(250) COLLATE utf8mb4_unicode_ci NOT NULL,PRIMARY KEY (`id`),KEY `user_id_type` (`user_id`,`type`)) ENGINE=InnoDB DEFAULT CHARSET=utf8mb4 COLLATE=utf8mb4_unicode_ci;",
-    "lh_abstract_chat_alert_icon": "CREATE TABLE `lh_abstract_chat_alert_icon` (`id` bigint(20) NOT NULL AUTO_INCREMENT, `name` varchar(50) NOT NULL, `identifier` varchar(50) NOT NULL, PRIMARY KEY (`id`)) ENGINE=InnoDB DEFAULT CHARSET=utf8mb4 COLLATE=utf8mb4_unicode_ci;",
-    "lh_abstract_stats": "CREATE TABLE `lh_abstract_stats` (\n  `id` bigint(20) NOT NULL AUTO_INCREMENT,\n  `type` int(11) NOT NULL,\n  `lupdate` bigint(20) NOT NULL,\n  `object_id` bigint(20) NOT NULL,\n  `stats` longtext CHARACTER SET utf8mb4 COLLATE utf8mb4_unicode_ci NOT NULL,\n  PRIMARY KEY (`id`),\n  KEY `type_object_id` (`type`,`object_id`)\n) ENGINE=InnoDB CHARSET=utf8mb4 COLLATE=utf8mb4_unicode_ci;",
-    "lh_chat_voice_video" : "CREATE TABLE IF NOT EXISTS `lh_chat_voice_video` (`id` bigint(20) NOT NULL AUTO_INCREMENT,`chat_id` bigint(20) NOT NULL,`user_id` bigint(20) NOT NULL,`op_status` tinyint(4) NOT NULL,`vi_status` tinyint(4) NOT NULL,`voice` tinyint(4) NOT NULL, `video` tinyint(4) NOT NULL,`screen_share` tinyint(4) NOT NULL,`status` tinyint(4) NOT NULL,`ctime` int(11) NOT NULL, `token` varchar(200) NOT NULL, PRIMARY KEY (`id`), KEY `chat_id` (`chat_id`) ) ENGINE=InnoDB CHARSET=utf8mb4 COLLATE=utf8mb4_unicode_ci;",
-    "lh_incoming_webhook" : "CREATE TABLE `lh_incoming_webhook` (  `id` int(11) NOT NULL AUTO_INCREMENT,  `name` varchar(50) NOT NULL, `dep_id` int(11) NOT NULL, `identifier` varchar(50) NOT NULL, `scope` varchar(50) NOT NULL, `disabled` tinyint(1) NOT NULL, `configuration` longtext NOT NULL, PRIMARY KEY (`id`),  KEY `identifier` (`identifier`)) ENGINE=InnoDB DEFAULT CHARSET=utf8mb4 COLLATE=utf8mb4_unicode_ci;",
-    "lh_chat_incoming" : "CREATE TABLE `lh_chat_incoming` (  `id` bigint(20) NOT NULL AUTO_INCREMENT, `chat_id` bigint(20) NOT NULL, `utime` bigint(20) NOT NULL, `incoming_id` int(11) NOT NULL, `payload` longtext NOT NULL, `chat_external_id` varchar(50) NOT NULL, PRIMARY KEY (`id`), KEY `chat_id` (`chat_id`),  KEY `incoming_ext_id` (`incoming_id`,`chat_external_id`)) ENGINE=InnoDB DEFAULT CHARSET=utf8mb4 COLLATE=utf8mb4_unicode_ci;",
-    "lh_canned_msg_dep" : "CREATE TABLE `lh_canned_msg_dep` (`id` bigint(20) NOT NULL AUTO_INCREMENT,`canned_id` int(11) NOT NULL,`dep_id` int(11) NOT NULL,PRIMARY KEY (`id`), KEY `canned_id` (`canned_id`),KEY `dep_id` (`dep_id`)) ENGINE=InnoDB DEFAULT CHARSET=utf8mb4 COLLATE=utf8mb4_unicode_ci;",
-    "lh_canned_msg_subject" : "CREATE TABLE `lh_canned_msg_subject` (\n    `id` int(11) NOT NULL AUTO_INCREMENT,\n    `canned_id` int(11) NOT NULL,\n    `subject_id` int(11) NOT NULL,\n    PRIMARY KEY (`id`),\n    KEY `canned_id` (`canned_id`)\n) ENGINE=InnoDB DEFAULT CHARSET=utf8mb4 COLLATE=utf8mb4_unicode_ci;",
-    "lhc_mailconv_response_template_dep" : "CREATE TABLE `lhc_mailconv_response_template_dep` (\n  `id` bigint(20) NOT NULL AUTO_INCREMENT,\n  `template_id` bigint(20) NOT NULL,\n  `dep_id` int(11) NOT NULL,\n  PRIMARY KEY (`id`),\n  KEY `template_id` (`template_id`),\n  KEY `dep_id` (`dep_id`)\n) ENGINE=InnoDB AUTO_INCREMENT=14 DEFAULT CHARSET=utf8mb4 COLLATE=utf8mb4_unicode_ci;",
-    "lhc_mailconv_remarks" : "CREATE TABLE `lhc_mailconv_remarks` (`id` bigint(20) unsigned NOT NULL AUTO_INCREMENT, `email` varchar(250) NOT NULL, `remarks` longtext NOT NULL, PRIMARY KEY (`id`), KEY `email` (`email`)) ENGINE=InnoDB DEFAULT CHARSET=utf8mb4 COLLATE=utf8mb4_unicode_ci;",
-    "lhc_mailconv_response_template_subject" : "CREATE TABLE `lhc_mailconv_response_template_subject` (\n    `id` bigint(20) unsigned NOT NULL AUTO_INCREMENT,\n    `template_id` bigint(20) unsigned NOT NULL,\n    `subject_id` bigint(20) unsigned NOT NULL,\n    PRIMARY KEY (`id`),\n    KEY `template_id` (`template_id`)\n) ENGINE=InnoDB DEFAULT CHARSET=utf8mb4 COLLATE=utf8mb4_unicode_ci;",
-    "lh_canned_msg_replace" : "CREATE TABLE `lh_canned_msg_replace` (    `id` int(11) unsigned NOT NULL AUTO_INCREMENT,    `identifier` varchar(50) NOT NULL,    `default` text NOT NULL, `conditions` longtext NOT NULL,    PRIMARY KEY (`id`),    KEY `identifier` (`identifier`)    ) ENGINE=InnoDB DEFAULT CHARSET=utf8mb4 COLLATE=utf8mb4_unicode_ci;",
-<<<<<<< HEAD
-    "lh_canned_msg_use" : "CREATE TABLE `lh_canned_msg_use` (`id` bigint(20) unsigned NOT NULL AUTO_INCREMENT, `canned_id` int(11) unsigned NOT NULL, `chat_id` bigint(20) unsigned NOT NULL, `ctime` bigint(20) unsigned NOT NULL, `user_id` bigint(20) unsigned NOT NULL, PRIMARY KEY (`id`), KEY `chat_id` (`chat_id`), KEY `ctime` (`ctime`),   KEY `canned_id` (`canned_id`)) ENGINE=InnoDB DEFAULT CHARSET=utf8mb4 COLLATE=utf8mb4_unicode_ci;",
-    "lh_abstract_saved_search" : "CREATE TABLE `lh_abstract_saved_search` (\n                    `id` bigint(20) unsigned NOT NULL AUTO_INCREMENT,\n                  `name` varchar(100) COLLATE utf8mb4_unicode_ci NOT NULL,\n                  `params` longtext COLLATE utf8mb4_unicode_ci NOT NULL,\n                  `user_id` bigint(20) unsigned NOT NULL,\n                  `position` int(11) unsigned NOT NULL,\n                  `scope` varchar(50) COLLATE utf8mb4_unicode_ci NOT NULL,\n                  `days` int(11) unsigned NOT NULL,\n                  `updated_at` bigint(20) unsigned NOT NULL,\n                  `requested_at` bigint(20) unsigned NOT NULL,\n                  `total_records` bigint(20) unsigned NOT NULL,\n                  PRIMARY KEY (`id`),\n                  KEY `user_id` (`user_id`),\n                  KEY `scope` (`scope`),\n                  KEY `updated_at` (`updated_at`),\n                  KEY `requested_at` (`requested_at`)\n                ) ENGINE=InnoDB DEFAULT CHARSET=utf8mb4 COLLATE=utf8mb4_unicode_ci;"
-=======
-    "lh_abstract_saved_search" : "CREATE TABLE `lh_abstract_saved_search` (\n                    `id` bigint(20) unsigned NOT NULL AUTO_INCREMENT,\n                  `name` varchar(100) COLLATE utf8mb4_unicode_ci NOT NULL,\n                  `params` longtext COLLATE utf8mb4_unicode_ci NOT NULL,\n                  `user_id` bigint(20) unsigned NOT NULL, `passive` tinyint(1) unsigned NOT NULL DEFAULT 0, `position` int(11) unsigned NOT NULL, `scope` varchar(50) COLLATE utf8mb4_unicode_ci NOT NULL,\n                  `days` int(11) unsigned NOT NULL,\n                  `updated_at` bigint(20) unsigned NOT NULL,\n                  `requested_at` bigint(20) unsigned NOT NULL,\n                  `total_records` bigint(20) unsigned NOT NULL,\n                  PRIMARY KEY (`id`),\n                  KEY `user_id` (`user_id`),\n                  KEY `scope` (`scope`),\n                  KEY `updated_at` (`updated_at`),\n                  KEY `requested_at` (`requested_at`)\n                ) ENGINE=InnoDB DEFAULT CHARSET=utf8mb4 COLLATE=utf8mb4_unicode_ci;"
->>>>>>> eea34cae
-  }
-}
+{
+  "tables": {
+    "lh_canned_msg_replace": [
+      {
+        "field": "id",
+        "type": "int(11) unsigned",
+        "null": "NO",
+        "key": "PRI",
+        "default": null,
+        "extra": "auto_increment"
+      }
+    ],
+    "lh_abstract_saved_search": [
+      {
+        "field": "id",
+        "type": "bigint(20) unsigned",
+        "null": "NO",
+        "key": "PRI",
+        "default": null,
+        "extra": "auto_increment"
+      },
+      {
+        "field": "passive",
+        "type": "tinyint(1) unsigned",
+        "null": "NO",
+        "key": "",
+        "default": "0",
+        "extra": ""
+      }
+    ],
+    "lh_canned_msg_use": [
+      {
+        "field": "id",
+        "type": "bigint(20) unsigned",
+        "null": "NO",
+        "key": "PRI",
+        "default": null,
+        "extra": "auto_increment"
+      }
+    ],
+    "lh_abstract_auto_responder": [
+      {
+        "field": "id",
+        "type": "int(11)",
+        "null": "NO",
+        "key": "PRI",
+        "default": null,
+        "extra": "auto_increment"
+      },
+      {
+        "field": "siteaccess",
+        "type": "varchar(3)",
+        "null": "NO",
+        "key": "MUL",
+        "default": null,
+        "extra": "",
+        "collation": "utf8mb4_unicode_ci"
+      },
+      {
+        "field": "wait_message",
+        "type": "text",
+        "null": "NO",
+        "key": "",
+        "default": null,
+        "extra": "",
+        "collation": "utf8mb4_unicode_ci"
+      },
+      {
+        "field": "bot_configuration",
+        "type": "text",
+        "null": "NO",
+        "key": "",
+        "default": null,
+        "extra": "",
+        "collation": "utf8mb4_unicode_ci"
+      },
+      {
+        "field": "wait_timeout",
+        "type": "int(11)",
+        "null": "NO",
+        "key": "",
+        "default": null,
+        "extra": ""
+      },
+      {
+        "field": "only_proactive",
+        "type": "int(11)",
+        "null": "NO",
+        "key": "",
+        "default": null,
+        "extra": ""
+      },
+      {
+        "field": "name",
+        "type": "varchar(50)",
+        "null": "NO",
+        "key": "",
+        "default": null,
+        "extra": "",
+        "collation": "utf8mb4_unicode_ci"
+      },
+      {
+        "field": "operator",
+        "type": "varchar(50)",
+        "null": "NO",
+        "key": "",
+        "default": null,
+        "extra": "",
+        "collation": "utf8mb4_unicode_ci"
+      },
+      {
+        "field": "ignore_pa_chat",
+        "type": "int(11)",
+        "null": "NO",
+        "key": "",
+        "default": null,
+        "extra": ""
+      },
+      {
+        "field": "wait_timeout_hold_1",
+        "type": "int(11)",
+        "null": "NO",
+        "key": "",
+        "default": null,
+        "extra": ""
+      },
+      {
+        "field": "wait_timeout_hold_2",
+        "type": "int(11)",
+        "null": "NO",
+        "key": "",
+        "default": null,
+        "extra": ""
+      },
+      {
+        "field": "wait_timeout_hold_3",
+        "type": "int(11)",
+        "null": "NO",
+        "key": "",
+        "default": null,
+        "extra": ""
+      },
+      {
+        "field": "wait_timeout_hold_4",
+        "type": "int(11)",
+        "null": "NO",
+        "key": "",
+        "default": null,
+        "extra": ""
+      },
+      {
+        "field": "wait_timeout_hold_5",
+        "type": "int(11)",
+        "null": "NO",
+        "key": "",
+        "default": null,
+        "extra": ""
+      },
+      {
+        "field": "timeout_hold_message_1",
+        "type": "text",
+        "null": "NO",
+        "key": "",
+        "default": null,
+        "extra": "",
+        "collation": "utf8mb4_unicode_ci"
+      },
+      {
+        "field": "wait_timeout_hold",
+        "type": "text",
+        "null": "NO",
+        "key": "",
+        "default": null,
+        "extra": "",
+        "collation": "utf8mb4_unicode_ci"
+      },
+      {
+        "field": "timeout_hold_message_2",
+        "type": "text",
+        "null": "NO",
+        "key": "",
+        "default": null,
+        "extra": "",
+        "collation": "utf8mb4_unicode_ci"
+      },
+      {
+        "field": "timeout_hold_message_3",
+        "type": "text",
+        "null": "NO",
+        "key": "",
+        "default": null,
+        "extra": "",
+        "collation": "utf8mb4_unicode_ci"
+      },
+      {
+        "field": "timeout_hold_message_4",
+        "type": "text",
+        "null": "NO",
+        "key": "",
+        "default": null,
+        "extra": "",
+        "collation": "utf8mb4_unicode_ci"
+      },
+      {
+        "field": "timeout_hold_message_5",
+        "type": "text",
+        "null": "NO",
+        "key": "",
+        "default": null,
+        "extra": "",
+        "collation": "utf8mb4_unicode_ci"
+      },
+      {
+        "field": "wait_timeout_2",
+        "type": "int(11)",
+        "null": "NO",
+        "key": "",
+        "default": null,
+        "extra": ""
+      },
+      {
+        "field": "timeout_message_2",
+        "type": "text",
+        "null": "NO",
+        "key": "",
+        "default": null,
+        "extra": "",
+        "collation": "utf8mb4_unicode_ci"
+      },
+      {
+        "field": "wait_timeout_3",
+        "type": "int(11)",
+        "null": "NO",
+        "key": "",
+        "default": null,
+        "extra": ""
+      },
+      {
+        "field": "timeout_message_3",
+        "type": "text",
+        "null": "NO",
+        "key": "",
+        "default": null,
+        "extra": "",
+        "collation": "utf8mb4_unicode_ci"
+      },
+      {
+        "field": "wait_timeout_4",
+        "type": "int(11)",
+        "null": "NO",
+        "key": "",
+        "default": null,
+        "extra": ""
+      },
+      {
+        "field": "timeout_message_4",
+        "type": "text",
+        "null": "NO",
+        "key": "",
+        "default": null,
+        "extra": "",
+        "collation": "utf8mb4_unicode_ci"
+      },
+      {
+        "field": "wait_timeout_5",
+        "type": "int(11)",
+        "null": "NO",
+        "key": "",
+        "default": null,
+        "extra": ""
+      },
+      {
+        "field": "timeout_message_5",
+        "type": "text",
+        "null": "NO",
+        "key": "",
+        "default": null,
+        "extra": "",
+        "collation": "utf8mb4_unicode_ci"
+      },
+      {
+        "field": "wait_timeout_reply_1",
+        "type": "int(11)",
+        "null": "NO",
+        "key": "",
+        "default": null,
+        "extra": ""
+      },
+      {
+        "field": "timeout_reply_message_1",
+        "type": "text",
+        "null": "NO",
+        "key": "",
+        "default": null,
+        "extra": "",
+        "collation": "utf8mb4_unicode_ci"
+      },
+      {
+        "field": "wait_timeout_reply_2",
+        "type": "int(11)",
+        "null": "NO",
+        "key": "",
+        "default": null,
+        "extra": ""
+      },
+      {
+        "field": "timeout_reply_message_2",
+        "type": "text",
+        "null": "NO",
+        "key": "",
+        "default": null,
+        "extra": "",
+        "collation": "utf8mb4_unicode_ci"
+      },
+      {
+        "field": "wait_timeout_reply_3",
+        "type": "int(11)",
+        "null": "NO",
+        "key": "",
+        "default": null,
+        "extra": ""
+      },
+      {
+        "field": "timeout_reply_message_3",
+        "type": "text",
+        "null": "NO",
+        "key": "",
+        "default": null,
+        "extra": "",
+        "collation": "utf8mb4_unicode_ci"
+      },
+      {
+        "field": "wait_timeout_reply_4",
+        "type": "int(11)",
+        "null": "NO",
+        "key": "",
+        "default": null,
+        "extra": ""
+      },
+      {
+        "field": "timeout_reply_message_4",
+        "type": "text",
+        "null": "NO",
+        "key": "",
+        "default": null,
+        "extra": "",
+        "collation": "utf8mb4_unicode_ci"
+      },
+      {
+        "field": "wait_timeout_reply_5",
+        "type": "int(11)",
+        "null": "NO",
+        "key": "",
+        "default": null,
+        "extra": ""
+      },
+      {
+        "field": "timeout_reply_message_5",
+        "type": "text",
+        "null": "NO",
+        "key": "",
+        "default": null,
+        "extra": "",
+        "collation": "utf8mb4_unicode_ci"
+      },
+      {
+        "field": "repeat_number",
+        "type": "int(11)",
+        "null": "NO",
+        "key": "",
+        "default": "1",
+        "extra": ""
+      },
+      {
+        "field": "position",
+        "type": "int(11)",
+        "null": "NO",
+        "key": "",
+        "default": null,
+        "extra": ""
+      },
+      {
+        "field": "dep_id",
+        "type": "int(11)",
+        "null": "NO",
+        "key": "",
+        "default": null,
+        "extra": ""
+      },
+      {
+        "field": "user_id",
+        "type": "int(11)",
+        "null": "NO",
+        "key": "",
+        "default": null,
+        "extra": ""
+      },
+      {
+        "field": "survey_timeout",
+        "type": "int(11)",
+        "null": "NO",
+        "key": "",
+        "default": "0",
+        "extra": ""
+      },
+      {
+        "field": "survey_id",
+        "type": "int(11)",
+        "null": "NO",
+        "key": "",
+        "default": "0",
+        "extra": ""
+      },
+      {
+        "field": "timeout_message",
+        "type": "text",
+        "null": "NO",
+        "key": "",
+        "default": null,
+        "extra": "",
+        "collation": "utf8mb4_unicode_ci"
+      },
+      {
+        "field": "languages",
+        "type": "text",
+        "null": "NO",
+        "key": "",
+        "default": null,
+        "extra": "",
+        "collation": "utf8mb4_unicode_ci"
+      }
+    ],
+    "lh_abstract_auto_responder_chat": [
+      {
+        "field": "id",
+        "type": "int(11)",
+        "null": "NO",
+        "key": "PRI",
+        "default": null,
+        "extra": "auto_increment"
+      },
+      {
+        "field": "chat_id",
+        "type": "int(11)",
+        "null": "NO",
+        "key": "MUL",
+        "default": null,
+        "extra": ""
+      },
+      {
+        "field": "auto_responder_id",
+        "type": "int(11)",
+        "null": "NO",
+        "key": "",
+        "default": null,
+        "extra": ""
+      },
+      {
+        "field": "pending_send_status",
+        "type": "int(11)",
+        "null": "NO",
+        "key": "",
+        "default": null,
+        "extra": ""
+      },
+      {
+        "field": "wait_timeout_send",
+        "type": "int(11)",
+        "null": "NO",
+        "key": "",
+        "default": null,
+        "extra": ""
+      },
+      {
+        "field": "active_send_status",
+        "type": "int(11)",
+        "null": "NO",
+        "key": "",
+        "default": null,
+        "extra": ""
+      }
+    ],
+    "lh_abstract_survey": [
+      {
+        "field": "id",
+        "type": "int(11)",
+        "null": "NO",
+        "key": "PRI",
+        "default": null,
+        "extra": "auto_increment"
+      },
+      {
+        "field": "name",
+        "type": "varchar(250)",
+        "null": "NO",
+        "key": "",
+        "default": null,
+        "extra": "",
+        "collation": "utf8mb4_unicode_ci"
+      },
+      {
+        "field": "feedback_text",
+        "type": "text",
+        "null": "NO",
+        "key": "",
+        "default": null,
+        "extra": "",
+        "collation": "utf8mb4_unicode_ci"
+      },
+      {
+        "field": "configuration",
+        "type": "longtext",
+        "null": "NO",
+        "key": "",
+        "default": null,
+        "extra": "",
+        "collation": "utf8mb4_unicode_ci"
+      },
+      {
+        "field": "max_stars_1_title",
+        "type": "varchar(250)",
+        "null": "NO",
+        "key": "",
+        "default": null,
+        "extra": "",
+        "collation": "utf8mb4_unicode_ci"
+      },
+      {
+        "field": "max_stars_1_pos",
+        "type": "int(11)",
+        "null": "NO",
+        "key": "",
+        "default": null,
+        "extra": ""
+      },
+      {
+        "field": "max_stars_1_req",
+        "type": "int(11)",
+        "null": "NO",
+        "key": "",
+        "default": null,
+        "extra": ""
+      },
+      {
+        "field": "max_stars_1",
+        "type": "int(11)",
+        "null": "NO",
+        "key": "",
+        "default": null,
+        "extra": ""
+      },
+      {
+        "field": "max_stars_1_enabled",
+        "type": "int(11)",
+        "null": "NO",
+        "key": "",
+        "default": null,
+        "extra": ""
+      },
+      {
+        "field": "max_stars_2_title",
+        "type": "varchar(250)",
+        "null": "NO",
+        "key": "",
+        "default": null,
+        "extra": "",
+        "collation": "utf8mb4_unicode_ci"
+      },
+      {
+        "field": "max_stars_2_pos",
+        "type": "int(11)",
+        "null": "NO",
+        "key": "",
+        "default": null,
+        "extra": ""
+      },
+      {
+        "field": "max_stars_2",
+        "type": "int(11)",
+        "null": "NO",
+        "key": "",
+        "default": null,
+        "extra": ""
+      },
+      {
+        "field": "max_stars_2_enabled",
+        "type": "int(11)",
+        "null": "NO",
+        "key": "",
+        "default": null,
+        "extra": ""
+      },
+      {
+        "field": "max_stars_2_req",
+        "type": "int(11)",
+        "null": "NO",
+        "key": "",
+        "default": null,
+        "extra": ""
+      },
+      {
+        "field": "max_stars_3_title",
+        "type": "varchar(250)",
+        "null": "NO",
+        "key": "",
+        "default": null,
+        "extra": "",
+        "collation": "utf8mb4_unicode_ci"
+      },
+      {
+        "field": "max_stars_3_pos",
+        "type": "int(11)",
+        "null": "NO",
+        "key": "",
+        "default": null,
+        "extra": ""
+      },
+      {
+        "field": "max_stars_3",
+        "type": "int(11)",
+        "null": "NO",
+        "key": "",
+        "default": null,
+        "extra": ""
+      },
+      {
+        "field": "max_stars_3_enabled",
+        "type": "int(11)",
+        "null": "NO",
+        "key": "",
+        "default": null,
+        "extra": ""
+      },
+      {
+        "field": "max_stars_3_req",
+        "type": "int(11)",
+        "null": "NO",
+        "key": "",
+        "default": null,
+        "extra": ""
+      },
+      {
+        "field": "max_stars_4_title",
+        "type": "varchar(250)",
+        "null": "NO",
+        "key": "",
+        "default": null,
+        "extra": "",
+        "collation": "utf8mb4_unicode_ci"
+      },
+      {
+        "field": "max_stars_4_pos",
+        "type": "int(11)",
+        "null": "NO",
+        "key": "",
+        "default": null,
+        "extra": ""
+      },
+      {
+        "field": "max_stars_4_req",
+        "type": "int(11)",
+        "null": "NO",
+        "key": "",
+        "default": null,
+        "extra": ""
+      },
+      {
+        "field": "max_stars_4",
+        "type": "int(11)",
+        "null": "NO",
+        "key": "",
+        "default": null,
+        "extra": ""
+      },
+      {
+        "field": "max_stars_4_enabled",
+        "type": "int(11)",
+        "null": "NO",
+        "key": "",
+        "default": null,
+        "extra": ""
+      },
+      {
+        "field": "max_stars_5_title",
+        "type": "varchar(250)",
+        "null": "NO",
+        "key": "",
+        "default": null,
+        "extra": "",
+        "collation": "utf8mb4_unicode_ci"
+      },
+      {
+        "field": "max_stars_5_pos",
+        "type": "int(11)",
+        "null": "NO",
+        "key": "",
+        "default": null,
+        "extra": ""
+      },
+      {
+        "field": "max_stars_5_req",
+        "type": "int(11)",
+        "null": "NO",
+        "key": "",
+        "default": null,
+        "extra": ""
+      },
+      {
+        "field": "max_stars_5",
+        "type": "int(11)",
+        "null": "NO",
+        "key": "",
+        "default": null,
+        "extra": ""
+      },
+      {
+        "field": "max_stars_5_enabled",
+        "type": "int(11)",
+        "null": "NO",
+        "key": "",
+        "default": null,
+        "extra": ""
+      },
+      {
+        "field": "question_options_1",
+        "type": "varchar(250)",
+        "null": "NO",
+        "key": "",
+        "default": null,
+        "extra": "",
+        "collation": "utf8mb4_unicode_ci"
+      },
+      {
+        "field": "question_options_1_items",
+        "type": "text",
+        "null": "NO",
+        "key": "",
+        "default": null,
+        "extra": "",
+        "collation": "utf8mb4_unicode_ci"
+      },
+      {
+        "field": "question_options_1_pos",
+        "type": "int(11)",
+        "null": "NO",
+        "key": "",
+        "default": null,
+        "extra": ""
+      },
+      {
+        "field": "question_options_1_req",
+        "type": "int(11)",
+        "null": "NO",
+        "key": "",
+        "default": null,
+        "extra": ""
+      },
+      {
+        "field": "question_options_1_enabled",
+        "type": "int(11)",
+        "null": "NO",
+        "key": "",
+        "default": null,
+        "extra": ""
+      },
+      {
+        "field": "question_options_2",
+        "type": "varchar(250)",
+        "null": "NO",
+        "key": "",
+        "default": null,
+        "extra": "",
+        "collation": "utf8mb4_unicode_ci"
+      },
+      {
+        "field": "question_options_2_items",
+        "type": "text",
+        "null": "NO",
+        "key": "",
+        "default": null,
+        "extra": "",
+        "collation": "utf8mb4_unicode_ci"
+      },
+      {
+        "field": "question_options_2_pos",
+        "type": "int(11)",
+        "null": "NO",
+        "key": "",
+        "default": null,
+        "extra": ""
+      },
+      {
+        "field": "question_options_2_req",
+        "type": "int(11)",
+        "null": "NO",
+        "key": "",
+        "default": null,
+        "extra": ""
+      },
+      {
+        "field": "question_options_2_enabled",
+        "type": "int(11)",
+        "null": "NO",
+        "key": "",
+        "default": null,
+        "extra": ""
+      },
+      {
+        "field": "question_options_3",
+        "type": "varchar(250)",
+        "null": "NO",
+        "key": "",
+        "default": null,
+        "extra": "",
+        "collation": "utf8mb4_unicode_ci"
+      },
+      {
+        "field": "question_options_3_items",
+        "type": "text",
+        "null": "NO",
+        "key": "",
+        "default": null,
+        "extra": ""
+      },
+      {
+        "field": "question_options_3_pos",
+        "type": "int(11)",
+        "null": "NO",
+        "key": "",
+        "default": null,
+        "extra": ""
+      },
+      {
+        "field": "question_options_3_req",
+        "type": "int(11)",
+        "null": "NO",
+        "key": "",
+        "default": null,
+        "extra": ""
+      },
+      {
+        "field": "question_options_3_enabled",
+        "type": "int(11)",
+        "null": "NO",
+        "key": "",
+        "default": null,
+        "extra": ""
+      },
+      {
+        "field": "question_options_4",
+        "type": "varchar(250)",
+        "null": "NO",
+        "key": "",
+        "default": null,
+        "extra": "",
+        "collation": "utf8mb4_unicode_ci"
+      },
+      {
+        "field": "question_options_4_enabled",
+        "type": "int(11)",
+        "null": "NO",
+        "key": "",
+        "default": null,
+        "extra": ""
+      },
+      {
+        "field": "question_options_4_req",
+        "type": "int(11)",
+        "null": "NO",
+        "key": "",
+        "default": null,
+        "extra": ""
+      },
+      {
+        "field": "question_options_4_items",
+        "type": "text",
+        "null": "NO",
+        "key": "",
+        "default": null,
+        "extra": "",
+        "collation": "utf8mb4_unicode_ci"
+      },
+      {
+        "field": "question_options_4_pos",
+        "type": "int(11)",
+        "null": "NO",
+        "key": "",
+        "default": null,
+        "extra": ""
+      },
+      {
+        "field": "question_options_5",
+        "type": "varchar(250)",
+        "null": "NO",
+        "key": "",
+        "default": null,
+        "extra": "",
+        "collation": "utf8mb4_unicode_ci"
+      },
+      {
+        "field": "question_options_5_items",
+        "type": "text",
+        "null": "NO",
+        "key": "",
+        "default": null,
+        "extra": "",
+        "collation": "utf8mb4_unicode_ci"
+      },
+      {
+        "field": "question_options_5_pos",
+        "type": "int(11)",
+        "null": "NO",
+        "key": "",
+        "default": null,
+        "extra": ""
+      },
+      {
+        "field": "question_options_5_req",
+        "type": "int(11)",
+        "null": "NO",
+        "key": "",
+        "default": null,
+        "extra": ""
+      },
+      {
+        "field": "question_options_5_enabled",
+        "type": "int(11)",
+        "null": "NO",
+        "key": "",
+        "default": null,
+        "extra": ""
+      },
+      {
+        "field": "question_plain_1",
+        "type": "text",
+        "null": "NO",
+        "key": "",
+        "default": null,
+        "extra": "",
+        "collation": "utf8mb4_unicode_ci"
+      },
+      {
+        "field": "question_plain_1_pos",
+        "type": "int(11)",
+        "null": "NO",
+        "key": "",
+        "default": null,
+        "extra": ""
+      },
+      {
+        "field": "question_plain_1_enabled",
+        "type": "int(11)",
+        "null": "NO",
+        "key": "",
+        "default": null,
+        "extra": ""
+      },
+      {
+        "field": "question_plain_1_req",
+        "type": "int(11)",
+        "null": "NO",
+        "key": "",
+        "default": null,
+        "extra": ""
+      },
+      {
+        "field": "question_plain_2",
+        "type": "text",
+        "null": "NO",
+        "key": "",
+        "default": null,
+        "extra": "",
+        "collation": "utf8mb4_unicode_ci"
+      },
+      {
+        "field": "question_plain_2_pos",
+        "type": "int(11)",
+        "null": "NO",
+        "key": "",
+        "default": null,
+        "extra": ""
+      },
+      {
+        "field": "question_plain_2_enabled",
+        "type": "int(11)",
+        "null": "NO",
+        "key": "",
+        "default": null,
+        "extra": ""
+      },
+      {
+        "field": "question_plain_2_req",
+        "type": "int(11)",
+        "null": "NO",
+        "key": "",
+        "default": null,
+        "extra": ""
+      },
+      {
+        "field": "question_plain_3",
+        "type": "text",
+        "null": "NO",
+        "key": "",
+        "default": null,
+        "extra": "",
+        "collation": "utf8mb4_unicode_ci"
+      },
+      {
+        "field": "question_plain_3_pos",
+        "type": "int(11)",
+        "null": "NO",
+        "key": "",
+        "default": null,
+        "extra": ""
+      },
+      {
+        "field": "question_plain_3_req",
+        "type": "int(11)",
+        "null": "NO",
+        "key": "",
+        "default": null,
+        "extra": ""
+      },
+      {
+        "field": "question_plain_3_enabled",
+        "type": "int(11)",
+        "null": "NO",
+        "key": "",
+        "default": null,
+        "extra": ""
+      },
+      {
+        "field": "question_plain_4",
+        "type": "text",
+        "null": "NO",
+        "key": "",
+        "default": null,
+        "extra": "",
+        "collation": "utf8mb4_unicode_ci"
+      },
+      {
+        "field": "question_plain_4_pos",
+        "type": "int(11)",
+        "null": "NO",
+        "key": "",
+        "default": null,
+        "extra": ""
+      },
+      {
+        "field": "question_plain_4_enabled",
+        "type": "int(11)",
+        "null": "NO",
+        "key": "",
+        "default": null,
+        "extra": ""
+      },
+      {
+        "field": "question_plain_4_req",
+        "type": "int(11)",
+        "null": "NO",
+        "key": "",
+        "default": null,
+        "extra": ""
+      },
+      {
+        "field": "question_plain_5",
+        "type": "text",
+        "null": "NO",
+        "key": "",
+        "default": null,
+        "extra": "",
+        "collation": "utf8mb4_unicode_ci"
+      },
+      {
+        "field": "question_plain_5_pos",
+        "type": "int(11)",
+        "null": "NO",
+        "key": "",
+        "default": null,
+        "extra": ""
+      },
+      {
+        "field": "question_plain_5_enabled",
+        "type": "int(11)",
+        "null": "NO",
+        "key": "",
+        "default": null,
+        "extra": ""
+      },
+      {
+        "field": "question_plain_5_req",
+        "type": "int(11)",
+        "null": "NO",
+        "key": "",
+        "default": null,
+        "extra": ""
+      }
+    ],
+    "lh_abstract_product_departament": [
+      {
+        "field": "id",
+        "type": "int(11)",
+        "null": "NO",
+        "key": "PRI",
+        "default": null,
+        "extra": "auto_increment"
+      },
+      {
+        "field": "product_id",
+        "type": "int(11)",
+        "null": "NO",
+        "key": "",
+        "default": null,
+        "extra": ""
+      },
+      {
+        "field": "departament_id",
+        "type": "int(11)",
+        "null": "NO",
+        "key": "",
+        "default": null,
+        "extra": ""
+      }
+    ],
+    "lh_abstract_proactive_chat_variables": [
+      {
+        "field": "id",
+        "type": "int(11)",
+        "null": "NO",
+        "key": "PRI",
+        "default": null,
+        "extra": "auto_increment"
+      },
+      {
+        "field": "name",
+        "type": "varchar(50)",
+        "null": "NO",
+        "key": "",
+        "default": null,
+        "extra": "",
+        "collation": "utf8mb4_unicode_ci"
+      },
+      {
+        "field": "identifier",
+        "type": "varchar(50)",
+        "null": "NO",
+        "key": "",
+        "default": null,
+        "extra": ""
+      },
+      {
+        "field": "store_timeout",
+        "type": "int(11)",
+        "null": "NO",
+        "key": "",
+        "default": null,
+        "extra": ""
+      },
+      {
+        "field": "filter_val",
+        "type": "int(11)",
+        "null": "NO",
+        "key": "",
+        "default": "0",
+        "extra": ""
+      }
+    ],
+    "lh_abstract_proactive_chat_event": [
+      {
+        "field": "id",
+        "type": "int(11)",
+        "null": "NO",
+        "key": "PRI",
+        "default": null,
+        "extra": "auto_increment"
+      },
+      {
+        "field": "vid_id",
+        "type": "int(11)",
+        "null": "NO",
+        "key": "",
+        "default": null,
+        "extra": ""
+      },
+      {
+        "field": "ev_id",
+        "type": "int(11)",
+        "null": "NO",
+        "key": "",
+        "default": null,
+        "extra": ""
+      },
+      {
+        "field": "ts",
+        "type": "int(11)",
+        "null": "NO",
+        "key": "",
+        "default": null,
+        "extra": ""
+      },
+      {
+        "field": "val",
+        "type": "varchar(50)",
+        "null": "NO",
+        "key": "",
+        "default": "",
+        "extra": "",
+        "collation": "utf8mb4_unicode_ci"
+      }
+    ],
+    "lh_abstract_proactive_chat_invitation_event": [
+      {
+        "field": "id",
+        "type": "int(11)",
+        "null": "NO",
+        "key": "PRI",
+        "default": null,
+        "extra": "auto_increment"
+      },
+      {
+        "field": "invitation_id",
+        "type": "int(11)",
+        "null": "NO",
+        "key": "",
+        "default": null,
+        "extra": ""
+      },
+      {
+        "field": "event_id",
+        "type": "int(11)",
+        "null": "NO",
+        "key": "",
+        "default": null,
+        "extra": ""
+      },
+      {
+        "field": "min_number",
+        "type": "int(11)",
+        "null": "NO",
+        "key": "",
+        "default": null,
+        "extra": ""
+      },
+      {
+        "field": "during_seconds",
+        "type": "int(11)",
+        "null": "NO",
+        "key": "",
+        "default": null,
+        "extra": ""
+      }
+    ],
+    "lh_abstract_proactive_chat_campaign": [
+      {
+        "field": "id",
+        "type": "bigint(20)",
+        "null": "NO",
+        "key": "PRI",
+        "default": null,
+        "extra": "auto_increment"
+      }
+    ],
+    "lh_abstract_chat_alert_icon": [
+      {
+        "field": "id",
+        "type": "bigint(20)",
+        "null": "NO",
+        "key": "PRI",
+        "default": null,
+        "extra": "auto_increment"
+      }
+    ],
+    "lh_abstract_stats": [
+      {
+        "field": "id",
+        "type": "bigint(20)",
+        "null": "NO",
+        "key": "PRI",
+        "default": null,
+        "extra": "auto_increment"
+      }
+    ],
+    "lh_abstract_proactive_chat_campaign_conv": [
+      {
+        "field": "id",
+        "type": "bigint(20)",
+        "null": "NO",
+        "key": "PRI",
+        "default": null,
+        "extra": "auto_increment"
+      }
+    ],
+    "lh_incoming_webhook": [
+      {
+        "field": "id",
+        "type": "int(11)",
+        "null": "NO",
+        "key": "PRI",
+        "default": null,
+        "extra": "auto_increment"
+      },
+      {
+        "field": "dep_id",
+        "type": "int(11)",
+        "null": "NO",
+        "key": "",
+        "default": null,
+        "extra": ""
+      },
+      {
+        "field": "scope",
+        "type": "varchar(50)",
+        "null": "NO",
+        "key": "",
+        "default": null,
+        "extra": ""
+      }
+    ],
+    "lh_chat_incoming": [
+      {
+        "field": "id",
+        "type": "bigint(20)",
+        "null": "NO",
+        "key": "PRI",
+        "default": null,
+        "extra": "auto_increment"
+      }
+    ],
+    "lh_chat_paid": [
+      {
+        "field": "id",
+        "type": "int(11)",
+        "null": "NO",
+        "key": "PRI",
+        "default": null,
+        "extra": "auto_increment"
+      },
+      {
+        "field": "hash",
+        "type": "varchar(250)",
+        "null": "NO",
+        "key": "",
+        "default": null,
+        "extra": "",
+        "collation": "utf8mb4_unicode_ci"
+      },
+      {
+        "field": "chat_id",
+        "type": "int(11)",
+        "null": "NO",
+        "key": "",
+        "default": null,
+        "extra": ""
+      }
+    ],
+    "lh_group_object": [
+      {
+        "field": "id",
+        "type": "bigint(20)",
+        "null": "NO",
+        "key": "PRI",
+        "default": null,
+        "extra": "auto_increment"
+      },
+      {
+        "field": "object_id",
+        "type": "bigint(20)",
+        "null": "NO",
+        "key": "",
+        "default": null,
+        "extra": ""
+      },
+      {
+        "field": "group_id",
+        "type": "bigint(20)",
+        "null": "NO",
+        "key": "",
+        "default": null,
+        "extra": ""
+      },
+      {
+        "field": "type",
+        "type": "bigint(20)",
+        "null": "NO",
+        "key": "",
+        "default": null,
+        "extra": ""
+      }
+    ],
+    "lh_abstract_subject": [
+      {
+        "field": "id",
+        "type": "int(11)",
+        "null": "NO",
+        "key": "PRI",
+        "default": null,
+        "extra": "auto_increment"
+      },
+      {
+        "field": "name",
+        "type": "varchar(100)",
+        "null": "NO",
+        "key": "",
+        "default": null,
+        "extra": ""
+      }
+    ],
+    "lh_abstract_subject_dep": [
+      {
+        "field": "id",
+        "type": "int(11)",
+        "null": "NO",
+        "key": "PRI",
+        "default": null,
+        "extra": "auto_increment"
+      },
+      {
+        "field": "dep_id",
+        "type": "int(11)",
+        "null": "NO",
+        "key": "",
+        "default": null,
+        "extra": ""
+      },
+      {
+        "field": "subject_id",
+        "type": "int(11)",
+        "null": "NO",
+        "key": "",
+        "default": null,
+        "extra": ""
+      }
+    ],
+    "lh_abstract_subject_chat": [
+      {
+        "field": "id",
+        "type": "bigint(20)",
+        "null": "NO",
+        "key": "PRI",
+        "default": null,
+        "extra": "auto_increment"
+      },
+      {
+        "field": "subject_id",
+        "type": "int(11)",
+        "null": "NO",
+        "key": "",
+        "default": null,
+        "extra": ""
+      },
+      {
+        "field": "chat_id",
+        "type": "bigint(20)",
+        "null": "NO",
+        "key": "",
+        "default": null,
+        "extra": ""
+      }
+    ],
+    "lh_users_session": [
+      {
+        "field": "id",
+        "type": "int(11)",
+        "null": "NO",
+        "key": "PRI",
+        "default": null,
+        "extra": "auto_increment"
+      },
+      {
+        "field": "token",
+        "type": "varchar(40)",
+        "null": "NO",
+        "key": "",
+        "default": null,
+        "extra": "",
+        "collation": "utf8mb4_unicode_ci"
+      },
+      {
+        "field": "device_type",
+        "type": "int(11)",
+        "null": "NO",
+        "key": "",
+        "default": null,
+        "extra": ""
+      },
+      {
+        "field": "user_id",
+        "type": "int(11)",
+        "null": "NO",
+        "key": "",
+        "default": null,
+        "extra": ""
+      },
+      {
+        "field": "device_token",
+        "type": "varchar(255)",
+        "null": "NO",
+        "key": "",
+        "default": null,
+        "extra": "",
+        "collation": "utf8mb4_unicode_ci"
+      },
+      {
+        "field": "created_on",
+        "type": "int(11)",
+        "null": "NO",
+        "key": "",
+        "default": null,
+        "extra": ""
+      },
+      {
+        "field": "updated_on",
+        "type": "int(11)",
+        "null": "NO",
+        "key": "",
+        "default": null,
+        "extra": ""
+      },
+      {
+        "field": "expires_on",
+        "type": "int(11)",
+        "null": "NO",
+        "key": "",
+        "default": null,
+        "extra": ""
+      },
+      {
+        "field": "notifications_status",
+        "type": "int(11)",
+        "null": "NO",
+        "key": "",
+        "default": "1",
+        "extra": ""
+      },
+      {
+        "field": "error",
+        "type": "int(11)",
+        "null": "NO",
+        "key": "",
+        "default": "0",
+        "extra": ""
+      },
+      {
+        "field": "last_error",
+        "type": "varchar(255)",
+        "null": "NO",
+        "key": "",
+        "default": null,
+        "extra": ""
+      }
+    ],
+    "lh_users_online_session": [
+      {
+        "field": "id",
+        "type": "bigint(20)",
+        "null": "NO",
+        "key": "PRI",
+        "default": null,
+        "extra": "auto_increment"
+      },
+      {
+        "field": "user_id",
+        "type": "int(11)",
+        "null": "NO",
+        "key": "",
+        "default": null,
+        "extra": ""
+      },
+      {
+        "field": "time",
+        "type": "int(11)",
+        "null": "NO",
+        "key": "",
+        "default": null,
+        "extra": ""
+      },
+      {
+        "field": "duration",
+        "type": "int(11)",
+        "null": "NO",
+        "key": "",
+        "default": null,
+        "extra": ""
+      },
+      {
+        "field": "lactivity",
+        "type": "int(11)",
+        "null": "NO",
+        "key": "",
+        "default": null,
+        "extra": ""
+      }
+    ],
+    "lh_notification_subscriber": [
+      {
+        "field": "id",
+        "type": "bigint(20)",
+        "null": "NO",
+        "key": "PRI",
+        "default": null,
+        "extra": "auto_increment"
+      }
+    ],
+    "lh_abstract_rest_api_key": [
+      {
+        "field": "id",
+        "type": "int(11)",
+        "null": "NO",
+        "key": "PRI",
+        "default": null,
+        "extra": "auto_increment"
+      },
+      {
+        "field": "api_key",
+        "type": "varchar(50)",
+        "null": "NO",
+        "key": "",
+        "default": null,
+        "extra": "",
+        "collation": "utf8mb4_unicode_ci"
+      },
+      {
+        "field": "user_id",
+        "type": "int(11)",
+        "null": "NO",
+        "key": "",
+        "default": "0",
+        "extra": ""
+      },
+      {
+        "field": "active",
+        "type": "int(11)",
+        "null": "NO",
+        "key": "",
+        "default": "0",
+        "extra": ""
+      }
+    ],
+    "lh_abstract_rest_api_key_remote": [
+      {
+        "field": "id",
+        "type": "int(11)",
+        "null": "NO",
+        "key": "PRI",
+        "default": null,
+        "extra": "auto_increment"
+      },
+      {
+        "field": "api_key",
+        "type": "varchar(50)",
+        "null": "NO",
+        "key": "",
+        "default": null,
+        "extra": "",
+        "collation": "utf8mb4_unicode_ci"
+      },
+      {
+        "field": "username",
+        "type": "varchar(50)",
+        "null": "NO",
+        "key": "",
+        "default": null,
+        "extra": "",
+        "collation": "utf8mb4_unicode_ci"
+      },
+      {
+        "field": "name",
+        "type": "varchar(50)",
+        "null": "NO",
+        "key": "",
+        "default": null,
+        "extra": "",
+        "collation": "utf8mb4_unicode_ci"
+      },
+      {
+        "field": "host",
+        "type": "varchar(250)",
+        "null": "NO",
+        "key": "",
+        "default": null,
+        "extra": "",
+        "collation": "utf8mb4_unicode_ci"
+      },
+      {
+        "field": "active",
+        "type": "tinyint(1)",
+        "null": "NO",
+        "key": "",
+        "default": "0",
+        "extra": ""
+      },
+      {
+        "field": "position",
+        "type": "int(11)",
+        "null": "NO",
+        "key": "",
+        "default": "0",
+        "extra": ""
+      }
+    ],
+    "lh_admin_theme": [
+      {
+        "field": "id",
+        "type": "int(11)",
+        "null": "NO",
+        "key": "PRI",
+        "default": null,
+        "extra": "auto_increment"
+      },
+      {
+        "field": "name",
+        "type": "varchar(100)",
+        "null": "NO",
+        "key": "",
+        "default": null,
+        "extra": "",
+        "collation": "utf8mb4_unicode_ci"
+      },
+      {
+        "field": "static_content",
+        "type": "longtext",
+        "null": "NO",
+        "key": "",
+        "default": null,
+        "extra": "",
+        "collation": "utf8mb4_unicode_ci"
+      },
+      {
+        "field": "static_js_content",
+        "type": "longtext",
+        "null": "NO",
+        "key": "",
+        "default": null,
+        "extra": "",
+        "collation": "utf8mb4_unicode_ci"
+      },
+      {
+        "field": "css_attributes",
+        "type": "longtext",
+        "null": "NO",
+        "key": "",
+        "default": null,
+        "extra": "",
+        "collation": "utf8mb4_unicode_ci"
+      },
+      {
+        "field": "static_css_content",
+        "type": "longtext",
+        "null": "NO",
+        "key": "",
+        "default": null,
+        "extra": "",
+        "collation": "utf8mb4_unicode_ci"
+      },
+      {
+        "field": "header_content",
+        "type": "text",
+        "null": "NO",
+        "key": "",
+        "default": null,
+        "extra": "",
+        "collation": "utf8mb4_unicode_ci"
+      },
+      {
+        "field": "header_css",
+        "type": "text",
+        "null": "NO",
+        "key": "",
+        "default": null,
+        "extra": "",
+        "collation": "utf8mb4_unicode_ci"
+      },
+      {
+        "field": "user_id",
+        "type": "int(11)",
+        "null": "NO",
+        "key": "",
+        "default": null,
+        "extra": ""
+      }
+    ],
+    "lh_abstract_product": [
+      {
+        "field": "id",
+        "type": "int(11)",
+        "null": "NO",
+        "key": "PRI",
+        "default": null,
+        "extra": "auto_increment"
+      },
+      {
+        "field": "name",
+        "type": "varchar(250)",
+        "null": "NO",
+        "key": "",
+        "default": null,
+        "extra": "",
+        "collation": "utf8mb4_unicode_ci"
+      },
+      {
+        "field": "priority",
+        "type": "int(11)",
+        "null": "NO",
+        "key": "",
+        "default": null,
+        "extra": ""
+      },
+      {
+        "field": "departament_id",
+        "type": "int(11)",
+        "null": "NO",
+        "key": "",
+        "default": null,
+        "extra": ""
+      },
+      {
+        "field": "disabled",
+        "type": "int(11)",
+        "null": "NO",
+        "key": "",
+        "default": null,
+        "extra": ""
+      }
+    ],
+    "lh_canned_msg_tag_link": [
+      {
+        "field": "id",
+        "type": "int(11)",
+        "null": "NO",
+        "key": "PRI",
+        "default": null,
+        "extra": "auto_increment"
+      },
+      {
+        "field": "tag_id",
+        "type": "int(11)",
+        "null": "NO",
+        "key": "",
+        "default": null,
+        "extra": ""
+      },
+      {
+        "field": "canned_id",
+        "type": "int(11)",
+        "null": "NO",
+        "key": "",
+        "default": null,
+        "extra": ""
+      }
+    ],
+    "lh_canned_msg_tag": [
+      {
+        "field": "id",
+        "type": "int(11)",
+        "null": "NO",
+        "key": "PRI",
+        "default": null,
+        "extra": "auto_increment"
+      },
+      {
+        "field": "tag",
+        "type": "varchar(40)",
+        "null": "NO",
+        "key": "",
+        "default": null,
+        "extra": "",
+        "collation": "utf8mb4_unicode_ci"
+      }
+    ],
+    "lh_chat_online_user_footprint_update": [
+      {
+        "field": "online_user_id",
+        "type": "bigint(20)",
+        "null": "NO",
+        "key": "PRI",
+        "default": null,
+        "extra": ""
+      }
+    ],
+    "lh_abstract_survey_item": [
+      {
+        "field": "id",
+        "type": "bigint(20)",
+        "null": "NO",
+        "key": "PRI",
+        "default": null,
+        "extra": "auto_increment"
+      },
+      {
+        "field": "survey_id",
+        "type": "int(11)",
+        "null": "NO",
+        "key": "MUL",
+        "default": null,
+        "extra": ""
+      },
+      {
+        "field": "chat_id",
+        "type": "int(11)",
+        "null": "NO",
+        "key": "MUL",
+        "default": null,
+        "extra": ""
+      },
+      {
+        "field": "status",
+        "type": "int(11)",
+        "null": "NO",
+        "key": "",
+        "default": "0",
+        "extra": ""
+      },
+      {
+        "field": "max_stars_1",
+        "type": "int(11)",
+        "null": "NO",
+        "key": "",
+        "default": null,
+        "extra": ""
+      },
+      {
+        "field": "max_stars_2",
+        "type": "int(11)",
+        "null": "NO",
+        "key": "",
+        "default": null,
+        "extra": ""
+      },
+      {
+        "field": "max_stars_3",
+        "type": "int(11)",
+        "null": "NO",
+        "key": "",
+        "default": null,
+        "extra": ""
+      },
+      {
+        "field": "max_stars_4",
+        "type": "int(11)",
+        "null": "NO",
+        "key": "",
+        "default": null,
+        "extra": ""
+      },
+      {
+        "field": "max_stars_5",
+        "type": "int(11)",
+        "null": "NO",
+        "key": "",
+        "default": null,
+        "extra": ""
+      },
+      {
+        "field": "question_options_1",
+        "type": "int(11)",
+        "null": "NO",
+        "key": "",
+        "default": null,
+        "extra": ""
+      },
+      {
+        "field": "question_options_2",
+        "type": "int(11)",
+        "null": "NO",
+        "key": "",
+        "default": null,
+        "extra": ""
+      },
+      {
+        "field": "question_options_3",
+        "type": "int(11)",
+        "null": "NO",
+        "key": "",
+        "default": null,
+        "extra": ""
+      },
+      {
+        "field": "question_options_4",
+        "type": "int(11)",
+        "null": "NO",
+        "key": "",
+        "default": null,
+        "extra": ""
+      },
+      {
+        "field": "question_options_5",
+        "type": "int(11)",
+        "null": "NO",
+        "key": "",
+        "default": null,
+        "extra": ""
+      },
+      {
+        "field": "question_plain_1",
+        "type": "text",
+        "null": "NO",
+        "key": "",
+        "default": null,
+        "extra": "",
+        "collation": "utf8mb4_unicode_ci"
+      },
+      {
+        "field": "question_plain_2",
+        "type": "text",
+        "null": "NO",
+        "key": "",
+        "default": null,
+        "extra": "",
+        "collation": "utf8mb4_unicode_ci"
+      },
+      {
+        "field": "question_plain_3",
+        "type": "text",
+        "null": "NO",
+        "key": "",
+        "default": null,
+        "extra": "",
+        "collation": "utf8mb4_unicode_ci"
+      },
+      {
+        "field": "question_plain_4",
+        "type": "text",
+        "null": "NO",
+        "key": "",
+        "default": null,
+        "extra": "",
+        "collation": "utf8mb4_unicode_ci"
+      },
+      {
+        "field": "question_plain_5",
+        "type": "text",
+        "null": "NO",
+        "key": "",
+        "default": null,
+        "extra": "",
+        "collation": "utf8mb4_unicode_ci"
+      },
+      {
+        "field": "user_id",
+        "type": "int(11)",
+        "null": "NO",
+        "key": "MUL",
+        "default": null,
+        "extra": ""
+      },
+      {
+        "field": "ftime",
+        "type": "int(11)",
+        "null": "NO",
+        "key": "",
+        "default": null,
+        "extra": ""
+      },
+      {
+        "field": "dep_id",
+        "type": "int(11)",
+        "null": "NO",
+        "key": "MUL",
+        "default": null,
+        "extra": ""
+      }
+    ],
+    "lh_abstract_browse_offer_invitation": [
+      {
+        "field": "id",
+        "type": "int(11)",
+        "null": "NO",
+        "key": "PRI",
+        "default": null,
+        "extra": "auto_increment"
+      },
+      {
+        "field": "siteaccess",
+        "type": "varchar(10)",
+        "null": "NO",
+        "key": "",
+        "default": null,
+        "extra": "",
+        "collation": "utf8mb4_unicode_ci"
+      },
+      {
+        "field": "time_on_site",
+        "type": "int(11)",
+        "null": "NO",
+        "key": "",
+        "default": null,
+        "extra": ""
+      },
+      {
+        "field": "content",
+        "type": "longtext",
+        "null": "NO",
+        "key": "",
+        "default": null,
+        "extra": "",
+        "collation": "utf8mb4_unicode_ci"
+      },
+      {
+        "field": "callback_content",
+        "type": "longtext",
+        "null": "NO",
+        "key": "",
+        "default": null,
+        "extra": "",
+        "collation": "utf8mb4_unicode_ci"
+      },
+      {
+        "field": "lhc_iframe_content",
+        "type": "tinyint(4)",
+        "null": "NO",
+        "key": "",
+        "default": null,
+        "extra": ""
+      },
+      {
+        "field": "custom_iframe_url",
+        "type": "varchar(250)",
+        "null": "NO",
+        "key": "",
+        "default": null,
+        "extra": "",
+        "collation": "utf8mb4_unicode_ci"
+      },
+      {
+        "field": "name",
+        "type": "varchar(250)",
+        "null": "NO",
+        "key": "",
+        "default": null,
+        "extra": "",
+        "collation": "utf8mb4_unicode_ci"
+      },
+      {
+        "field": "identifier",
+        "type": "varchar(50)",
+        "null": "NO",
+        "key": "MUL",
+        "default": null,
+        "extra": "",
+        "collation": "utf8mb4_unicode_ci"
+      },
+      {
+        "field": "executed_times",
+        "type": "int(11)",
+        "null": "NO",
+        "key": "",
+        "default": null,
+        "extra": ""
+      },
+      {
+        "field": "url",
+        "type": "varchar(250)",
+        "null": "NO",
+        "key": "",
+        "default": null,
+        "extra": "",
+        "collation": "utf8mb4_unicode_ci"
+      },
+      {
+        "field": "active",
+        "type": "int(11)",
+        "null": "NO",
+        "key": "MUL",
+        "default": null,
+        "extra": ""
+      },
+      {
+        "field": "has_url",
+        "type": "int(11)",
+        "null": "NO",
+        "key": "",
+        "default": null,
+        "extra": ""
+      },
+      {
+        "field": "is_wildcard",
+        "type": "int(11)",
+        "null": "NO",
+        "key": "",
+        "default": null,
+        "extra": ""
+      },
+      {
+        "field": "referrer",
+        "type": "varchar(250)",
+        "null": "NO",
+        "key": "",
+        "default": null,
+        "extra": "",
+        "collation": "utf8mb4_unicode_ci"
+      },
+      {
+        "field": "priority",
+        "type": "varchar(250)",
+        "null": "NO",
+        "key": "",
+        "default": null,
+        "extra": "",
+        "collation": "utf8mb4_unicode_ci"
+      },
+      {
+        "field": "hash",
+        "type": "varchar(40)",
+        "null": "NO",
+        "key": "",
+        "default": null,
+        "extra": "",
+        "collation": "utf8mb4_unicode_ci"
+      },
+      {
+        "field": "width",
+        "type": "int(11)",
+        "null": "NO",
+        "key": "",
+        "default": null,
+        "extra": ""
+      },
+      {
+        "field": "height",
+        "type": "int(11)",
+        "null": "NO",
+        "key": "",
+        "default": null,
+        "extra": ""
+      },
+      {
+        "field": "unit",
+        "type": "varchar(10)",
+        "null": "NO",
+        "key": "",
+        "default": null,
+        "extra": "",
+        "collation": "utf8mb4_unicode_ci"
+      }
+    ],
+    "lh_abstract_email_template": [
+      {
+        "field": "id",
+        "type": "int(11)",
+        "null": "NO",
+        "key": "PRI",
+        "default": null,
+        "extra": "auto_increment"
+      },
+      {
+        "field": "name",
+        "type": "varchar(250)",
+        "null": "NO",
+        "key": "",
+        "default": null,
+        "extra": "",
+        "collation": "utf8mb4_unicode_ci"
+      },
+      {
+        "field": "from_name",
+        "type": "varchar(150)",
+        "null": "NO",
+        "key": "",
+        "default": null,
+        "extra": "",
+        "collation": "utf8mb4_unicode_ci"
+      },
+      {
+        "field": "from_name_ac",
+        "type": "tinyint(4)",
+        "null": "NO",
+        "key": "",
+        "default": null,
+        "extra": ""
+      },
+      {
+        "field": "use_chat_locale",
+        "type": "tinyint(1)",
+        "null": "NO",
+        "key": "",
+        "default": "0",
+        "extra": ""
+      },
+      {
+        "field": "from_email",
+        "type": "varchar(150)",
+        "null": "NO",
+        "key": "",
+        "default": null,
+        "extra": "",
+        "collation": "utf8mb4_unicode_ci"
+      },
+      {
+        "field": "from_email_ac",
+        "type": "tinyint(4)",
+        "null": "NO",
+        "key": "",
+        "default": null,
+        "extra": ""
+      },
+      {
+        "field": "user_mail_as_sender",
+        "type": "tinyint(4)",
+        "null": "NO",
+        "key": "",
+        "default": null,
+        "extra": ""
+      },
+      {
+        "field": "content",
+        "type": "text",
+        "null": "NO",
+        "key": "",
+        "default": null,
+        "extra": "",
+        "collation": "utf8mb4_unicode_ci"
+      },
+      {
+        "field": "translations",
+        "type": "longtext",
+        "null": "NO",
+        "key": "",
+        "default": null,
+        "extra": "",
+        "collation": "utf8mb4_unicode_ci"
+      },
+      {
+        "field": "subject",
+        "type": "varchar(250)",
+        "null": "NO",
+        "key": "",
+        "default": null,
+        "extra": "",
+        "collation": "utf8mb4_unicode_ci"
+      },
+      {
+        "field": "bcc_recipients",
+        "type": "varchar(200)",
+        "null": "NO",
+        "key": "",
+        "default": null,
+        "extra": "",
+        "collation": "utf8mb4_unicode_ci"
+      },
+      {
+        "field": "subject_ac",
+        "type": "tinyint(4)",
+        "null": "NO",
+        "key": "",
+        "default": null,
+        "extra": ""
+      },
+      {
+        "field": "reply_to",
+        "type": "varchar(150)",
+        "null": "NO",
+        "key": "",
+        "default": null,
+        "extra": "",
+        "collation": "utf8mb4_unicode_ci"
+      },
+      {
+        "field": "reply_to_ac",
+        "type": "tinyint(4)",
+        "null": "NO",
+        "key": "",
+        "default": null,
+        "extra": ""
+      },
+      {
+        "field": "recipient",
+        "type": "varchar(150)",
+        "null": "NO",
+        "key": "",
+        "default": null,
+        "extra": "",
+        "collation": "utf8mb4_unicode_ci"
+      }
+    ],
+    "lh_abstract_form": [
+      {
+        "field": "id",
+        "type": "int(11)",
+        "null": "NO",
+        "key": "PRI",
+        "default": null,
+        "extra": "auto_increment"
+      },
+      {
+        "field": "name",
+        "type": "varchar(100)",
+        "null": "NO",
+        "key": "",
+        "default": null,
+        "extra": "",
+        "collation": "utf8mb4_unicode_ci"
+      },
+      {
+        "field": "content",
+        "type": "longtext",
+        "null": "NO",
+        "key": "",
+        "default": null,
+        "extra": "",
+        "collation": "utf8mb4_unicode_ci"
+      },
+      {
+        "field": "recipient",
+        "type": "varchar(250)",
+        "null": "NO",
+        "key": "",
+        "default": null,
+        "extra": "",
+        "collation": "utf8mb4_unicode_ci"
+      },
+      {
+        "field": "active",
+        "type": "int(11)",
+        "null": "NO",
+        "key": "",
+        "default": null,
+        "extra": ""
+      },
+      {
+        "field": "name_attr",
+        "type": "varchar(250)",
+        "null": "NO",
+        "key": "",
+        "default": null,
+        "extra": "",
+        "collation": "utf8mb4_unicode_ci"
+      },
+      {
+        "field": "intro_attr",
+        "type": "varchar(250)",
+        "null": "NO",
+        "key": "",
+        "default": null,
+        "extra": "",
+        "collation": "utf8mb4_unicode_ci"
+      },
+      {
+        "field": "xls_columns",
+        "type": "text",
+        "null": "NO",
+        "key": "",
+        "default": null,
+        "extra": "",
+        "collation": "utf8mb4_unicode_ci"
+      },
+      {
+        "field": "pagelayout",
+        "type": "varchar(200)",
+        "null": "NO",
+        "key": "",
+        "default": null,
+        "extra": "",
+        "collation": "utf8mb4_unicode_ci"
+      },
+      {
+        "field": "post_content",
+        "type": "text",
+        "null": "NO",
+        "key": "",
+        "default": null,
+        "extra": "",
+        "collation": "utf8mb4_unicode_ci"
+      }
+    ],
+    "lh_abstract_form_collected": [
+      {
+        "field": "id",
+        "type": "int(11)",
+        "null": "NO",
+        "key": "PRI",
+        "default": null,
+        "extra": "auto_increment"
+      },
+      {
+        "field": "form_id",
+        "type": "int(11)",
+        "null": "NO",
+        "key": "MUL",
+        "default": null,
+        "extra": ""
+      },
+      {
+        "field": "ctime",
+        "type": "int(11)",
+        "null": "NO",
+        "key": "",
+        "default": null,
+        "extra": ""
+      },
+      {
+        "field": "chat_id",
+        "type": "bigint(20)",
+        "null": "NO",
+        "key": "",
+        "default": null,
+        "extra": ""
+      },
+      {
+        "field": "ip",
+        "type": "varchar(250)",
+        "null": "NO",
+        "key": "",
+        "default": null,
+        "extra": "",
+        "collation": "utf8mb4_unicode_ci"
+      },
+      {
+        "field": "identifier",
+        "type": "varchar(250)",
+        "null": "NO",
+        "key": "",
+        "default": null,
+        "extra": "",
+        "collation": "utf8mb4_unicode_ci"
+      },
+      {
+        "field": "content",
+        "type": "longtext",
+        "null": "NO",
+        "key": "",
+        "default": null,
+        "extra": "",
+        "collation": "utf8mb4_unicode_ci"
+      },
+      {
+        "field": "custom_fields",
+        "type": "longtext",
+        "null": "NO",
+        "key": "",
+        "default": null,
+        "extra": "",
+        "collation": "utf8mb4_unicode_ci"
+      }
+    ],
+    "lh_abstract_proactive_chat_invitation": [
+      {
+        "field": "id",
+        "type": "int(11)",
+        "null": "NO",
+        "key": "PRI",
+        "default": null,
+        "extra": "auto_increment"
+      },
+      {
+        "field": "siteaccess",
+        "type": "varchar(10)",
+        "null": "NO",
+        "key": "",
+        "default": null,
+        "extra": "",
+        "collation": "utf8mb4_unicode_ci"
+      },
+      {
+        "field": "time_on_site",
+        "type": "int(11)",
+        "null": "NO",
+        "key": "MUL",
+        "default": null,
+        "extra": ""
+      },
+      {
+        "field": "bot_id",
+        "type": "int(11)",
+        "null": "NO",
+        "key": "MUL",
+        "default": null,
+        "extra": ""
+      },
+      {
+        "field": "inject_only_html",
+        "type": "tinyint(1)",
+        "null": "NO",
+        "key": "MUL",
+        "default": null,
+        "extra": ""
+      },
+      {
+        "field": "campaign_id",
+        "type": "int(11)",
+        "null": "NO",
+        "key": "MUL",
+        "default": null,
+        "extra": ""
+      },
+      {
+        "field": "disabled",
+        "type": "int(11)",
+        "null": "NO",
+        "key": "MUL",
+        "default": null,
+        "extra": ""
+      },
+      {
+        "field": "trigger_id",
+        "type": "int(11)",
+        "null": "NO",
+        "key": "MUL",
+        "default": null,
+        "extra": ""
+      },
+      {
+        "field": "bot_offline",
+        "type": "tinyint(1)",
+        "null": "NO",
+        "key": "MUL",
+        "default": null,
+        "extra": ""
+      },
+      {
+        "field": "pageviews",
+        "type": "int(11)",
+        "null": "NO",
+        "key": "",
+        "default": null,
+        "extra": ""
+      },
+      {
+        "field": "message",
+        "type": "text",
+        "null": "NO",
+        "key": "",
+        "default": null,
+        "extra": "",
+        "collation": "utf8mb4_unicode_ci"
+      },
+      {
+        "field": "message_returning",
+        "type": "text",
+        "null": "NO",
+        "key": "",
+        "default": null,
+        "extra": "",
+        "collation": "utf8mb4_unicode_ci"
+      },
+      {
+        "field": "executed_times",
+        "type": "int(11)",
+        "null": "NO",
+        "key": "",
+        "default": null,
+        "extra": ""
+      },
+      {
+        "field": "show_on_mobile",
+        "type": "int(11)",
+        "null": "NO",
+        "key": "",
+        "default": null,
+        "extra": ""
+      },
+      {
+        "field": "delay",
+        "type": "int(11)",
+        "null": "NO",
+        "key": "",
+        "default": null,
+        "extra": ""
+      },
+      {
+        "field": "delay_init",
+        "type": "int(11)",
+        "null": "NO",
+        "key": "",
+        "default": null,
+        "extra": ""
+      },
+      {
+        "field": "show_instant",
+        "type": "int(11)",
+        "null": "NO",
+        "key": "",
+        "default": null,
+        "extra": ""
+      },
+      {
+        "field": "autoresponder_id",
+        "type": "int(11)",
+        "null": "NO",
+        "key": "",
+        "default": null,
+        "extra": ""
+      },
+      {
+        "field": "dep_id",
+        "type": "int(11)",
+        "null": "NO",
+        "key": "MUL",
+        "default": null,
+        "extra": ""
+      },
+      {
+        "field": "dynamic_invitation",
+        "type": "int(11)",
+        "null": "NO",
+        "key": "MUL",
+        "default": null,
+        "extra": ""
+      },
+      {
+        "field": "iddle_for",
+        "type": "int(11)",
+        "null": "NO",
+        "key": "MUL",
+        "default": null,
+        "extra": ""
+      },
+      {
+        "field": "event_type",
+        "type": "int(11)",
+        "null": "NO",
+        "key": "MUL",
+        "default": null,
+        "extra": ""
+      },
+      {
+        "field": "hide_after_ntimes",
+        "type": "int(11)",
+        "null": "NO",
+        "key": "",
+        "default": null,
+        "extra": ""
+      },
+      {
+        "field": "name",
+        "type": "varchar(50)",
+        "null": "NO",
+        "key": "",
+        "default": null,
+        "extra": "",
+        "collation": "utf8mb4_unicode_ci"
+      },
+      {
+        "field": "operator_ids",
+        "type": "varchar(100)",
+        "null": "NO",
+        "key": "",
+        "default": null,
+        "extra": "",
+        "collation": "utf8mb4_unicode_ci"
+      },
+      {
+        "field": "message_returning_nick",
+        "type": "varchar(250)",
+        "null": "NO",
+        "key": "",
+        "default": null,
+        "extra": "",
+        "collation": "utf8mb4_unicode_ci"
+      },
+      {
+        "field": "referrer",
+        "type": "varchar(250)",
+        "null": "NO",
+        "key": "",
+        "default": null,
+        "extra": "",
+        "collation": "utf8mb4_unicode_ci"
+      },
+      {
+        "field": "show_random_operator",
+        "type": "int(11)",
+        "null": "NO",
+        "key": "",
+        "default": null,
+        "extra": ""
+      },
+      {
+        "field": "operator_name",
+        "type": "varchar(100)",
+        "null": "NO",
+        "key": "",
+        "default": null,
+        "extra": "",
+        "collation": "utf8mb4_unicode_ci"
+      },
+      {
+        "field": "position",
+        "type": "int(11)",
+        "null": "NO",
+        "key": "",
+        "default": null,
+        "extra": ""
+      },
+      {
+        "field": "event_invitation",
+        "type": "int(11)",
+        "null": "NO",
+        "key": "",
+        "default": null,
+        "extra": ""
+      },
+      {
+        "field": "identifier",
+        "type": "varchar(50)",
+        "null": "NO",
+        "key": "MUL",
+        "default": null,
+        "extra": "",
+        "collation": "utf8mb4_unicode_ci"
+      },
+      {
+        "field": "tag",
+        "type": "varchar(50)",
+        "null": "NO",
+        "key": "MUL",
+        "default": null,
+        "extra": "",
+        "collation": "utf8mb4_unicode_ci"
+      },
+      {
+        "field": "requires_email",
+        "type": "int(11)",
+        "null": "NO",
+        "key": "",
+        "default": null,
+        "extra": ""
+      },
+      {
+        "field": "requires_username",
+        "type": "int(11)",
+        "null": "NO",
+        "key": "",
+        "default": null,
+        "extra": ""
+      },
+      {
+        "field": "requires_phone",
+        "type": "int(11)",
+        "null": "NO",
+        "key": "",
+        "default": null,
+        "extra": ""
+      },
+      {
+        "field": "design_data",
+        "type": "longtext",
+        "null": "NO",
+        "key": "",
+        "default": null,
+        "extra": ""
+      }
+    ],
+    "lh_abstract_widget_theme": [
+      {
+        "field": "id",
+        "type": "int(11)",
+        "null": "NO",
+        "key": "PRI",
+        "default": null,
+        "extra": "auto_increment"
+      },
+      {
+        "field": "name",
+        "type": "varchar(250)",
+        "null": "NO",
+        "key": "",
+        "default": null,
+        "extra": "",
+        "collation": "utf8mb4_unicode_ci"
+      },
+      {
+        "field": "support_joined",
+        "type": "varchar(250)",
+        "null": "NO",
+        "key": "",
+        "default": null,
+        "extra": "",
+        "collation": "utf8mb4_unicode_ci"
+      },
+      {
+        "field": "support_closed",
+        "type": "varchar(250)",
+        "null": "NO",
+        "key": "",
+        "default": null,
+        "extra": "",
+        "collation": "utf8mb4_unicode_ci"
+      },
+      {
+        "field": "bot_status_text",
+        "type": "varchar(250)",
+        "null": "NO",
+        "key": "",
+        "default": null,
+        "extra": "",
+        "collation": "utf8mb4_unicode_ci"
+      },
+      {
+        "field": "pending_join",
+        "type": "varchar(250)",
+        "null": "NO",
+        "key": "",
+        "default": null,
+        "extra": "",
+        "collation": "utf8mb4_unicode_ci"
+      },
+      {
+        "field": "pending_join_queue",
+        "type": "varchar(250)",
+        "null": "NO",
+        "key": "",
+        "default": null,
+        "extra": "",
+        "collation": "utf8mb4_unicode_ci"
+      },
+      {
+        "field": "noonline_operators",
+        "type": "varchar(250)",
+        "null": "NO",
+        "key": "",
+        "default": null,
+        "extra": "",
+        "collation": "utf8mb4_unicode_ci"
+      },
+      {
+        "field": "noonline_operators_offline",
+        "type": "varchar(250)",
+        "null": "NO",
+        "key": "",
+        "default": null,
+        "extra": "",
+        "collation": "utf8mb4_unicode_ci"
+      },
+      {
+        "field": "name_company",
+        "type": "varchar(250)",
+        "null": "NO",
+        "key": "",
+        "default": null,
+        "extra": "",
+        "collation": "utf8mb4_unicode_ci"
+      },
+      {
+        "field": "onl_bcolor",
+        "type": "varchar(10)",
+        "null": "NO",
+        "key": "",
+        "default": null,
+        "extra": "",
+        "collation": "utf8mb4_unicode_ci"
+      },
+      {
+        "field": "bor_bcolor",
+        "type": "varchar(10)",
+        "null": "NO",
+        "key": "",
+        "default": "e3e3e3",
+        "extra": "",
+        "collation": "utf8mb4_unicode_ci"
+      },
+      {
+        "field": "text_color",
+        "type": "varchar(10)",
+        "null": "NO",
+        "key": "",
+        "default": null,
+        "extra": "",
+        "collation": "utf8mb4_unicode_ci"
+      },
+      {
+        "field": "popup_image",
+        "type": "varchar(250)",
+        "null": "NO",
+        "key": "",
+        "default": null,
+        "extra": "",
+        "collation": "utf8mb4_unicode_ci"
+      },
+      {
+        "field": "popup_image_path",
+        "type": "varchar(250)",
+        "null": "NO",
+        "key": "",
+        "default": null,
+        "extra": "",
+        "collation": "utf8mb4_unicode_ci"
+      },
+      {
+        "field": "close_image",
+        "type": "varchar(250)",
+        "null": "NO",
+        "key": "",
+        "default": null,
+        "extra": "",
+        "collation": "utf8mb4_unicode_ci"
+      },
+      {
+        "field": "close_image_path",
+        "type": "varchar(250)",
+        "null": "NO",
+        "key": "",
+        "default": null,
+        "extra": "",
+        "collation": "utf8mb4_unicode_ci"
+      },
+      {
+        "field": "restore_image",
+        "type": "varchar(250)",
+        "null": "NO",
+        "key": "",
+        "default": null,
+        "extra": "",
+        "collation": "utf8mb4_unicode_ci"
+      },
+      {
+        "field": "restore_image_path",
+        "type": "varchar(250)",
+        "null": "NO",
+        "key": "",
+        "default": null,
+        "extra": "",
+        "collation": "utf8mb4_unicode_ci"
+      },
+      {
+        "field": "minimize_image",
+        "type": "varchar(250)",
+        "null": "NO",
+        "key": "",
+        "default": null,
+        "extra": "",
+        "collation": "utf8mb4_unicode_ci"
+      },
+      {
+        "field": "minimize_image_path",
+        "type": "varchar(250)",
+        "null": "NO",
+        "key": "",
+        "default": null,
+        "extra": "",
+        "collation": "utf8mb4_unicode_ci"
+      },
+      {
+        "field": "online_image",
+        "type": "varchar(250)",
+        "null": "NO",
+        "key": "",
+        "default": null,
+        "extra": "",
+        "collation": "utf8mb4_unicode_ci"
+      },
+      {
+        "field": "online_image_path",
+        "type": "varchar(250)",
+        "null": "NO",
+        "key": "",
+        "default": null,
+        "extra": "",
+        "collation": "utf8mb4_unicode_ci"
+      },
+      {
+        "field": "offline_image",
+        "type": "varchar(250)",
+        "null": "NO",
+        "key": "",
+        "default": null,
+        "extra": "",
+        "collation": "utf8mb4_unicode_ci"
+      },
+      {
+        "field": "offline_image_path",
+        "type": "varchar(250)",
+        "null": "NO",
+        "key": "",
+        "default": null,
+        "extra": "",
+        "collation": "utf8mb4_unicode_ci"
+      },
+      {
+        "field": "logo_image",
+        "type": "varchar(250)",
+        "null": "NO",
+        "key": "",
+        "default": null,
+        "extra": "",
+        "collation": "utf8mb4_unicode_ci"
+      },
+      {
+        "field": "logo_image_path",
+        "type": "varchar(250)",
+        "null": "NO",
+        "key": "",
+        "default": null,
+        "extra": "",
+        "collation": "utf8mb4_unicode_ci"
+      },
+      {
+        "field": "copyright_image",
+        "type": "varchar(250)",
+        "null": "NO",
+        "key": "",
+        "default": null,
+        "extra": "",
+        "collation": "utf8mb4_unicode_ci"
+      },
+      {
+        "field": "copyright_image_path",
+        "type": "varchar(250)",
+        "null": "NO",
+        "key": "",
+        "default": null,
+        "extra": "",
+        "collation": "utf8mb4_unicode_ci"
+      },
+      {
+        "field": "widget_copyright_url",
+        "type": "varchar(250)",
+        "null": "NO",
+        "key": "",
+        "default": null,
+        "extra": "",
+        "collation": "utf8mb4_unicode_ci"
+      },
+      {
+        "field": "show_copyright",
+        "type": "int(11)",
+        "null": "NO",
+        "key": "",
+        "default": 1,
+        "extra": ""
+      },
+      {
+        "field": "modern_look",
+        "type": "tinyint(1)",
+        "null": "NO",
+        "key": "",
+        "default": "0",
+        "extra": ""
+      },
+      {
+        "field": "hide_close",
+        "type": "int(11)",
+        "null": "NO",
+        "key": "",
+        "default": 0,
+        "extra": ""
+      },
+      {
+        "field": "show_need_help_delay",
+        "type": "int(11)",
+        "null": "NO",
+        "key": "",
+        "default": 0,
+        "extra": ""
+      },
+      {
+        "field": "show_status_delay",
+        "type": "int(11)",
+        "null": "NO",
+        "key": "",
+        "default": 0,
+        "extra": ""
+      },
+      {
+        "field": "hide_ts",
+        "type": "int(11)",
+        "null": "NO",
+        "key": "",
+        "default": 0,
+        "extra": ""
+      },
+      {
+        "field": "hide_popup",
+        "type": "int(11)",
+        "null": "NO",
+        "key": "",
+        "default": 0,
+        "extra": ""
+      },
+      {
+        "field": "header_height",
+        "type": "int(11)",
+        "null": "NO",
+        "key": "",
+        "default": 0,
+        "extra": ""
+      },
+      {
+        "field": "show_need_help",
+        "type": "int(11)",
+        "null": "NO",
+        "key": "",
+        "default": "1",
+        "extra": ""
+      },
+      {
+        "field": "widget_response_width",
+        "type": "int(11)",
+        "null": "NO",
+        "key": "",
+        "default": 0,
+        "extra": ""
+      },
+      {
+        "field": "show_need_help_timeout",
+        "type": "int(11)",
+        "null": "NO",
+        "key": "",
+        "default": "24",
+        "extra": ""
+      },
+      {
+        "field": "header_padding",
+        "type": "int(11)",
+        "null": "NO",
+        "key": "",
+        "default": 0,
+        "extra": ""
+      },
+      {
+        "field": "widget_border_width",
+        "type": "int(11)",
+        "null": "NO",
+        "key": "",
+        "default": 0,
+        "extra": ""
+      },
+      {
+        "field": "need_help_image",
+        "type": "varchar(250)",
+        "null": "NO",
+        "key": "",
+        "default": null,
+        "extra": "",
+        "collation": "utf8mb4_unicode_ci"
+      },
+      {
+        "field": "header_background",
+        "type": "varchar(10)",
+        "null": "NO",
+        "key": "",
+        "default": null,
+        "extra": "",
+        "collation": "utf8mb4_unicode_ci"
+      },
+      {
+        "field": "widget_border_color",
+        "type": "varchar(10)",
+        "null": "NO",
+        "key": "",
+        "default": null,
+        "extra": "",
+        "collation": "utf8mb4_unicode_ci"
+      },
+      {
+        "field": "bot_configuration",
+        "type": "longtext",
+        "null": "NO",
+        "key": "",
+        "default": null,
+        "extra": "",
+        "collation": "utf8mb4_unicode_ci"
+      },
+      {
+        "field": "notification_configuration",
+        "type": "longtext",
+        "null": "NO",
+        "key": "",
+        "default": null,
+        "extra": "",
+        "collation": "utf8mb4_unicode_ci"
+      },
+      {
+        "field": "need_help_tcolor",
+        "type": "varchar(10)",
+        "null": "NO",
+        "key": "",
+        "default": null,
+        "extra": "",
+        "collation": "utf8mb4_unicode_ci"
+      },
+      {
+        "field": "need_help_bcolor",
+        "type": "varchar(10)",
+        "null": "NO",
+        "key": "",
+        "default": null,
+        "extra": "",
+        "collation": "utf8mb4_unicode_ci"
+      },
+      {
+        "field": "need_help_border",
+        "type": "varchar(10)",
+        "null": "NO",
+        "key": "",
+        "default": null,
+        "extra": "",
+        "collation": "utf8mb4_unicode_ci"
+      },
+      {
+        "field": "need_help_close_bg",
+        "type": "varchar(10)",
+        "null": "NO",
+        "key": "",
+        "default": null,
+        "extra": "",
+        "collation": "utf8mb4_unicode_ci"
+      },
+      {
+        "field": "need_help_hover_bg",
+        "type": "varchar(10)",
+        "null": "NO",
+        "key": "",
+        "default": null,
+        "extra": "",
+        "collation": "utf8mb4_unicode_ci"
+      },
+      {
+        "field": "need_help_close_hover_bg",
+        "type": "varchar(10)",
+        "null": "NO",
+        "key": "",
+        "default": null,
+        "extra": "",
+        "collation": "utf8mb4_unicode_ci"
+      },
+      {
+        "field": "need_help_image_path",
+        "type": "varchar(250)",
+        "null": "NO",
+        "key": "",
+        "default": null,
+        "extra": "",
+        "collation": "utf8mb4_unicode_ci"
+      },
+      {
+        "field": "custom_status_css",
+        "type": "text",
+        "null": "NO",
+        "key": "",
+        "default": null,
+        "extra": "",
+        "collation": "utf8mb4_unicode_ci"
+      },
+      {
+        "field": "custom_container_css",
+        "type": "text",
+        "null": "NO",
+        "key": "",
+        "default": null,
+        "extra": "",
+        "collation": "utf8mb4_unicode_ci"
+      },
+      {
+        "field": "custom_widget_css",
+        "type": "text",
+        "null": "NO",
+        "key": "",
+        "default": null,
+        "extra": "",
+        "collation": "utf8mb4_unicode_ci"
+      },
+      {
+        "field": "custom_popup_css",
+        "type": "text",
+        "null": "NO",
+        "key": "",
+        "default": null,
+        "extra": "",
+        "collation": "utf8mb4_unicode_ci"
+      },
+      {
+        "field": "need_help_header",
+        "type": "varchar(250)",
+        "null": "NO",
+        "key": "",
+        "default": null,
+        "extra": "",
+        "collation": "utf8mb4_unicode_ci"
+      },
+      {
+        "field": "need_help_text",
+        "type": "varchar(250)",
+        "null": "NO",
+        "key": "",
+        "default": null,
+        "extra": "",
+        "collation": "utf8mb4_unicode_ci"
+      },
+      {
+        "field": "online_text",
+        "type": "varchar(250)",
+        "null": "NO",
+        "key": "",
+        "default": null,
+        "extra": "",
+        "collation": "utf8mb4_unicode_ci"
+      },
+      {
+        "field": "offline_text",
+        "type": "varchar(250)",
+        "null": "NO",
+        "key": "",
+        "default": null,
+        "extra": "",
+        "collation": "utf8mb4_unicode_ci"
+      },
+      {
+        "field": "intro_operator_text",
+        "type": "varchar(250)",
+        "null": "NO",
+        "key": "",
+        "default": null,
+        "extra": "",
+        "collation": "utf8mb4_unicode_ci"
+      },
+      {
+        "field": "operator_image",
+        "type": "varchar(250)",
+        "null": "NO",
+        "key": "",
+        "default": null,
+        "extra": "",
+        "collation": "utf8mb4_unicode_ci"
+      },
+      {
+        "field": "operator_image_path",
+        "type": "varchar(250)",
+        "null": "NO",
+        "key": "",
+        "default": null,
+        "extra": "",
+        "collation": "utf8mb4_unicode_ci"
+      },
+      {
+        "field": "explain_text",
+        "type": "text",
+        "null": "NO",
+        "key": "",
+        "default": null,
+        "extra": "",
+        "collation": "utf8mb4_unicode_ci"
+      },
+      {
+        "field": "show_voting",
+        "type": "tinyint(1)",
+        "null": "NO",
+        "key": "",
+        "default": "1",
+        "extra": ""
+      },
+      {
+        "field": "department_title",
+        "type": "varchar(250)",
+        "null": "NO",
+        "key": "",
+        "default": null,
+        "extra": "",
+        "collation": "utf8mb4_unicode_ci"
+      },
+      {
+        "field": "department_select",
+        "type": "varchar(250)",
+        "null": "NO",
+        "key": "",
+        "default": null,
+        "extra": "",
+        "collation": "utf8mb4_unicode_ci"
+      },
+      {
+        "field": "buble_visitor_background",
+        "type": "varchar(250)",
+        "null": "NO",
+        "key": "",
+        "default": null,
+        "extra": "",
+        "collation": "utf8mb4_unicode_ci"
+      },
+      {
+        "field": "buble_visitor_title_color",
+        "type": "varchar(250)",
+        "null": "NO",
+        "key": "",
+        "default": null,
+        "extra": "",
+        "collation": "utf8mb4_unicode_ci"
+      },
+      {
+        "field": "buble_visitor_text_color",
+        "type": "varchar(250)",
+        "null": "NO",
+        "key": "",
+        "default": null,
+        "extra": "",
+        "collation": "utf8mb4_unicode_ci"
+      },
+      {
+        "field": "buble_operator_background",
+        "type": "varchar(250)",
+        "null": "NO",
+        "key": "",
+        "default": null,
+        "extra": "",
+        "collation": "utf8mb4_unicode_ci"
+      },
+      {
+        "field": "buble_operator_title_color",
+        "type": "varchar(250)",
+        "null": "NO",
+        "key": "",
+        "default": null,
+        "extra": "",
+        "collation": "utf8mb4_unicode_ci"
+      },
+      {
+        "field": "buble_operator_text_color",
+        "type": "varchar(250)",
+        "null": "NO",
+        "key": "",
+        "default": null,
+        "extra": "",
+        "collation": "utf8mb4_unicode_ci"
+      },
+      {
+        "field": "modified",
+        "type": "int(11)",
+        "null": "NO",
+        "key": "",
+        "default": null,
+        "extra": ""
+      },
+      {
+        "field": "widget_show_leave_form",
+        "type": "tinyint(1)",
+        "null": "NO",
+        "key": "",
+        "default": null,
+        "extra": ""
+      },
+      {
+        "field": "enable_widget_embed_override",
+        "type": "tinyint(1)",
+        "null": "NO",
+        "key": "",
+        "default": null,
+        "extra": ""
+      },
+      {
+        "field": "widget_pright",
+        "type": "int(11)",
+        "null": "NO",
+        "key": "",
+        "default": null,
+        "extra": ""
+      },
+      {
+        "field": "widget_pbottom",
+        "type": "int(11)",
+        "null": "NO",
+        "key": "",
+        "default": null,
+        "extra": ""
+      },
+      {
+        "field": "widget_popheight",
+        "type": "int(11)",
+        "null": "NO",
+        "key": "",
+        "default": null,
+        "extra": ""
+      },
+      {
+        "field": "widget_popwidth",
+        "type": "int(11)",
+        "null": "NO",
+        "key": "",
+        "default": null,
+        "extra": ""
+      },
+      {
+        "field": "widget_survey",
+        "type": "int(11)",
+        "null": "NO",
+        "key": "",
+        "default": null,
+        "extra": ""
+      },
+      {
+        "field": "widget_position",
+        "type": "varchar(50)",
+        "null": "NO",
+        "key": "",
+        "default": null,
+        "extra": ""
+      }
+    ],
+    "lh_canned_msg": [
+      {
+        "field": "id",
+        "type": "int(11)",
+        "null": "NO",
+        "key": "PRI",
+        "default": null,
+        "extra": "auto_increment"
+      },
+      {
+        "field": "msg",
+        "type": "longtext",
+        "null": "NO",
+        "key": "",
+        "default": null,
+        "extra": "",
+        "collation": "utf8mb4_unicode_ci"
+      },
+      {
+        "field": "fallback_msg",
+        "type": "text",
+        "null": "NO",
+        "key": "",
+        "default": null,
+        "extra": "",
+        "collation": "utf8mb4_unicode_ci"
+      },
+      {
+        "field": "html_snippet",
+        "type": "longtext",
+        "null": "NO",
+        "key": "",
+        "default": null,
+        "extra": "",
+        "collation": "utf8mb4_unicode_ci"
+      },
+      {
+        "field": "additional_data",
+        "type": "text",
+        "null": "NO",
+        "key": "",
+        "default": null,
+        "extra": "",
+        "collation": "utf8mb4_unicode_ci"
+      },
+      {
+        "field": "languages",
+        "type": "text",
+        "null": "NO",
+        "key": "",
+        "default": null,
+        "extra": "",
+        "collation": "utf8mb4_unicode_ci"
+      },
+      {
+        "field": "title",
+        "type": "varchar(250)",
+        "null": "NO",
+        "key": "",
+        "default": null,
+        "extra": "",
+        "collation": "utf8mb4_unicode_ci"
+      },
+      {
+        "field": "unique_id",
+        "type": "varchar(20)",
+        "null": "NO",
+        "key": "",
+        "default": null,
+        "extra": "",
+        "collation": "utf8mb4_unicode_ci",
+        "post_query": "UPDATE `lh_canned_msg` SET `unique_id` = `id`;"
+      },
+      {
+        "field": "explain",
+        "type": "varchar(250)",
+        "null": "NO",
+        "key": "",
+        "default": null,
+        "extra": "",
+        "collation": "utf8mb4_unicode_ci"
+      },
+      {
+        "field": "position",
+        "type": "int(11)",
+        "null": "NO",
+        "key": "",
+        "default": null,
+        "extra": ""
+      },
+      {
+        "field": "department_id",
+        "type": "int(11)",
+        "null": "NO",
+        "key": "MUL",
+        "default": null,
+        "extra": ""
+      },
+      {
+        "field": "user_id",
+        "type": "int(11)",
+        "null": "NO",
+        "key": "MUL",
+        "default": null,
+        "extra": ""
+      },
+      {
+        "field": "delay",
+        "type": "int(11)",
+        "null": "NO",
+        "key": "",
+        "default": null,
+        "extra": ""
+      },
+      {
+        "field": "attr_int_1",
+        "type": "int(11)",
+        "null": "NO",
+        "key": "",
+        "default": null,
+        "extra": ""
+      },
+      {
+        "field": "attr_int_2",
+        "type": "int(11)",
+        "null": "NO",
+        "key": "",
+        "default": null,
+        "extra": ""
+      },
+      {
+        "field": "attr_int_3",
+        "type": "int(11)",
+        "null": "NO",
+        "key": "",
+        "default": null,
+        "extra": ""
+      },
+      {
+        "field": "auto_send",
+        "type": "tinyint(1)",
+        "null": "NO",
+        "key": "",
+        "default": null,
+        "extra": ""
+      }
+    ],
+    "lh_cobrowse": [
+      {
+        "field": "id",
+        "type": "int(11)",
+        "null": "NO",
+        "key": "PRI",
+        "default": null,
+        "extra": "auto_increment"
+      },
+      {
+        "field": "chat_id",
+        "type": "int(11)",
+        "null": "NO",
+        "key": "MUL",
+        "default": null,
+        "extra": ""
+      },
+      {
+        "field": "online_user_id",
+        "type": "int(11)",
+        "null": "NO",
+        "key": "MUL",
+        "default": null,
+        "extra": ""
+      },
+      {
+        "field": "mtime",
+        "type": "int(11)",
+        "null": "NO",
+        "key": "",
+        "default": null,
+        "extra": ""
+      },
+      {
+        "field": "finished",
+        "type": "tinyint(1)",
+        "null": "NO",
+        "key": "",
+        "default": null,
+        "extra": ""
+      },
+      {
+        "field": "w",
+        "type": "int(11)",
+        "null": "NO",
+        "key": "",
+        "default": null,
+        "extra": ""
+      },
+      {
+        "field": "wh",
+        "type": "int(11)",
+        "null": "NO",
+        "key": "",
+        "default": null,
+        "extra": ""
+      },
+      {
+        "field": "x",
+        "type": "int(11)",
+        "null": "NO",
+        "key": "",
+        "default": null,
+        "extra": ""
+      },
+      {
+        "field": "y",
+        "type": "int(11)",
+        "null": "NO",
+        "key": "",
+        "default": null,
+        "extra": ""
+      },
+      {
+        "field": "url",
+        "type": "varchar(250)",
+        "null": "NO",
+        "key": "",
+        "default": null,
+        "extra": "",
+        "collation": "utf8mb4_unicode_ci"
+      },
+      {
+        "field": "initialize",
+        "type": "longtext",
+        "null": "NO",
+        "key": "",
+        "default": null,
+        "extra": "",
+        "collation": "utf8mb4_unicode_ci"
+      },
+      {
+        "field": "modifications",
+        "type": "longtext",
+        "null": "NO",
+        "key": "",
+        "default": null,
+        "extra": "",
+        "collation": "utf8mb4_unicode_ci"
+      }
+    ],
+    "lh_chat": [
+      {
+        "field": "id",
+        "type": "bigint(20)",
+        "null": "NO",
+        "key": "PRI",
+        "default": null,
+        "extra": "auto_increment"
+      },
+      {
+        "field": "nick",
+        "type": "varchar(100)",
+        "null": "NO",
+        "key": "",
+        "default": null,
+        "extra": "",
+        "collation": "utf8mb4_unicode_ci"
+      },
+      {
+        "field": "chat_locale",
+        "type": "varchar(10)",
+        "null": "NO",
+        "key": "",
+        "default": null,
+        "extra": "",
+        "collation": "utf8mb4_unicode_ci"
+      },
+      {
+        "field": "chat_locale_to",
+        "type": "varchar(10)",
+        "null": "NO",
+        "key": "",
+        "default": null,
+        "extra": "",
+        "collation": "utf8mb4_unicode_ci"
+      },
+      {
+        "field": "status",
+        "type": "int(11)",
+        "null": "NO",
+        "key": "MUL",
+        "default": "0",
+        "extra": ""
+      },
+      {
+        "field": "invitation_id",
+        "type": "int(11)",
+        "null": "NO",
+        "key": "MUL",
+        "default": null,
+        "extra": ""
+      },
+      {
+        "field": "pnd_time",
+        "type": "int(11)",
+        "null": "NO",
+        "key": "MUL",
+        "default": "0",
+        "extra": ""
+      },
+      {
+        "field": "anonymized",
+        "type": "tinyint(1)",
+        "null": "NO",
+        "key": "MUL",
+        "default": null,
+        "extra": ""
+      },
+      {
+        "field": "cls_time",
+        "type": "int(11)",
+        "null": "NO",
+        "key": "MUL",
+        "default": "0",
+        "extra": ""
+      },
+      {
+        "field": "cls_us",
+        "type": "tinyint(1)",
+        "null": "NO",
+        "key": "MUL",
+        "default": "0",
+        "extra": ""
+      },
+      {
+        "field": "usaccept",
+        "type": "int(11)",
+        "null": "NO",
+        "key": "",
+        "default": "0",
+        "extra": ""
+      },
+      {
+        "field": "gbot_id",
+        "type": "int(11)",
+        "null": "NO",
+        "key": "",
+        "default": "0",
+        "extra": ""
+      },
+      {
+        "field": "lsync",
+        "type": "int(11)",
+        "null": "NO",
+        "key": "",
+        "default": null,
+        "extra": ""
+      },
+      {
+        "field": "auto_responder_id",
+        "type": "int(11)",
+        "null": "NO",
+        "key": "",
+        "default": null,
+        "extra": ""
+      },
+      {
+        "field": "status_sub",
+        "type": "int(11)",
+        "null": "NO",
+        "key": "",
+        "default": "0",
+        "extra": ""
+      },
+      {
+        "field": "status_sub_arg",
+        "type": "varchar(200)",
+        "null": "NO",
+        "key": "",
+        "default": "",
+        "extra": "",
+        "collation": "utf8mb4_unicode_ci"
+      },
+      {
+        "field": "uagent",
+        "type": "varchar(250)",
+        "null": "NO",
+        "key": "",
+        "default": "",
+        "extra": "",
+        "collation": "utf8mb4_unicode_ci"
+      },
+      {
+        "field": "status_sub_sub",
+        "type": "int(11)",
+        "null": "NO",
+        "key": "",
+        "default": "0",
+        "extra": ""
+      },
+      {
+        "field": "device_type",
+        "type": "int(11)",
+        "null": "NO",
+        "key": "",
+        "default": null,
+        "extra": ""
+      },
+      {
+        "field": "last_op_msg_time",
+        "type": "int(11)",
+        "null": "NO",
+        "key": "",
+        "default": "0",
+        "extra": ""
+      },
+      {
+        "field": "sender_user_id",
+        "type": "int(11)",
+        "null": "NO",
+        "key": "",
+        "default": null,
+        "extra": ""
+      },
+      {
+        "field": "has_unread_op_messages",
+        "type": "int(11)",
+        "null": "NO",
+        "key": "",
+        "default": "0",
+        "extra": ""
+      },
+      {
+        "field": "unread_op_messages_informed",
+        "type": "int(11)",
+        "null": "NO",
+        "key": "",
+        "default": "0",
+        "extra": ""
+      },
+      {
+        "field": "unanswered_chat",
+        "type": "int(11)",
+        "null": "NO",
+        "key": "",
+        "default": null,
+        "extra": ""
+      },
+      {
+        "field": "time",
+        "type": "int(11)",
+        "null": "NO",
+        "key": "",
+        "default": null,
+        "extra": ""
+      },
+      {
+        "field": "user_id",
+        "type": "int(11)",
+        "null": "NO",
+        "key": "MUL",
+        "default": null,
+        "extra": ""
+      },
+      {
+        "field": "transfer_uid",
+        "type": "int(11)",
+        "null": "NO",
+        "key": "MUL",
+        "default": null,
+        "extra": ""
+      },
+      {
+        "field": "product_id",
+        "type": "int(11)",
+        "null": "NO",
+        "key": "MUL",
+        "default": null,
+        "extra": ""
+      },
+      {
+        "field": "hash",
+        "type": "varchar(40)",
+        "null": "NO",
+        "key": "",
+        "default": null,
+        "extra": "",
+        "collation": "utf8mb4_unicode_ci"
+      },
+      {
+        "field": "referrer",
+        "type": "text",
+        "null": "NO",
+        "key": "",
+        "default": null,
+        "extra": "",
+        "collation": "utf8mb4_unicode_ci"
+      },
+      {
+        "field": "session_referrer",
+        "type": "text",
+        "null": "NO",
+        "key": "",
+        "default": null,
+        "extra": "",
+        "collation": "utf8mb4_unicode_ci"
+      },
+      {
+        "field": "chat_variables",
+        "type": "text",
+        "null": "NO",
+        "key": "",
+        "default": null,
+        "extra": "",
+        "collation": "utf8mb4_unicode_ci"
+      },
+      {
+        "field": "remarks",
+        "type": "text",
+        "null": "NO",
+        "key": "",
+        "default": null,
+        "extra": "",
+        "collation": "utf8mb4_unicode_ci"
+      },
+      {
+        "field": "ip",
+        "type": "varchar(100)",
+        "null": "NO",
+        "key": "",
+        "default": null,
+        "extra": "",
+        "collation": "utf8mb4_unicode_ci"
+      },
+      {
+        "field": "user_tz_identifier",
+        "type": "varchar(50)",
+        "null": "NO",
+        "key": "",
+        "default": null,
+        "extra": "",
+        "collation": "utf8mb4_unicode_ci"
+      },
+      {
+        "field": "dep_id",
+        "type": "int(11)",
+        "null": "NO",
+        "key": "MUL",
+        "default": null,
+        "extra": ""
+      },
+      {
+        "field": "user_status",
+        "type": "int(11)",
+        "null": "NO",
+        "key": "",
+        "default": "0",
+        "extra": ""
+      },
+      {
+        "field": "user_closed_ts",
+        "type": "int(11)",
+        "null": "NO",
+        "key": "",
+        "default": "0",
+        "extra": ""
+      },
+      {
+        "field": "support_informed",
+        "type": "int(11)",
+        "null": "NO",
+        "key": "",
+        "default": "0",
+        "extra": ""
+      },
+      {
+        "field": "unread_messages_informed",
+        "type": "int(11)",
+        "null": "NO",
+        "key": "",
+        "default": "0",
+        "extra": ""
+      },
+      {
+        "field": "reinform_timeout",
+        "type": "int(11)",
+        "null": "NO",
+        "key": "",
+        "default": "0",
+        "extra": ""
+      },
+      {
+        "field": "email",
+        "type": "varchar(100)",
+        "null": "NO",
+        "key": "",
+        "default": null,
+        "extra": "",
+        "collation": "utf8mb4_unicode_ci"
+      },
+      {
+        "field": "country_code",
+        "type": "varchar(100)",
+        "null": "NO",
+        "key": "",
+        "default": null,
+        "extra": "",
+        "collation": "utf8mb4_unicode_ci"
+      },
+      {
+        "field": "country_name",
+        "type": "varchar(100)",
+        "null": "NO",
+        "key": "",
+        "default": null,
+        "extra": "",
+        "collation": "utf8mb4_unicode_ci"
+      },
+      {
+        "field": "user_typing",
+        "type": "int(11)",
+        "null": "NO",
+        "key": "",
+        "default": null,
+        "extra": ""
+      },
+      {
+        "field": "user_typing_txt",
+        "type": "varchar(200)",
+        "null": "NO",
+        "key": "",
+        "default": null,
+        "extra": "",
+        "collation": "utf8mb4_unicode_ci"
+      },
+      {
+        "field": "operator_typing",
+        "type": "int(11)",
+        "null": "NO",
+        "key": "",
+        "default": null,
+        "extra": ""
+      },
+      {
+        "field": "operator_typing_id",
+        "type": "int(11)",
+        "null": "NO",
+        "key": "",
+        "default": null,
+        "extra": ""
+      },
+      {
+        "field": "phone",
+        "type": "varchar(100)",
+        "null": "NO",
+        "key": "",
+        "default": null,
+        "extra": "",
+        "collation": "utf8mb4_unicode_ci"
+      },
+      {
+        "field": "has_unread_messages",
+        "type": "int(11)",
+        "null": "NO",
+        "key": "MUL",
+        "default": null,
+        "extra": ""
+      },
+      {
+        "field": "last_user_msg_time",
+        "type": "int(11)",
+        "null": "NO",
+        "key": "",
+        "default": null,
+        "extra": ""
+      },
+      {
+        "field": "fbst",
+        "type": "tinyint(1)",
+        "null": "NO",
+        "key": "",
+        "default": null,
+        "extra": ""
+      },
+      {
+        "field": "online_user_id",
+        "type": "int(11)",
+        "null": "NO",
+        "key": "MUL",
+        "default": null,
+        "extra": ""
+      },
+      {
+        "field": "last_msg_id",
+        "type": "int(11)",
+        "null": "NO",
+        "key": "",
+        "default": null,
+        "extra": ""
+      },
+      {
+        "field": "additional_data",
+        "type": "text",
+        "null": "NO",
+        "key": "",
+        "default": null,
+        "extra": "",
+        "collation": "utf8mb4_unicode_ci"
+      },
+      {
+        "field": "lat",
+        "type": "varchar(10)",
+        "null": "NO",
+        "key": "",
+        "default": null,
+        "extra": "",
+        "collation": "utf8mb4_unicode_ci"
+      },
+      {
+        "field": "lon",
+        "type": "varchar(10)",
+        "null": "NO",
+        "key": "",
+        "default": null,
+        "extra": "",
+        "collation": "utf8mb4_unicode_ci"
+      },
+      {
+        "field": "city",
+        "type": "varchar(100)",
+        "null": "NO",
+        "key": "",
+        "default": null,
+        "extra": "",
+        "collation": "utf8mb4_unicode_ci"
+      },
+      {
+        "field": "operation",
+        "type": "text",
+        "null": "NO",
+        "key": "",
+        "default": null,
+        "extra": "",
+        "collation": "utf8mb4_unicode_ci"
+      },
+      {
+        "field": "operation_admin",
+        "type": "varchar(200)",
+        "null": "NO",
+        "key": "",
+        "default": null,
+        "extra": "",
+        "collation": "utf8mb4_unicode_ci"
+      },
+      {
+        "field": "mail_send",
+        "type": "int(11)",
+        "null": "NO",
+        "key": "",
+        "default": null,
+        "extra": ""
+      },
+      {
+        "field": "screenshot_id",
+        "type": "int(11)",
+        "null": "NO",
+        "key": "",
+        "default": null,
+        "extra": ""
+      },
+      {
+        "field": "wait_time",
+        "type": "int(11)",
+        "null": "NO",
+        "key": "",
+        "default": null,
+        "extra": ""
+      },
+      {
+        "field": "chat_duration",
+        "type": "int(11)",
+        "null": "NO",
+        "key": "",
+        "default": null,
+        "extra": ""
+      },
+      {
+        "field": "tslasign",
+        "type": "int(11)",
+        "null": "NO",
+        "key": "",
+        "default": null,
+        "extra": ""
+      },
+      {
+        "field": "priority",
+        "type": "int(11)",
+        "null": "NO",
+        "key": "",
+        "default": null,
+        "extra": ""
+      },
+      {
+        "field": "chat_initiator",
+        "type": "int(11)",
+        "null": "NO",
+        "key": "",
+        "default": null,
+        "extra": ""
+      },
+      {
+        "field": "transfer_timeout_ts",
+        "type": "int(11)",
+        "null": "NO",
+        "key": "",
+        "default": null,
+        "extra": ""
+      },
+      {
+        "field": "transfer_timeout_ac",
+        "type": "int(11)",
+        "null": "NO",
+        "key": "",
+        "default": null,
+        "extra": ""
+      },
+      {
+        "field": "transfer_if_na",
+        "type": "int(11)",
+        "null": "NO",
+        "key": "",
+        "default": null,
+        "extra": ""
+      },
+      {
+        "field": "na_cb_executed",
+        "type": "int(11)",
+        "null": "NO",
+        "key": "",
+        "default": null,
+        "extra": ""
+      },
+      {
+        "field": "nc_cb_executed",
+        "type": "tinyint(1)",
+        "null": "NO",
+        "key": "",
+        "default": null,
+        "extra": ""
+      }
+    ],
+    "lh_chat_accept": [
+      {
+        "field": "id",
+        "type": "int(11)",
+        "null": "NO",
+        "key": "PRI",
+        "default": null,
+        "extra": "auto_increment"
+      },
+      {
+        "field": "chat_id",
+        "type": "bigint(20)",
+        "null": "NO",
+        "key": "",
+        "default": null,
+        "extra": ""
+      },
+      {
+        "field": "hash",
+        "type": "varchar(50)",
+        "null": "NO",
+        "key": "MUL",
+        "default": null,
+        "extra": "",
+        "collation": "utf8mb4_unicode_ci"
+      },
+      {
+        "field": "ctime",
+        "type": "int(11)",
+        "null": "NO",
+        "key": "",
+        "default": null,
+        "extra": ""
+      },
+      {
+        "field": "wused",
+        "type": "int(11)",
+        "null": "NO",
+        "key": "",
+        "default": null,
+        "extra": ""
+      }
+    ],
+    "lh_chat_archive_range": [
+      {
+        "field": "id",
+        "type": "int(11)",
+        "null": "NO",
+        "key": "PRI",
+        "default": null,
+        "extra": "auto_increment"
+      },
+      {
+        "field": "range_from",
+        "type": "int(11)",
+        "null": "NO",
+        "key": "",
+        "default": null,
+        "extra": ""
+      },
+      {
+        "field": "range_to",
+        "type": "int(11)",
+        "null": "NO",
+        "key": "",
+        "default": null,
+        "extra": ""
+      },
+      {
+        "field": "year_month",
+        "type": "int(11)",
+        "null": "NO",
+        "key": "",
+        "default": null,
+        "extra": ""
+      },
+      {
+        "field": "older_than",
+        "type": "int(11)",
+        "null": "NO",
+        "key": "",
+        "default": null,
+        "extra": ""
+      },
+      {
+        "field": "last_id",
+        "type": "int(11)",
+        "null": "NO",
+        "key": "",
+        "default": null,
+        "extra": ""
+      },
+      {
+        "field": "first_id",
+        "type": "int(11)",
+        "null": "NO",
+        "key": "",
+        "default": null,
+        "extra": ""
+      }
+    ],
+    "lh_chat_blocked_user": [
+      {
+        "field": "id",
+        "type": "int(11)",
+        "null": "NO",
+        "key": "PRI",
+        "default": null,
+        "extra": "auto_increment"
+      },
+      {
+        "field": "ip",
+        "type": "varchar(100)",
+        "null": "NO",
+        "key": "MUL",
+        "default": null,
+        "extra": "",
+        "collation": "utf8mb4_unicode_ci"
+      },
+      {
+        "field": "user_id",
+        "type": "int(11)",
+        "null": "NO",
+        "key": "",
+        "default": null,
+        "extra": ""
+      },
+      {
+        "field": "datets",
+        "type": "int(11)",
+        "null": "NO",
+        "key": "",
+        "default": null,
+        "extra": ""
+      },
+      {
+        "field": "chat_id",
+        "type": "int(11)",
+        "null": "NO",
+        "key": "",
+        "default": null,
+        "extra": ""
+      },
+      {
+        "field": "dep_id",
+        "type": "int(11)",
+        "null": "NO",
+        "key": "",
+        "default": null,
+        "extra": ""
+      },
+      {
+        "field": "btype",
+        "type": "tinyint(1)",
+        "null": "NO",
+        "key": "",
+        "default": "0",
+        "extra": ""
+      },
+      {
+        "field": "expires",
+        "type": "int(11)",
+        "null": "NO",
+        "key": "",
+        "default": "0",
+        "extra": ""
+      },
+      {
+        "field": "nick",
+        "type": "varchar(50)",
+        "null": "NO",
+        "key": "",
+        "default": null,
+        "extra": ""
+      }
+    ],
+    "lh_group_work": [
+      {
+        "field": "id",
+        "type": "int(11)",
+        "null": "NO",
+        "key": "PRI",
+        "default": null,
+        "extra": "auto_increment"
+      },
+      {
+        "field": "group_id",
+        "type": "int(11)",
+        "null": "NO",
+        "key": "",
+        "default": null,
+        "extra": ""
+      },
+      {
+        "field": "group_work_id",
+        "type": "int(11)",
+        "null": "NO",
+        "key": "",
+        "default": null,
+        "extra": ""
+      }
+    ],
+    "lh_chat_config": [
+      {
+        "field": "identifier",
+        "type": "varchar(50)",
+        "null": "NO",
+        "key": "PRI",
+        "default": null,
+        "extra": ""
+      },
+      {
+        "field": "value",
+        "type": "text",
+        "null": "NO",
+        "key": "",
+        "default": null,
+        "extra": "",
+        "collation": "utf8mb4_unicode_ci"
+      },
+      {
+        "field": "type",
+        "type": "tinyint(1)",
+        "null": "NO",
+        "key": "",
+        "default": "0",
+        "extra": ""
+      },
+      {
+        "field": "explain",
+        "type": "varchar(250)",
+        "null": "NO",
+        "key": "",
+        "default": null,
+        "extra": "",
+        "collation": "utf8mb4_unicode_ci"
+      },
+      {
+        "field": "hidden",
+        "type": "int(11)",
+        "null": "NO",
+        "key": "",
+        "default": "0",
+        "extra": ""
+      }
+    ],
+    "lh_chat_file": [
+      {
+        "field": "id",
+        "type": "int(11) unsigned",
+        "null": "NO",
+        "key": "PRI",
+        "default": null,
+        "extra": "auto_increment"
+      },
+      {
+        "field": "name",
+        "type": "varchar(255)",
+        "null": "NO",
+        "key": "",
+        "default": null,
+        "extra": "",
+        "collation": "utf8mb4_unicode_ci"
+      },
+      {
+        "field": "upload_name",
+        "type": "varchar(255)",
+        "null": "NO",
+        "key": "",
+        "default": null,
+        "extra": "",
+        "collation": "utf8mb4_unicode_ci"
+      },
+      {
+        "field": "size",
+        "type": "int(11)",
+        "null": "NO",
+        "key": "",
+        "default": null,
+        "extra": ""
+      },
+      {
+        "field": "type",
+        "type": "varchar(255)",
+        "null": "NO",
+        "key": "",
+        "default": null,
+        "extra": "",
+        "collation": "utf8mb4_unicode_ci"
+      },
+      {
+        "field": "file_path",
+        "type": "varchar(255)",
+        "null": "NO",
+        "key": "",
+        "default": null,
+        "extra": "",
+        "collation": "utf8mb4_unicode_ci"
+      },
+      {
+        "field": "extension",
+        "type": "varchar(255)",
+        "null": "NO",
+        "key": "",
+        "default": null,
+        "extra": "",
+        "collation": "utf8mb4_unicode_ci"
+      },
+      {
+        "field": "chat_id",
+        "type": "bigint(20)",
+        "null": "NO",
+        "key": "MUL",
+        "default": null,
+        "extra": ""
+      },
+      {
+        "field": "online_user_id",
+        "type": "int(11)",
+        "null": "NO",
+        "key": "MUL",
+        "default": null,
+        "extra": ""
+      },
+      {
+        "field": "user_id",
+        "type": "int(11)",
+        "null": "NO",
+        "key": "MUL",
+        "default": null,
+        "extra": ""
+      },
+      {
+        "field": "date",
+        "type": "int(11)",
+        "null": "NO",
+        "key": "",
+        "default": null,
+        "extra": ""
+      },
+      {
+        "field": "persistent",
+        "type": "int(11)",
+        "null": "NO",
+        "key": "",
+        "default": null,
+        "extra": ""
+      }
+    ],
+    "lh_chat_online_user": [
+      {
+        "field": "id",
+        "type": "bigint(20) unsigned",
+        "null": "NO",
+        "key": "PRI",
+        "default": null,
+        "extra": "auto_increment"
+      },
+      {
+        "field": "vid",
+        "type": "varchar(50)",
+        "null": "NO",
+        "key": "MUL",
+        "default": null,
+        "extra": "",
+        "collation": "utf8mb4_unicode_ci"
+      },
+      {
+        "field": "ip",
+        "type": "varchar(50)",
+        "null": "NO",
+        "key": "",
+        "default": null,
+        "extra": "",
+        "collation": "utf8mb4_unicode_ci"
+      },
+      {
+        "field": "visitor_tz",
+        "type": "varchar(50)",
+        "null": "NO",
+        "key": "",
+        "default": null,
+        "extra": "",
+        "collation": "utf8mb4_unicode_ci"
+      },
+      {
+        "field": "current_page",
+        "type": "text",
+        "null": "NO",
+        "key": "",
+        "default": null,
+        "extra": "",
+        "collation": "utf8mb4_unicode_ci"
+      },
+      {
+        "field": "page_title",
+        "type": "varchar(250)",
+        "null": "NO",
+        "key": "",
+        "default": null,
+        "extra": "",
+        "collation": "utf8mb4_unicode_ci"
+      },
+      {
+        "field": "notes",
+        "type": "varchar(250)",
+        "null": "NO",
+        "key": "",
+        "default": null,
+        "extra": "",
+        "collation": "utf8mb4_unicode_ci"
+      },
+      {
+        "field": "referrer",
+        "type": "text",
+        "null": "NO",
+        "key": "",
+        "default": null,
+        "extra": "",
+        "collation": "utf8mb4_unicode_ci"
+      },
+      {
+        "field": "chat_id",
+        "type": "bigint(20)",
+        "null": "NO",
+        "key": "",
+        "default": null,
+        "extra": ""
+      },
+      {
+        "field": "device_type",
+        "type": "tinyint(1)",
+        "null": "NO",
+        "key": "",
+        "default": "0",
+        "extra": ""
+      },
+      {
+        "field": "conversion_id",
+        "type": "int(11)",
+        "null": "NO",
+        "key": "",
+        "default": null,
+        "extra": ""
+      },
+      {
+        "field": "user_active",
+        "type": "int(11)",
+        "null": "NO",
+        "key": "",
+        "default": null,
+        "extra": ""
+      },
+      {
+        "field": "invitation_seen_count",
+        "type": "int(11)",
+        "null": "NO",
+        "key": "",
+        "default": null,
+        "extra": ""
+      },
+      {
+        "field": "last_check_time",
+        "type": "int(11)",
+        "null": "NO",
+        "key": "",
+        "default": null,
+        "extra": ""
+      },
+      {
+        "field": "invitation_id",
+        "type": "int(11)",
+        "null": "NO",
+        "key": "",
+        "default": null,
+        "extra": ""
+      },
+      {
+        "field": "last_visit",
+        "type": "int(11)",
+        "null": "NO",
+        "key": "MUL",
+        "default": null,
+        "extra": ""
+      },
+      {
+        "field": "first_visit",
+        "type": "int(11)",
+        "null": "NO",
+        "key": "",
+        "default": null,
+        "extra": ""
+      },
+      {
+        "field": "total_visits",
+        "type": "int(11)",
+        "null": "NO",
+        "key": "",
+        "default": null,
+        "extra": ""
+      },
+      {
+        "field": "pages_count",
+        "type": "int(11)",
+        "null": "NO",
+        "key": "",
+        "default": null,
+        "extra": ""
+      },
+      {
+        "field": "tt_pages_count",
+        "type": "int(11)",
+        "null": "NO",
+        "key": "",
+        "default": null,
+        "extra": ""
+      },
+      {
+        "field": "invitation_count",
+        "type": "int(11)",
+        "null": "NO",
+        "key": "",
+        "default": null,
+        "extra": ""
+      },
+      {
+        "field": "dep_id",
+        "type": "int(11)",
+        "null": "NO",
+        "key": "MUL",
+        "default": null,
+        "extra": ""
+      },
+      {
+        "field": "user_agent",
+        "type": "text",
+        "null": "NO",
+        "key": "",
+        "default": null,
+        "extra": "",
+        "collation": "utf8mb4_unicode_ci"
+      },
+      {
+        "field": "user_country_code",
+        "type": "varchar(50)",
+        "null": "NO",
+        "key": "",
+        "default": null,
+        "extra": "",
+        "collation": "utf8mb4_unicode_ci"
+      },
+      {
+        "field": "user_country_name",
+        "type": "varchar(50)",
+        "null": "NO",
+        "key": "",
+        "default": null,
+        "extra": "",
+        "collation": "utf8mb4_unicode_ci"
+      },
+      {
+        "field": "operator_message",
+        "type": "text",
+        "null": "NO",
+        "key": "",
+        "default": null,
+        "extra": "",
+        "collation": "utf8mb4_unicode_ci"
+      },
+      {
+        "field": "operator_user_proactive",
+        "type": "varchar(100)",
+        "null": "NO",
+        "key": "",
+        "default": null,
+        "extra": "",
+        "collation": "utf8mb4_unicode_ci"
+      },
+      {
+        "field": "operator_user_id",
+        "type": "int(11)",
+        "null": "NO",
+        "key": "",
+        "default": null,
+        "extra": ""
+      },
+      {
+        "field": "message_seen",
+        "type": "int(11)",
+        "null": "NO",
+        "key": "",
+        "default": null,
+        "extra": ""
+      },
+      {
+        "field": "message_seen_ts",
+        "type": "int(11)",
+        "null": "NO",
+        "key": "",
+        "default": null,
+        "extra": ""
+      },
+      {
+        "field": "lat",
+        "type": "varchar(10)",
+        "null": "NO",
+        "key": "",
+        "default": null,
+        "extra": "",
+        "collation": "utf8mb4_unicode_ci"
+      },
+      {
+        "field": "lon",
+        "type": "varchar(10)",
+        "null": "NO",
+        "key": "",
+        "default": null,
+        "extra": "",
+        "collation": "utf8mb4_unicode_ci"
+      },
+      {
+        "field": "city",
+        "type": "varchar(100)",
+        "null": "NO",
+        "key": "",
+        "default": null,
+        "extra": "",
+        "collation": "utf8mb4_unicode_ci"
+      },
+      {
+        "field": "reopen_chat",
+        "type": "int(11)",
+        "null": "NO",
+        "key": "",
+        "default": null,
+        "extra": ""
+      },
+      {
+        "field": "time_on_site",
+        "type": "int(11)",
+        "null": "NO",
+        "key": "",
+        "default": null,
+        "extra": ""
+      },
+      {
+        "field": "tt_time_on_site",
+        "type": "int(11)",
+        "null": "NO",
+        "key": "",
+        "default": null,
+        "extra": ""
+      },
+      {
+        "field": "requires_email",
+        "type": "int(11)",
+        "null": "NO",
+        "key": "",
+        "default": null,
+        "extra": ""
+      },
+      {
+        "field": "requires_username",
+        "type": "int(11)",
+        "null": "NO",
+        "key": "",
+        "default": null,
+        "extra": ""
+      },
+      {
+        "field": "requires_phone",
+        "type": "int(11)",
+        "null": "NO",
+        "key": "",
+        "default": null,
+        "extra": ""
+      },
+      {
+        "field": "screenshot_id",
+        "type": "int(11)",
+        "null": "NO",
+        "key": "",
+        "default": null,
+        "extra": ""
+      },
+      {
+        "field": "identifier",
+        "type": "varchar(50)",
+        "null": "NO",
+        "key": "",
+        "default": null,
+        "extra": "",
+        "collation": "utf8mb4_unicode_ci"
+      },
+      {
+        "field": "operation",
+        "type": "text",
+        "null": "NO",
+        "key": "",
+        "default": null,
+        "extra": "",
+        "collation": "utf8mb4_unicode_ci"
+      },
+      {
+        "field": "online_attr_system",
+        "type": "text",
+        "null": "NO",
+        "key": "",
+        "default": null,
+        "extra": "",
+        "collation": "utf8mb4_unicode_ci"
+      },
+      {
+        "field": "operation_chat",
+        "type": "text",
+        "null": "NO",
+        "key": "",
+        "default": null,
+        "extra": "",
+        "collation": "utf8mb4_unicode_ci"
+      },
+      {
+        "field": "online_attr",
+        "type": "text",
+        "null": "NO",
+        "key": "",
+        "default": null,
+        "extra": "",
+        "collation": "utf8mb4_unicode_ci"
+      }
+    ],
+    "lh_chat_online_user_footprint": [
+      {
+        "field": "id",
+        "type": "bigint(20) unsigned",
+        "null": "NO",
+        "key": "PRI",
+        "default": null,
+        "extra": "auto_increment"
+      },
+      {
+        "field": "chat_id",
+        "type": "bigint(20)",
+        "null": "NO",
+        "key": "MUL",
+        "default": null,
+        "extra": ""
+      },
+      {
+        "field": "online_user_id",
+        "type": "int(11)",
+        "null": "NO",
+        "key": "MUL",
+        "default": null,
+        "extra": ""
+      },
+      {
+        "field": "page",
+        "type": "varchar(2083)",
+        "null": "NO",
+        "key": "",
+        "default": null,
+        "extra": "",
+        "collation": "utf8mb4_unicode_ci"
+      },
+      {
+        "field": "vtime",
+        "type": "int(11)",
+        "null": "NO",
+        "key": "",
+        "default": null,
+        "extra": ""
+      }
+    ],
+    "lh_chatbox": [
+      {
+        "field": "id",
+        "type": "int(11)",
+        "null": "NO",
+        "key": "PRI",
+        "default": null,
+        "extra": "auto_increment"
+      },
+      {
+        "field": "identifier",
+        "type": "varchar(50)",
+        "null": "NO",
+        "key": "MUL",
+        "default": null,
+        "extra": "",
+        "collation": "utf8mb4_unicode_ci"
+      },
+      {
+        "field": "name",
+        "type": "varchar(100)",
+        "null": "NO",
+        "key": "",
+        "default": null,
+        "extra": "",
+        "collation": "utf8mb4_unicode_ci"
+      },
+      {
+        "field": "chat_id",
+        "type": "int(11)",
+        "null": "NO",
+        "key": "",
+        "default": null,
+        "extra": ""
+      },
+      {
+        "field": "active",
+        "type": "int(11)",
+        "null": "NO",
+        "key": "",
+        "default": null,
+        "extra": ""
+      }
+    ],
+    "lh_departament_group_user": [
+      {
+        "field": "id",
+        "type": "int(11)",
+        "null": "NO",
+        "key": "PRI",
+        "default": null,
+        "extra": "auto_increment"
+      },
+      {
+        "field": "dep_group_id",
+        "type": "int(11)",
+        "null": "NO",
+        "key": "MUL",
+        "default": null,
+        "extra": ""
+      },
+      {
+        "field": "user_id",
+        "type": "int(11)",
+        "null": "NO",
+        "key": "MUL",
+        "default": null,
+        "extra": ""
+      }
+    ],
+    "lh_speech_user_language": [
+      {
+        "field": "id",
+        "type": "bigint(20)",
+        "null": "NO",
+        "key": "PRI",
+        "default": null,
+        "extra": "auto_increment"
+      }
+    ],
+    "lh_departament_group_member": [
+      {
+        "field": "id",
+        "type": "int(11)",
+        "null": "NO",
+        "key": "PRI",
+        "default": null,
+        "extra": "auto_increment"
+      },
+      {
+        "field": "dep_id",
+        "type": "int(11)",
+        "null": "NO",
+        "key": "MUL",
+        "default": null,
+        "extra": ""
+      },
+      {
+        "field": "dep_group_id",
+        "type": "int(11)",
+        "null": "NO",
+        "key": "MUL",
+        "default": null,
+        "extra": ""
+      }
+    ],
+    "lh_abstract_chat_variable": [
+      {
+        "field": "id",
+        "type": "int(11)",
+        "null": "NO",
+        "key": "PRI",
+        "default": null,
+        "extra": "auto_increment"
+      },
+      {
+        "field": "persistent",
+        "type": "tinyint(1)",
+        "null": "NO",
+        "key": "",
+        "default": null,
+        "extra": ""
+      },
+      {
+        "field": "inv",
+        "type": "tinyint(1)",
+        "null": "NO",
+        "key": "",
+        "default": null,
+        "extra": ""
+      },
+      {
+        "field": "change_message",
+        "type": "varchar(250)",
+        "null": "NO",
+        "key": "",
+        "default": null,
+        "extra": ""
+      }
+    ],
+    "lh_generic_bot_rest_api": [
+      {
+        "field": "id",
+        "type": "bigint(20)",
+        "null": "NO",
+        "key": "PRI",
+        "default": null,
+        "extra": "auto_increment"
+      },
+      {
+        "field": "name",
+        "type": "varchar(50)",
+        "null": "NO",
+        "key": "MUL",
+        "default": null,
+        "extra": "",
+        "collation": "utf8mb4_unicode_ci"
+      }
+    ],
+    "lh_abstract_chat_column": [
+      {
+        "field": "id",
+        "type": "int(11)",
+        "null": "NO",
+        "key": "PRI",
+        "default": null,
+        "extra": "auto_increment"
+      },
+      {
+        "field": "chat_enabled",
+        "type": "tinyint(1)",
+        "null": "NO",
+        "key": "",
+        "default": null,
+        "extra": ""
+      },
+      {
+        "field": "online_enabled",
+        "type": "tinyint(1)",
+        "null": "NO",
+        "key": "",
+        "default": null,
+        "extra": ""
+      }
+    ],
+    "lh_abstract_chat_priority": [
+      {
+        "field": "id",
+        "type": "int(11)",
+        "null": "NO",
+        "key": "PRI",
+        "default": null,
+        "extra": "auto_increment"
+      },
+      {
+        "field": "sort_priority",
+        "type": "int(11)",
+        "null": "NO",
+        "key": "",
+        "default": "0",
+        "extra": ""
+      },
+      {
+        "field": "dest_dep_id",
+        "type": "int(11)",
+        "null": "NO",
+        "key": "",
+        "default": "0",
+        "extra": ""
+      }
+    ],
+    "lh_group_chat": [
+      {
+        "field": "id",
+        "type": "bigint(20)",
+        "null": "NO",
+        "key": "PRI",
+        "default": null,
+        "extra": "auto_increment"
+      },
+      {
+        "field": "chat_id",
+        "type": "bigint(20)",
+        "null": "NO",
+        "key": "MUL",
+        "default": "0",
+        "extra": ""
+      }
+    ],
+    "lh_group_msg": [
+      {
+        "field": "id",
+        "type": "bigint(20)",
+        "null": "NO",
+        "key": "PRI",
+        "default": null,
+        "extra": "auto_increment"
+      }
+    ],
+    "lh_group_chat_member": [
+      {
+        "field": "id",
+        "type": "bigint(20)",
+        "null": "NO",
+        "key": "PRI",
+        "default": null,
+        "extra": "auto_increment"
+      },
+      {
+        "field": "last_msg_id",
+        "type": "bigint(20)",
+        "null": "NO",
+        "key": "MUL",
+        "default": "0",
+        "extra": ""
+      },
+      {
+        "field": "type",
+        "type": "tinyint(1)",
+        "null": "NO",
+        "key": "MUL",
+        "default": "0",
+        "extra": ""
+      }
+    ],
+    "lh_chat_voice_video": [
+      {
+        "field": "id",
+        "type": "bigint(20)",
+        "null": "NO",
+        "key": "PRI",
+        "default": null,
+        "extra": "auto_increment"
+      }
+    ],
+    "lh_canned_msg_dep": [
+      {
+        "field": "id",
+        "type": "bigint(20)",
+        "null": "NO",
+        "key": "PRI",
+        "default": null,
+        "extra": "auto_increment"
+      }
+    ],
+    "lh_departament_limit_group_member": [
+      {
+        "field": "id",
+        "type": "int(11)",
+        "null": "NO",
+        "key": "PRI",
+        "default": null,
+        "extra": "auto_increment"
+      },
+      {
+        "field": "dep_id",
+        "type": "int(11)",
+        "null": "NO",
+        "key": "MUL",
+        "default": null,
+        "extra": ""
+      },
+      {
+        "field": "dep_limit_group_id",
+        "type": "int(11)",
+        "null": "NO",
+        "key": "MUL",
+        "default": null,
+        "extra": ""
+      }
+    ],
+    "lh_departament_group": [
+      {
+        "field": "id",
+        "type": "int(11)",
+        "null": "NO",
+        "key": "PRI",
+        "default": null,
+        "extra": "auto_increment"
+      },
+      {
+        "field": "name",
+        "type": "varchar(50)",
+        "null": "NO",
+        "key": "MUL",
+        "default": null,
+        "extra": "",
+        "collation": "utf8mb4_unicode_ci"
+      },
+      {
+        "field": "achats_cnt",
+        "type": "int(11)",
+        "null": "NO",
+        "key": "",
+        "default": "0",
+        "extra": ""
+      },
+      {
+        "field": "inachats_cnt",
+        "type": "int(11)",
+        "null": "NO",
+        "key": "",
+        "default": "0",
+        "extra": ""
+      },
+      {
+        "field": "inopchats_cnt",
+        "type": "int(11)",
+        "null": "NO",
+        "key": "",
+        "default": "0",
+        "extra": ""
+      },
+      {
+        "field": "acopchats_cnt",
+        "type": "int(11)",
+        "null": "NO",
+        "key": "",
+        "default": "0",
+        "extra": ""
+      },
+      {
+        "field": "pchats_cnt",
+        "type": "int(11)",
+        "null": "NO",
+        "key": "",
+        "default": "0",
+        "extra": ""
+      },
+      {
+        "field": "bchats_cnt",
+        "type": "int(11)",
+        "null": "NO",
+        "key": "",
+        "default": "0",
+        "extra": ""
+      },
+      {
+        "field": "max_load",
+        "type": "int(11)",
+        "null": "NO",
+        "key": "",
+        "default": "0",
+        "extra": ""
+      },
+      {
+        "field": "max_load_h",
+        "type": "int(11)",
+        "null": "NO",
+        "key": "",
+        "default": "0",
+        "extra": ""
+      }
+    ],
+    "lh_departament_limit_group": [
+      {
+        "field": "id",
+        "type": "int(11)",
+        "null": "NO",
+        "key": "PRI",
+        "default": null,
+        "extra": "auto_increment"
+      },
+      {
+        "field": "name",
+        "type": "varchar(50)",
+        "null": "NO",
+        "key": "MUL",
+        "default": null,
+        "extra": "",
+        "collation": "utf8mb4_unicode_ci"
+      },
+      {
+        "field": "pending_max",
+        "type": "int(11)",
+        "null": "NO",
+        "key": "MUL",
+        "default": null,
+        "extra": ""
+      }
+    ],
+    "lh_departament": [
+      {
+        "field": "id",
+        "type": "int(11)",
+        "null": "NO",
+        "key": "PRI",
+        "default": null,
+        "extra": "auto_increment"
+      },
+      {
+        "field": "name",
+        "type": "varchar(100)",
+        "null": "NO",
+        "key": "",
+        "default": null,
+        "extra": "",
+        "collation": "utf8mb4_unicode_ci"
+      },
+      {
+        "field": "email",
+        "type": "varchar(100)",
+        "null": "NO",
+        "key": "",
+        "default": null,
+        "extra": "",
+        "collation": "utf8mb4_unicode_ci"
+      },
+      {
+        "field": "xmpp_recipients",
+        "type": "text",
+        "null": "NO",
+        "key": "",
+        "default": null,
+        "extra": "",
+        "collation": "utf8mb4_unicode_ci"
+      },
+      {
+        "field": "xmpp_group_recipients",
+        "type": "text",
+        "null": "NO",
+        "key": "",
+        "default": null,
+        "extra": "",
+        "collation": "utf8mb4_unicode_ci"
+      },
+      {
+        "field": "priority",
+        "type": "int(11)",
+        "null": "NO",
+        "key": "",
+        "default": null,
+        "extra": ""
+      },
+      {
+        "field": "archive",
+        "type": "tinyint(1)",
+        "null": "NO",
+        "key": "",
+        "default": "0",
+        "extra": ""
+      },
+      {
+        "field": "pending_max",
+        "type": "int(11)",
+        "null": "NO",
+        "key": "",
+        "default": null,
+        "extra": ""
+      },
+      {
+        "field": "max_load",
+        "type": "int(11)",
+        "null": "NO",
+        "key": "",
+        "default": "0",
+        "extra": ""
+      },
+      {
+        "field": "max_load_h",
+        "type": "int(11)",
+        "null": "NO",
+        "key": "",
+        "default": "0",
+        "extra": ""
+      },
+      {
+        "field": "inop_chats_cnt",
+        "type": "int(11)",
+        "null": "NO",
+        "key": "",
+        "default": "0",
+        "extra": ""
+      },
+      {
+        "field": "acop_chats_cnt",
+        "type": "int(11)",
+        "null": "NO",
+        "key": "",
+        "default": "0",
+        "extra": ""
+      },
+      {
+        "field": "bot_chats_counter",
+        "type": "int(11)",
+        "null": "NO",
+        "key": "",
+        "default": "0",
+        "extra": ""
+      },
+      {
+        "field": "inactive_chats_cnt",
+        "type": "int(11)",
+        "null": "NO",
+        "key": "",
+        "default": "0",
+        "extra": ""
+      },
+      {
+        "field": "assign_same_language",
+        "type": "int(11)",
+        "null": "NO",
+        "key": "",
+        "default": null,
+        "extra": ""
+      },
+      {
+        "field": "max_ac_dep_chats",
+        "type": "int(11)",
+        "null": "NO",
+        "key": "",
+        "default": null,
+        "extra": ""
+      },
+      {
+        "field": "pending_group_max",
+        "type": "int(11)",
+        "null": "NO",
+        "key": "",
+        "default": null,
+        "extra": ""
+      },
+      {
+        "field": "exclude_inactive_chats",
+        "type": "int(11)",
+        "null": "NO",
+        "key": "",
+        "default": null,
+        "extra": ""
+      },
+      {
+        "field": "delay_before_assign",
+        "type": "int(11)",
+        "null": "NO",
+        "key": "",
+        "default": null,
+        "extra": ""
+      },
+      {
+        "field": "sort_priority",
+        "type": "int(11)",
+        "null": "NO",
+        "key": "",
+        "default": null,
+        "extra": ""
+      },
+      {
+        "field": "visible_if_online",
+        "type": "tinyint(1)",
+        "null": "NO",
+        "key": "",
+        "default": null,
+        "extra": ""
+      },
+      {
+        "field": "department_transfer_id",
+        "type": "int(11)",
+        "null": "NO",
+        "key": "",
+        "default": null,
+        "extra": ""
+      },
+      {
+        "field": "transfer_timeout",
+        "type": "int(11)",
+        "null": "NO",
+        "key": "",
+        "default": null,
+        "extra": ""
+      },
+      {
+        "field": "disabled",
+        "type": "int(11)",
+        "null": "NO",
+        "key": "MUL",
+        "default": null,
+        "extra": ""
+      },
+      {
+        "field": "hidden",
+        "type": "int(11)",
+        "null": "NO",
+        "key": "",
+        "default": null,
+        "extra": ""
+      },
+      {
+        "field": "delay_lm",
+        "type": "int(11)",
+        "null": "NO",
+        "key": "",
+        "default": null,
+        "extra": ""
+      },
+      {
+        "field": "max_active_chats",
+        "type": "int(11)",
+        "null": "NO",
+        "key": "",
+        "default": null,
+        "extra": ""
+      },
+      {
+        "field": "max_timeout_seconds",
+        "type": "int(11)",
+        "null": "NO",
+        "key": "",
+        "default": null,
+        "extra": ""
+      },
+      {
+        "field": "identifier",
+        "type": "varchar(2083)",
+        "null": "NO",
+        "key": "MUL",
+        "default": null,
+        "extra": ""
+      },
+      {
+        "field": "mod_start_hour",
+        "type": "int(4)",
+        "null": "NO",
+        "key": "",
+        "default": "-1",
+        "extra": ""
+      },
+      {
+        "field": "mod_end_hour",
+        "type": "int(4)",
+        "null": "NO",
+        "key": "",
+        "default": "-1",
+        "extra": ""
+      },
+      {
+        "field": "tud_start_hour",
+        "type": "int(4)",
+        "null": "NO",
+        "key": "",
+        "default": "-1",
+        "extra": ""
+      },
+      {
+        "field": "tud_end_hour",
+        "type": "int(4)",
+        "null": "NO",
+        "key": "",
+        "default": "-1",
+        "extra": ""
+      },
+      {
+        "field": "wed_start_hour",
+        "type": "int(4)",
+        "null": "NO",
+        "key": "",
+        "default": "-1",
+        "extra": ""
+      },
+      {
+        "field": "wed_end_hour",
+        "type": "int(4)",
+        "null": "NO",
+        "key": "",
+        "default": "-1",
+        "extra": ""
+      },
+      {
+        "field": "thd_start_hour",
+        "type": "int(4)",
+        "null": "NO",
+        "key": "",
+        "default": "-1",
+        "extra": ""
+      },
+      {
+        "field": "thd_end_hour",
+        "type": "int(4)",
+        "null": "NO",
+        "key": "",
+        "default": "-1",
+        "extra": ""
+      },
+      {
+        "field": "frd_start_hour",
+        "type": "int(4)",
+        "null": "NO",
+        "key": "",
+        "default": "-1",
+        "extra": ""
+      },
+      {
+        "field": "frd_end_hour",
+        "type": "int(4)",
+        "null": "NO",
+        "key": "",
+        "default": "-1",
+        "extra": ""
+      },
+      {
+        "field": "sad_start_hour",
+        "type": "int(4)",
+        "null": "NO",
+        "key": "",
+        "default": "-1",
+        "extra": ""
+      },
+      {
+        "field": "sad_end_hour",
+        "type": "int(4)",
+        "null": "NO",
+        "key": "",
+        "default": "-1",
+        "extra": ""
+      },
+      {
+        "field": "sud_start_hour",
+        "type": "int(4)",
+        "null": "NO",
+        "key": "",
+        "default": "-1",
+        "extra": ""
+      },
+      {
+        "field": "sud_end_hour",
+        "type": "int(4)",
+        "null": "NO",
+        "key": "",
+        "default": "-1",
+        "extra": ""
+      },
+      {
+        "field": "nc_cb_execute",
+        "type": "tinyint(1)",
+        "null": "NO",
+        "key": "",
+        "default": null,
+        "extra": ""
+      },
+      {
+        "field": "na_cb_execute",
+        "type": "tinyint(1)",
+        "null": "NO",
+        "key": "",
+        "default": null,
+        "extra": ""
+      },
+      {
+        "field": "inform_unread",
+        "type": "tinyint(1)",
+        "null": "NO",
+        "key": "",
+        "default": null,
+        "extra": ""
+      },
+      {
+        "field": "active_balancing",
+        "type": "tinyint(1)",
+        "null": "NO",
+        "key": "",
+        "default": null,
+        "extra": ""
+      },
+      {
+        "field": "inform_close",
+        "type": "int(11)",
+        "null": "NO",
+        "key": "",
+        "default": null,
+        "extra": ""
+      },
+      {
+        "field": "inform_unread_delay",
+        "type": "int(11)",
+        "null": "NO",
+        "key": "",
+        "default": null,
+        "extra": ""
+      },
+      {
+        "field": "inform_options",
+        "type": "varchar(250)",
+        "null": "NO",
+        "key": "",
+        "default": null,
+        "extra": "",
+        "collation": "utf8mb4_unicode_ci"
+      },
+      {
+        "field": "online_hours_active",
+        "type": "tinyint(1)",
+        "null": "NO",
+        "key": "MUL",
+        "default": null,
+        "extra": ""
+      },
+      {
+        "field": "inform_delay",
+        "type": "int(11)",
+        "null": "NO",
+        "key": "",
+        "default": null,
+        "extra": ""
+      },
+      {
+        "field": "attr_int_1",
+        "type": "int(11)",
+        "null": "NO",
+        "key": "",
+        "default": 0,
+        "extra": ""
+      },
+      {
+        "field": "attr_int_2",
+        "type": "int(11)",
+        "null": "NO",
+        "key": "",
+        "default": 0,
+        "extra": ""
+      },
+      {
+        "field": "attr_int_3",
+        "type": "int(11)",
+        "null": "NO",
+        "key": "",
+        "default": 0,
+        "extra": ""
+      },
+      {
+        "field": "active_chats_counter",
+        "type": "int(11)",
+        "null": "NO",
+        "key": "",
+        "default": 0,
+        "extra": ""
+      },
+      {
+        "field": "pending_chats_counter",
+        "type": "int(11)",
+        "null": "NO",
+        "key": "",
+        "default": 0,
+        "extra": ""
+      },
+      {
+        "field": "inform_close_all",
+        "type": "int(11)",
+        "null": "NO",
+        "key": "",
+        "default": 0,
+        "extra": ""
+      },
+      {
+        "field": "inform_close_all_email",
+        "type": "varchar(250)",
+        "null": "NO",
+        "key": "",
+        "default": 0,
+        "extra": "",
+        "collation": "utf8mb4_unicode_ci"
+      },
+      {
+        "field": "product_configuration",
+        "type": "longtext",
+        "null": "NO",
+        "key": "",
+        "default": null,
+        "extra": "",
+        "collation": "utf8mb4_unicode_ci"
+      },
+      {
+        "field": "bot_configuration",
+        "type": "text",
+        "null": "NO",
+        "key": "",
+        "default": null,
+        "extra": "",
+        "collation": "utf8mb4_unicode_ci"
+      }
+    ],
+    "lh_departament_custom_work_hours": [
+      {
+        "field": "id",
+        "type": "int(11)",
+        "null": "NO",
+        "key": "PRI",
+        "default": null,
+        "extra": "auto_increment"
+      },
+      {
+        "field": "date_from",
+        "type": "int(11)",
+        "null": "NO",
+        "key": "",
+        "default": null,
+        "extra": ""
+      },
+      {
+        "field": "date_to",
+        "type": "int(11)",
+        "null": "NO",
+        "key": "",
+        "default": null,
+        "extra": ""
+      },
+      {
+        "field": "start_hour",
+        "type": "int(11)",
+        "null": "NO",
+        "key": "",
+        "default": null,
+        "extra": ""
+      },
+      {
+        "field": "end_hour",
+        "type": "int(11)",
+        "null": "NO",
+        "key": "",
+        "default": null,
+        "extra": ""
+      }
+    ],
+    "lh_faq": [
+      {
+        "field": "id",
+        "type": "int(11)",
+        "null": "NO",
+        "key": "PRI",
+        "default": null,
+        "extra": "auto_increment"
+      },
+      {
+        "field": "question",
+        "type": "varchar(250)",
+        "null": "NO",
+        "key": "",
+        "default": null,
+        "extra": "",
+        "collation": "utf8mb4_unicode_ci"
+      },
+      {
+        "field": "answer",
+        "type": "text",
+        "null": "NO",
+        "key": "",
+        "default": null,
+        "extra": "",
+        "collation": "utf8mb4_unicode_ci"
+      },
+      {
+        "field": "url",
+        "type": "varchar(250)",
+        "null": "NO",
+        "key": "",
+        "default": null,
+        "extra": "",
+        "collation": "utf8mb4_unicode_ci"
+      },
+      {
+        "field": "email",
+        "type": "varchar(50)",
+        "null": "NO",
+        "key": "",
+        "default": null,
+        "extra": "",
+        "collation": "utf8mb4_unicode_ci"
+      },
+      {
+        "field": "identifier",
+        "type": "varchar(10)",
+        "null": "NO",
+        "key": "MUL",
+        "default": null,
+        "extra": "",
+        "collation": "utf8mb4_unicode_ci"
+      },
+      {
+        "field": "active",
+        "type": "int(11)",
+        "null": "NO",
+        "key": "MUL",
+        "default": null,
+        "extra": ""
+      },
+      {
+        "field": "has_url",
+        "type": "tinyint(1)",
+        "null": "NO",
+        "key": "MUL",
+        "default": null,
+        "extra": ""
+      },
+      {
+        "field": "is_wildcard",
+        "type": "tinyint(1)",
+        "null": "NO",
+        "key": "MUL",
+        "default": null,
+        "extra": ""
+      }
+    ],
+    "lh_forgotpasswordhash": [
+      {
+        "field": "id",
+        "type": "int(11)",
+        "null": "NO",
+        "key": "PRI",
+        "default": null,
+        "extra": "auto_increment"
+      },
+      {
+        "field": "user_id",
+        "type": "int(11)",
+        "null": "NO",
+        "key": "",
+        "default": null,
+        "extra": ""
+      },
+      {
+        "field": "hash",
+        "type": "varchar(40)",
+        "null": "NO",
+        "key": "",
+        "default": null,
+        "extra": "",
+        "collation": "utf8mb4_unicode_ci"
+      },
+      {
+        "field": "created",
+        "type": "int(11)",
+        "null": "NO",
+        "key": "",
+        "default": null,
+        "extra": ""
+      }
+    ],
+    "lh_group": [
+      {
+        "field": "id",
+        "type": "int(11)",
+        "null": "NO",
+        "key": "PRI",
+        "default": null,
+        "extra": "auto_increment"
+      },
+      {
+        "field": "disabled",
+        "type": "tinyint(1)",
+        "null": "NO",
+        "key": "",
+        "default": null,
+        "extra": ""
+      },
+      {
+        "field": "required",
+        "type": "tinyint(1)",
+        "null": "NO",
+        "key": "",
+        "default": "0",
+        "extra": ""
+      },
+      {
+        "field": "name",
+        "type": "varchar(50)",
+        "null": "NO",
+        "key": "",
+        "default": null,
+        "extra": "",
+        "collation": "utf8mb4_unicode_ci"
+      }
+    ],
+    "lh_grouprole": [
+      {
+        "field": "id",
+        "type": "int(11)",
+        "null": "NO",
+        "key": "PRI",
+        "default": null,
+        "extra": "auto_increment"
+      },
+      {
+        "field": "group_id",
+        "type": "int(11)",
+        "null": "NO",
+        "key": "",
+        "default": null,
+        "extra": ""
+      },
+      {
+        "field": "role_id",
+        "type": "int(11)",
+        "null": "NO",
+        "key": "MUL",
+        "default": null,
+        "extra": ""
+      }
+    ],
+    "lh_groupuser": [
+      {
+        "field": "id",
+        "type": "int(11)",
+        "null": "NO",
+        "key": "PRI",
+        "default": null,
+        "extra": "auto_increment"
+      },
+      {
+        "field": "group_id",
+        "type": "int(11)",
+        "null": "NO",
+        "key": "MUL",
+        "default": null,
+        "extra": ""
+      },
+      {
+        "field": "user_id",
+        "type": "int(11)",
+        "null": "NO",
+        "key": "MUL",
+        "default": null,
+        "extra": ""
+      }
+    ],
+    "lh_msg": [
+      {
+        "field": "id",
+        "type": "bigint(20) unsigned",
+        "null": "NO",
+        "key": "PRI",
+        "default": null,
+        "extra": "auto_increment"
+      },
+      {
+        "field": "msg",
+        "type": "longtext",
+        "null": "NO",
+        "key": "",
+        "default": null,
+        "extra": "",
+        "collation": "utf8mb4_unicode_ci"
+      },
+      {
+        "field": "meta_msg",
+        "type": "longtext",
+        "null": "NO",
+        "key": "",
+        "default": null,
+        "extra": "",
+        "collation": "utf8mb4_unicode_ci"
+      },
+      {
+        "field": "time",
+        "type": "int(11)",
+        "null": "NO",
+        "key": "",
+        "default": null,
+        "extra": ""
+      },
+      {
+        "field": "chat_id",
+        "type": "int(11)",
+        "null": "NO",
+        "key": "MUL",
+        "default": "0",
+        "extra": ""
+      },
+      {
+        "field": "user_id",
+        "type": "int(11)",
+        "null": "NO",
+        "key": "",
+        "default": "0",
+        "extra": ""
+      },
+      {
+        "field": "name_support",
+        "type": "varchar(100)",
+        "null": "NO",
+        "key": "",
+        "default": null,
+        "extra": "",
+        "collation": "utf8mb4_unicode_ci"
+      }
+    ],
+    "lh_question": [
+      {
+        "field": "id",
+        "type": "int(11)",
+        "null": "NO",
+        "key": "PRI",
+        "default": null,
+        "extra": "auto_increment"
+      },
+      {
+        "field": "question",
+        "type": "varchar(250)",
+        "null": "NO",
+        "key": "",
+        "default": null,
+        "extra": "",
+        "collation": "utf8mb4_unicode_ci"
+      },
+      {
+        "field": "location",
+        "type": "varchar(250)",
+        "null": "NO",
+        "key": "",
+        "default": null,
+        "extra": "",
+        "collation": "utf8mb4_unicode_ci"
+      },
+      {
+        "field": "active",
+        "type": "int(11)",
+        "null": "NO",
+        "key": "MUL",
+        "default": null,
+        "extra": ""
+      },
+      {
+        "field": "priority",
+        "type": "int(11)",
+        "null": "NO",
+        "key": "MUL",
+        "default": null,
+        "extra": ""
+      },
+      {
+        "field": "is_voting",
+        "type": "int(11)",
+        "null": "NO",
+        "key": "",
+        "default": null,
+        "extra": ""
+      },
+      {
+        "field": "question_intro",
+        "type": "text",
+        "null": "NO",
+        "key": "",
+        "default": null,
+        "extra": "",
+        "collation": "utf8mb4_unicode_ci"
+      },
+      {
+        "field": "revote",
+        "type": "int(11)",
+        "null": "NO",
+        "key": "",
+        "default": "0",
+        "extra": ""
+      }
+    ],
+    "lh_question_answer": [
+      {
+        "field": "id",
+        "type": "int(11)",
+        "null": "NO",
+        "key": "PRI",
+        "default": null,
+        "extra": "auto_increment"
+      },
+      {
+        "field": "ip",
+        "type": "bigint(20)",
+        "null": "NO",
+        "key": "MUL",
+        "default": null,
+        "extra": ""
+      },
+      {
+        "field": "question_id",
+        "type": "int(11)",
+        "null": "NO",
+        "key": "MUL",
+        "default": null,
+        "extra": ""
+      },
+      {
+        "field": "answer",
+        "type": "text",
+        "null": "NO",
+        "key": "",
+        "default": null,
+        "extra": "",
+        "collation": "utf8mb4_unicode_ci"
+      },
+      {
+        "field": "ctime",
+        "type": "int(11)",
+        "null": "NO",
+        "key": "",
+        "default": null,
+        "extra": ""
+      }
+    ],
+    "lh_question_option": [
+      {
+        "field": "id",
+        "type": "int(11)",
+        "null": "NO",
+        "key": "PRI",
+        "default": null,
+        "extra": "auto_increment"
+      },
+      {
+        "field": "question_id",
+        "type": "int(11)",
+        "null": "NO",
+        "key": "MUL",
+        "default": null,
+        "extra": ""
+      },
+      {
+        "field": "option_name",
+        "type": "varchar(250)",
+        "null": "NO",
+        "key": "",
+        "default": null,
+        "extra": "",
+        "collation": "utf8mb4_unicode_ci"
+      },
+      {
+        "field": "priority",
+        "type": "tinyint(4)",
+        "null": "NO",
+        "key": "",
+        "default": null,
+        "extra": ""
+      }
+    ],
+    "lh_generic_bot_exception": [
+      {
+        "field": "id",
+        "type": "bigint(20)",
+        "null": "NO",
+        "key": "PRI",
+        "default": null,
+        "extra": "auto_increment"
+      }
+    ],
+    "lh_generic_bot_exception_message": [
+      {
+        "field": "id",
+        "type": "bigint(20)",
+        "null": "NO",
+        "key": "PRI",
+        "default": null,
+        "extra": "auto_increment"
+      }
+    ],
+    "lh_generic_bot_tr_group": [
+      {
+        "field": "id",
+        "type": "int(11)",
+        "null": "NO",
+        "key": "PRI",
+        "default": null,
+        "extra": "auto_increment"
+      },
+      {
+        "field": "nick",
+        "type": "varchar(100)",
+        "null": "NO",
+        "key": "",
+        "default": null,
+        "extra": "",
+        "collation": "utf8mb4_unicode_ci"
+      },
+      {
+        "field": "configuration",
+        "type": "longtext",
+        "null": "NO",
+        "key": "",
+        "default": null,
+        "extra": "",
+        "collation": "utf8mb4_unicode_ci"
+      },
+      {
+        "field": "filepath",
+        "type": "varchar(250)",
+        "null": "NO",
+        "key": "",
+        "default": null,
+        "extra": "",
+        "collation": "utf8mb4_unicode_ci"
+      },
+      {
+        "field": "filename",
+        "type": "varchar(250)",
+        "null": "NO",
+        "key": "",
+        "default": null,
+        "extra": "",
+        "collation": "utf8mb4_unicode_ci"
+      }
+    ],
+    "lh_generic_bot_tr_item": [
+      {
+        "field": "id",
+        "type": "int(11)",
+        "null": "NO",
+        "key": "PRI",
+        "default": null,
+        "extra": "auto_increment"
+      }
+    ],
+    "lh_generic_bot_bot": [
+      {
+        "field": "id",
+        "type": "bigint(20)",
+        "null": "NO",
+        "key": "PRI",
+        "default": null,
+        "extra": "auto_increment"
+      },
+      {
+        "field": "nick",
+        "type": "varchar(100)",
+        "null": "NO",
+        "key": "",
+        "default": null,
+        "extra": "",
+        "collation": "utf8mb4_unicode_ci"
+      },
+      {
+        "field": "avatar",
+        "type": "varchar(150)",
+        "null": "NO",
+        "key": "",
+        "default": "",
+        "extra": "",
+        "collation": "utf8mb4_unicode_ci"
+      },
+      {
+        "field": "attr_str_1",
+        "type": "varchar(100)",
+        "null": "NO",
+        "key": "",
+        "default": null,
+        "extra": "",
+        "collation": "utf8mb4_unicode_ci"
+      },
+      {
+        "field": "configuration",
+        "type": "longtext",
+        "null": "NO",
+        "key": "",
+        "default": null,
+        "extra": "",
+        "collation": "utf8mb4_unicode_ci"
+      },
+      {
+        "field": "attr_str_2",
+        "type": "varchar(100)",
+        "null": "NO",
+        "key": "",
+        "default": null,
+        "extra": "",
+        "collation": "utf8mb4_unicode_ci"
+      },
+      {
+        "field": "attr_str_3",
+        "type": "varchar(100)",
+        "null": "NO",
+        "key": "",
+        "default": null,
+        "extra": "",
+        "collation": "utf8mb4_unicode_ci"
+      },
+      {
+        "field": "filepath",
+        "type": "varchar(250)",
+        "null": "NO",
+        "key": "",
+        "default": null,
+        "extra": "",
+        "collation": "utf8mb4_unicode_ci"
+      },
+      {
+        "field": "filename",
+        "type": "varchar(250)",
+        "null": "NO",
+        "key": "",
+        "default": null,
+        "extra": "",
+        "collation": "utf8mb4_unicode_ci"
+      }
+    ],
+    "lh_generic_bot_pending_event": [
+      {
+        "field": "id",
+        "type": "bigint(20)",
+        "null": "NO",
+        "key": "PRI",
+        "default": null,
+        "extra": "auto_increment"
+      }
+    ],
+    "lh_generic_bot_chat_event": [
+      {
+        "field": "id",
+        "type": "bigint(20)",
+        "null": "NO",
+        "key": "PRI",
+        "default": null,
+        "extra": "auto_increment"
+      },
+      {
+        "field": "counter",
+        "type": "int(11)",
+        "null": "NO",
+        "key": "",
+        "default": null,
+        "extra": ""
+      }
+    ],
+    "lh_generic_bot_group": [
+      {
+        "field": "id",
+        "type": "bigint(20)",
+        "null": "NO",
+        "key": "PRI",
+        "default": null,
+        "extra": "auto_increment"
+      },
+      {
+        "field": "is_collapsed",
+        "type": "int(11)",
+        "null": "NO",
+        "key": "",
+        "default": "0",
+        "extra": ""
+      },
+      {
+        "field": "pos",
+        "type": "int(11)",
+        "null": "NO",
+        "key": "",
+        "default": "0",
+        "extra": ""
+      }
+    ],
+    "lh_canned_msg_subject": [
+      {
+        "field": "id",
+        "type": "int(11)",
+        "null": "NO",
+        "key": "PRI",
+        "default": null,
+        "extra": "auto_increment"
+      }
+    ],
+    "lhc_mailconv_response_template_subject": [
+      {
+        "field": "id",
+        "type": "bigint(20) unsigned",
+        "null": "NO",
+        "key": "PRI",
+        "default": null,
+        "extra": "auto_increment"
+      }
+    ],
+    "lhc_mailconv_response_template_dep": [
+      {
+        "field": "id",
+        "type": "bigint(20) unsigned",
+        "null": "NO",
+        "key": "PRI",
+        "default": null,
+        "extra": "auto_increment"
+      }
+    ],
+    "lh_generic_bot_chat_workflow": [
+      {
+        "field": "id",
+        "type": "bigint(20)",
+        "null": "NO",
+        "key": "PRI",
+        "default": null,
+        "extra": "auto_increment"
+      },
+      {
+        "field": "trigger_id",
+        "type": "bigint(20)",
+        "null": "NO",
+        "key": "",
+        "default": null,
+        "extra": ""
+      },
+      {
+        "field": "time",
+        "type": "int(11)",
+        "null": "NO",
+        "key": "",
+        "default": null,
+        "extra": ""
+      }
+    ],
+    "lh_generic_bot_trigger": [
+      {
+        "field": "id",
+        "type": "bigint(20)",
+        "null": "NO",
+        "key": "PRI",
+        "default": null,
+        "extra": "auto_increment"
+      },
+      {
+        "field": "bot_id",
+        "type": "int(11)",
+        "null": "NO",
+        "key": "",
+        "default": null,
+        "extra": ""
+      },
+      {
+        "field": "default",
+        "type": "int(11)",
+        "null": "NO",
+        "key": "",
+        "default": null,
+        "extra": ""
+      },
+      {
+        "field": "default_unknown",
+        "type": "int(11)",
+        "null": "NO",
+        "key": "",
+        "default": null,
+        "extra": ""
+      },
+      {
+        "field": "default_always",
+        "type": "int(11)",
+        "null": "NO",
+        "key": "",
+        "default": null,
+        "extra": ""
+      },
+      {
+        "field": "default_unknown_btn",
+        "type": "int(11)",
+        "null": "NO",
+        "key": "",
+        "default": "0",
+        "extra": ""
+      },
+      {
+        "field": "as_argument",
+        "type": "int(11)",
+        "null": "NO",
+        "key": "",
+        "default": "0",
+        "extra": ""
+      }
+    ],
+    "lh_generic_bot_payload": [
+      {
+        "field": "id",
+        "type": "bigint(20)",
+        "null": "NO",
+        "key": "PRI",
+        "default": null,
+        "extra": "auto_increment"
+      }
+    ],
+    "lh_webhook": [
+      {
+        "field": "id",
+        "type": "int(11)",
+        "null": "NO",
+        "key": "PRI",
+        "default": null,
+        "extra": "auto_increment"
+      },
+      {
+        "field": "type",
+        "type": "tinyint(1)",
+        "null": "NO",
+        "key": "",
+        "default": "0",
+        "extra": ""
+      },
+      {
+        "field": "bot_id_alt",
+        "type": "int(11)",
+        "null": "NO",
+        "key": "",
+        "default": "0",
+        "extra": ""
+      },
+      {
+        "field": "trigger_id_alt",
+        "type": "int(11)",
+        "null": "NO",
+        "key": "",
+        "default": "0",
+        "extra": ""
+      },
+      {
+        "field": "configuration",
+        "type": "longtext",
+        "null": "NO",
+        "key": "",
+        "default": "",
+        "extra": ""
+      }
+    ],
+    "lh_users_login": [
+      {
+        "field": "id",
+        "type": "bigint(20)",
+        "null": "NO",
+        "key": "PRI",
+        "default": null,
+        "extra": "auto_increment"
+      }
+    ],
+    "lh_generic_bot_trigger_event": [
+      {
+        "field": "id",
+        "type": "bigint(20)",
+        "null": "NO",
+        "key": "PRI",
+        "default": null,
+        "extra": "auto_increment"
+      },
+      {
+        "field": "bot_id",
+        "type": "int(11)",
+        "null": "NO",
+        "key": "",
+        "default": null,
+        "extra": ""
+      },
+      {
+        "field": "on_start_type",
+        "type": "tinyint(1)",
+        "null": "NO",
+        "key": "",
+        "default": null,
+        "extra": ""
+      },
+      {
+        "field": "priority",
+        "type": "int(11)",
+        "null": "NO",
+        "key": "",
+        "default": null,
+        "extra": ""
+      },
+      {
+        "field": "pattern_exc",
+        "type": "text",
+        "null": "NO",
+        "key": "",
+        "default": null,
+        "extra": ""
+      },
+      {
+        "field": "pattern",
+        "type": "text",
+        "null": "NO",
+        "key": "",
+        "default": null,
+        "extra": ""
+      },
+      {
+        "field": "configuration",
+        "type": "longtext",
+        "null": "NO",
+        "key": "",
+        "default": null,
+        "extra": ""
+      }
+    ],
+    "lh_audits": [
+      {
+        "field": "id",
+        "type": "bigint(20)",
+        "null": "NO",
+        "key": "PRI",
+        "default": null,
+        "extra": "auto_increment"
+      }
+    ],
+    "lh_departament_availability": [
+      {
+        "field": "id",
+        "type": "bigint(20)",
+        "null": "NO",
+        "key": "PRI",
+        "default": null,
+        "extra": "auto_increment"
+      },
+      {
+        "field": "ymdhi",
+        "type": "bigint(20)",
+        "null": "NO",
+        "key": "",
+        "default": null,
+        "extra": ""
+      },
+      {
+        "field": "ymd",
+        "type": "int(11)",
+        "null": "NO",
+        "key": "",
+        "default": null,
+        "extra": ""
+      },
+      {
+        "field": "time",
+        "type": "int(11)",
+        "null": "NO",
+        "key": "",
+        "default": null,
+        "extra": ""
+      },
+      {
+        "field": "hourminute",
+        "type": "int(4)",
+        "null": "NO",
+        "key": "",
+        "default": null,
+        "extra": ""
+      }
+    ],
+    "lh_question_option_answer": [
+      {
+        "field": "id",
+        "type": "int(11)",
+        "null": "NO",
+        "key": "PRI",
+        "default": null,
+        "extra": "auto_increment"
+      },
+      {
+        "field": "question_id",
+        "type": "int(11)",
+        "null": "NO",
+        "key": "MUL",
+        "default": null,
+        "extra": ""
+      },
+      {
+        "field": "option_id",
+        "type": "int(11)",
+        "null": "NO",
+        "key": "",
+        "default": null,
+        "extra": ""
+      },
+      {
+        "field": "ctime",
+        "type": "int(11)",
+        "null": "NO",
+        "key": "",
+        "default": null,
+        "extra": ""
+      },
+      {
+        "field": "ip",
+        "type": "bigint(20)",
+        "null": "NO",
+        "key": "MUL",
+        "default": null,
+        "extra": ""
+      }
+    ],
+    "lh_role": [
+      {
+        "field": "id",
+        "type": "int(11)",
+        "null": "NO",
+        "key": "PRI",
+        "default": null,
+        "extra": "auto_increment"
+      },
+      {
+        "field": "name",
+        "type": "varchar(50)",
+        "null": "NO",
+        "key": "",
+        "default": null,
+        "extra": "",
+        "collation": "utf8mb4_unicode_ci"
+      }
+    ],
+    "lh_speech_chat_language": [
+      {
+        "field": "id",
+        "type": "int(11)",
+        "null": "NO",
+        "key": "PRI",
+        "default": null,
+        "extra": "auto_increment"
+      },
+      {
+        "field": "chat_id",
+        "type": "int(11)",
+        "null": "NO",
+        "key": "MUL",
+        "default": null,
+        "extra": ""
+      },
+      {
+        "field": "language_id",
+        "type": "int(11)",
+        "null": "NO",
+        "key": "MUL",
+        "default": null,
+        "extra": ""
+      },
+      {
+        "field": "dialect",
+        "type": "varchar(50)",
+        "null": "NO",
+        "key": "",
+        "default": null,
+        "extra": "",
+        "collation": "utf8mb4_unicode_ci"
+      }
+    ],
+    "lh_speech_language": [
+      {
+        "field": "id",
+        "type": "int(11)",
+        "null": "NO",
+        "key": "PRI",
+        "default": null,
+        "extra": "auto_increment"
+      },
+      {
+        "field": "name",
+        "type": "varchar(100)",
+        "null": "NO",
+        "key": "",
+        "default": null,
+        "extra": "",
+        "collation": "utf8mb4_unicode_ci"
+      },
+      {
+        "field": "siteaccess",
+        "type": "varchar(3)",
+        "null": "NO",
+        "key": "",
+        "default": "",
+        "extra": "",
+        "collation": "utf8mb4_unicode_ci"
+      }
+    ],
+    "lh_chat_start_settings": [
+      {
+        "field": "id",
+        "type": "int(11)",
+        "null": "NO",
+        "key": "PRI",
+        "default": null,
+        "extra": "auto_increment"
+      },
+      {
+        "field": "name",
+        "type": "varchar(50)",
+        "null": "NO",
+        "key": "",
+        "default": null,
+        "extra": "",
+        "collation": "utf8mb4_unicode_ci"
+      },
+      {
+        "field": "data",
+        "type": "longtext",
+        "null": "NO",
+        "key": "",
+        "default": null,
+        "extra": "",
+        "collation": "utf8mb4_unicode_ci"
+      },
+      {
+        "field": "department_id",
+        "type": "int(11)",
+        "null": "NO",
+        "key": "",
+        "default": null,
+        "extra": ""
+      }
+    ],
+    "lh_chat_event_track": [
+      {
+        "field": "id",
+        "type": "int(11)",
+        "null": "NO",
+        "key": "PRI",
+        "default": null,
+        "extra": "auto_increment"
+      },
+      {
+        "field": "name",
+        "type": "varchar(50)",
+        "null": "NO",
+        "key": "",
+        "default": null,
+        "extra": "",
+        "collation": "utf8mb4_unicode_ci"
+      },
+      {
+        "field": "data",
+        "type": "longtext",
+        "null": "NO",
+        "key": "",
+        "default": null,
+        "extra": "",
+        "collation": "utf8mb4_unicode_ci"
+      },
+      {
+        "field": "department_id",
+        "type": "int(11)",
+        "null": "NO",
+        "key": "",
+        "default": null,
+        "extra": ""
+      }
+    ],
+    "lh_speech_language_dialect": [
+      {
+        "field": "id",
+        "type": "int(11)",
+        "null": "NO",
+        "key": "PRI",
+        "default": null,
+        "extra": "auto_increment"
+      },
+      {
+        "field": "language_id",
+        "type": "int(11)",
+        "null": "NO",
+        "key": "MUL",
+        "default": null,
+        "extra": ""
+      },
+      {
+        "field": "lang_name",
+        "type": "varchar(100)",
+        "null": "NO",
+        "key": "",
+        "default": null,
+        "extra": "",
+        "collation": "utf8mb4_unicode_ci"
+      },
+      {
+        "field": "lang_code",
+        "type": "varchar(100)",
+        "null": "NO",
+        "key": "",
+        "default": null,
+        "extra": "",
+        "collation": "utf8mb4_unicode_ci"
+      },
+      {
+        "field": "short_code",
+        "type": "varchar(4)",
+        "null": "NO",
+        "key": "",
+        "default": null,
+        "extra": "",
+        "collation": "utf8mb4_unicode_ci"
+      }
+    ],
+    "lh_rolefunction": [
+      {
+        "field": "id",
+        "type": "int(11)",
+        "null": "NO",
+        "key": "PRI",
+        "default": null,
+        "extra": "auto_increment"
+      },
+      {
+        "field": "role_id",
+        "type": "int(11)",
+        "null": "NO",
+        "key": "MUL",
+        "default": null,
+        "extra": ""
+      },
+      {
+        "field": "module",
+        "type": "varchar(100)",
+        "null": "NO",
+        "key": "",
+        "default": null,
+        "extra": "",
+        "collation": "utf8mb4_unicode_ci"
+      },
+      {
+        "field": "function",
+        "type": "varchar(100)",
+        "null": "NO",
+        "key": "",
+        "default": null,
+        "extra": "",
+        "collation": "utf8mb4_unicode_ci"
+      },
+      {
+        "field": "limitation",
+        "type": "text",
+        "null": "NO",
+        "key": "",
+        "default": null,
+        "extra": "",
+        "collation": "utf8mb4_unicode_ci"
+      }
+    ],
+    "lh_transfer": [
+      {
+        "field": "id",
+        "type": "int(11)",
+        "null": "NO",
+        "key": "PRI",
+        "default": null,
+        "extra": "auto_increment"
+      },
+      {
+        "field": "chat_id",
+        "type": "int(11)",
+        "null": "NO",
+        "key": "",
+        "default": null,
+        "extra": ""
+      },
+      {
+        "field": "dep_id",
+        "type": "int(11)",
+        "null": "NO",
+        "key": "MUL",
+        "default": null,
+        "extra": ""
+      },
+      {
+        "field": "transfer_scope",
+        "type": "int(11)",
+        "null": "NO",
+        "key": "MUL",
+        "default": "0",
+        "extra": ""
+      },
+      {
+        "field": "ctime",
+        "type": "int(11)",
+        "null": "NO",
+        "key": "MUL",
+        "default": null,
+        "extra": ""
+      },
+      {
+        "field": "transfer_user_id",
+        "type": "int(11)",
+        "null": "NO",
+        "key": "MUL",
+        "default": null,
+        "extra": ""
+      },
+      {
+        "field": "from_dep_id",
+        "type": "int(11)",
+        "null": "NO",
+        "key": "",
+        "default": null,
+        "extra": ""
+      },
+      {
+        "field": "transfer_to_user_id",
+        "type": "int(11)",
+        "null": "NO",
+        "key": "MUL",
+        "default": null,
+        "extra": ""
+      }
+    ],
+    "lh_generic_bot_command": [
+      {
+        "field": "id",
+        "type": "int(11)",
+        "null": "NO",
+        "key": "PRI",
+        "default": null,
+        "extra": "auto_increment"
+      }
+    ],
+    "lh_userdep": [
+      {
+        "field": "id",
+        "type": "int(11)",
+        "null": "NO",
+        "key": "PRI",
+        "default": null,
+        "extra": "auto_increment"
+      },
+      {
+        "field": "user_id",
+        "type": "int(11)",
+        "null": "NO",
+        "key": "MUL",
+        "default": null,
+        "extra": ""
+      },
+      {
+        "field": "dep_id",
+        "type": "int(11)",
+        "null": "NO",
+        "key": "MUL",
+        "default": null,
+        "extra": ""
+      },
+      {
+        "field": "exclude_autoasign",
+        "type": "tinyint(1)",
+        "null": "NO",
+        "key": "MUL",
+        "default": "0",
+        "extra": ""
+      },
+      {
+        "field": "ro",
+        "type": "tinyint(1)",
+        "null": "NO",
+        "key": "MUL",
+        "default": "0",
+        "extra": ""
+      },
+      {
+        "field": "last_activity",
+        "type": "int(11)",
+        "null": "NO",
+        "key": "MUL",
+        "default": null,
+        "extra": ""
+      },
+      {
+        "field": "lastd_activity",
+        "type": "int(11)",
+        "null": "NO",
+        "key": "MUL",
+        "default": "0",
+        "extra": ""
+      },
+      {
+        "field": "hide_online_ts",
+        "type": "int(11)",
+        "null": "NO",
+        "key": "",
+        "default": "0",
+        "extra": ""
+      },
+      {
+        "field": "hide_online",
+        "type": "int(11)",
+        "null": "NO",
+        "key": "",
+        "default": null,
+        "extra": ""
+      },
+      {
+        "field": "last_accepted",
+        "type": "int(11)",
+        "null": "NO",
+        "key": "",
+        "default": "0",
+        "extra": ""
+      },
+      {
+        "field": "active_chats",
+        "type": "int(11)",
+        "null": "NO",
+        "key": "",
+        "default": "0",
+        "extra": ""
+      },
+      {
+        "field": "pending_chats",
+        "type": "int(11)",
+        "null": "NO",
+        "key": "",
+        "default": "0",
+        "extra": ""
+      },
+      {
+        "field": "inactive_chats",
+        "type": "int(11)",
+        "null": "NO",
+        "key": "",
+        "default": "0",
+        "extra": ""
+      },
+      {
+        "field": "max_chats",
+        "type": "int(11)",
+        "null": "NO",
+        "key": "",
+        "default": "0",
+        "extra": ""
+      },
+      {
+        "field": "type",
+        "type": "int(11)",
+        "null": "NO",
+        "key": "",
+        "default": "0",
+        "extra": ""
+      },
+      {
+        "field": "dep_group_id",
+        "type": "int(11)",
+        "null": "NO",
+        "key": "",
+        "default": "0",
+        "extra": ""
+      },
+      {
+        "field": "always_on",
+        "type": "tinyint(1)",
+        "null": "NO",
+        "key": "",
+        "default": "0",
+        "extra": ""
+      }
+    ],
+    "lh_users": [
+      {
+        "field": "id",
+        "type": "int(11)",
+        "null": "NO",
+        "key": "PRI",
+        "default": null,
+        "extra": "auto_increment"
+      },
+      {
+        "field": "username",
+        "type": "varchar(80)",
+        "null": "NO",
+        "key": "",
+        "default": null,
+        "extra": "",
+        "collation": "utf8mb4_unicode_ci"
+      },
+      {
+        "field": "password",
+        "type": "varchar(200)",
+        "null": "NO",
+        "key": "",
+        "default": null,
+        "extra": "",
+        "collation": "utf8mb4_unicode_ci"
+      },
+      {
+        "field": "avatar",
+        "type": "varchar(150)",
+        "null": "NO",
+        "key": "",
+        "default": "",
+        "extra": "",
+        "collation": "utf8mb4_unicode_ci"
+      },
+      {
+        "field": "session_id",
+        "type": "varchar(40)",
+        "null": "NO",
+        "key": "",
+        "default": null,
+        "extra": "",
+        "collation": "utf8mb4_unicode_ci"
+      },
+      {
+        "field": "operation_admin",
+        "type": "text",
+        "null": "NO",
+        "key": "",
+        "default": null,
+        "extra": "",
+        "collation": "utf8mb4_unicode_ci"
+      },
+      {
+        "field": "email",
+        "type": "varchar(100)",
+        "null": "NO",
+        "key": "MUL",
+        "default": null,
+        "extra": "",
+        "collation": "utf8mb4_unicode_ci"
+      },
+      {
+        "field": "time_zone",
+        "type": "varchar(100)",
+        "null": "NO",
+        "key": "",
+        "default": null,
+        "extra": "",
+        "collation": "utf8mb4_unicode_ci"
+      },
+      {
+        "field": "name",
+        "type": "varchar(100)",
+        "null": "NO",
+        "key": "",
+        "default": null,
+        "extra": "",
+        "collation": "utf8mb4_unicode_ci"
+      },
+      {
+        "field": "surname",
+        "type": "varchar(100)",
+        "null": "NO",
+        "key": "",
+        "default": null,
+        "extra": "",
+        "collation": "utf8mb4_unicode_ci"
+      },
+      {
+        "field": "chat_nickname",
+        "type": "varchar(100)",
+        "null": "NO",
+        "key": "",
+        "default": null,
+        "extra": "",
+        "collation": "utf8mb4_unicode_ci"
+      },
+      {
+        "field": "filepath",
+        "type": "varchar(200)",
+        "null": "NO",
+        "key": "",
+        "default": null,
+        "extra": "",
+        "collation": "utf8mb4_unicode_ci"
+      },
+      {
+        "field": "filename",
+        "type": "varchar(200)",
+        "null": "NO",
+        "key": "",
+        "default": null,
+        "extra": "",
+        "collation": "utf8mb4_unicode_ci"
+      },
+      {
+        "field": "job_title",
+        "type": "varchar(100)",
+        "null": "NO",
+        "key": "",
+        "default": null,
+        "extra": "",
+        "collation": "utf8mb4_unicode_ci"
+      },
+      {
+        "field": "xmpp_username",
+        "type": "varchar(200)",
+        "null": "NO",
+        "key": "MUL",
+        "default": null,
+        "extra": "",
+        "collation": "utf8mb4_unicode_ci"
+      },
+      {
+        "field": "skype",
+        "type": "varchar(50)",
+        "null": "NO",
+        "key": "",
+        "default": null,
+        "extra": "",
+        "collation": "utf8mb4_unicode_ci"
+      },
+      {
+        "field": "departments_ids",
+        "type": "text",
+        "null": "NO",
+        "key": "",
+        "default": null,
+        "extra": "",
+        "collation": "utf8mb4_unicode_ci"
+      },
+      {
+        "field": "disabled",
+        "type": "tinyint(4)",
+        "null": "NO",
+        "key": "",
+        "default": null,
+        "extra": ""
+      },
+      {
+        "field": "rec_per_req",
+        "type": "tinyint(1)",
+        "null": "NO",
+        "key": "",
+        "default": null,
+        "extra": ""
+      },
+      {
+        "field": "hide_online",
+        "type": "tinyint(1)",
+        "null": "NO",
+        "key": "MUL",
+        "default": null,
+        "extra": ""
+      },
+      {
+        "field": "auto_accept",
+        "type": "tinyint(1)",
+        "null": "NO",
+        "key": "MUL",
+        "default": null,
+        "extra": ""
+      },
+      {
+        "field": "exclude_autoasign",
+        "type": "tinyint(1)",
+        "null": "NO",
+        "key": "MUL",
+        "default": null,
+        "extra": ""
+      },
+      {
+        "field": "max_active_chats",
+        "type": "int(11)",
+        "null": "NO",
+        "key": "MUL",
+        "default": null,
+        "extra": ""
+      },
+      {
+        "field": "all_departments",
+        "type": "tinyint(1)",
+        "null": "NO",
+        "key": "",
+        "default": null,
+        "extra": ""
+      },
+      {
+        "field": "invisible_mode",
+        "type": "tinyint(1)",
+        "null": "NO",
+        "key": "",
+        "default": null,
+        "extra": ""
+      },
+      {
+        "field": "inactive_mode",
+        "type": "tinyint(1)",
+        "null": "NO",
+        "key": "",
+        "default": null,
+        "extra": ""
+      },
+      {
+        "field": "cache_version",
+        "type": "int(11) unsigned",
+        "null": "NO",
+        "key": "",
+        "default": "0",
+        "extra": ""
+      },
+      {
+        "field": "attr_int_1",
+        "type": "int(11)",
+        "null": "NO",
+        "key": "",
+        "default": null,
+        "extra": ""
+      },
+      {
+        "field": "attr_int_2",
+        "type": "int(11)",
+        "null": "NO",
+        "key": "",
+        "default": null,
+        "extra": ""
+      },
+      {
+        "field": "attr_int_3",
+        "type": "int(11)",
+        "null": "NO",
+        "key": "",
+        "default": null,
+        "extra": ""
+      },
+      {
+        "field": "pswd_updated",
+        "type": "int(11)",
+        "null": "NO",
+        "key": "",
+        "default": null,
+        "extra": ""
+      },
+      {
+        "field": "always_on",
+        "type": "tinyint(1)",
+        "null": "NO",
+        "key": "",
+        "default": "0",
+        "extra": ""
+      }
+    ],
+    "lh_users_remember": [
+      {
+        "field": "id",
+        "type": "int(11)",
+        "null": "NO",
+        "key": "PRI",
+        "default": null,
+        "extra": "auto_increment"
+      },
+      {
+        "field": "user_id",
+        "type": "int(11)",
+        "null": "NO",
+        "key": "",
+        "default": null,
+        "extra": ""
+      },
+      {
+        "field": "mtime",
+        "type": "int(11)",
+        "null": "NO",
+        "key": "",
+        "default": null,
+        "extra": ""
+      }
+    ],
+    "lh_generic_bot_repeat_restrict": [
+      {
+        "field": "id",
+        "type": "bigint(20)",
+        "null": "NO",
+        "key": "PRI",
+        "default": null,
+        "extra": "auto_increment"
+      },
+      {
+        "field": "identifier",
+        "type": "varchar(20)",
+        "null": "NO",
+        "key": "",
+        "default": null,
+        "extra": "",
+        "collation": "utf8mb4_unicode_ci"
+      }
+    ],
+    "lh_users_setting": [
+      {
+        "field": "id",
+        "type": "int(11)",
+        "null": "NO",
+        "key": "PRI",
+        "default": null,
+        "extra": "auto_increment"
+      },
+      {
+        "field": "user_id",
+        "type": "int(11)",
+        "null": "NO",
+        "key": "MUL",
+        "default": null,
+        "extra": ""
+      },
+      {
+        "field": "identifier",
+        "type": "varchar(50)",
+        "null": "NO",
+        "key": "",
+        "default": null,
+        "extra": "",
+        "collation": "utf8mb4_unicode_ci"
+      },
+      {
+        "field": "value",
+        "type": "text",
+        "null": "NO",
+        "key": "",
+        "default": null,
+        "extra": "",
+        "collation": "utf8mb4_unicode_ci"
+      }
+    ],
+    "lh_users_setting_option": [
+      {
+        "field": "identifier",
+        "type": "varchar(50)",
+        "null": "NO",
+        "key": "PRI",
+        "default": null,
+        "extra": ""
+      },
+      {
+        "field": "class",
+        "type": "varchar(50)",
+        "null": "NO",
+        "key": "",
+        "default": null,
+        "extra": "",
+        "collation": "utf8mb4_unicode_ci"
+      },
+      {
+        "field": "attribute",
+        "type": "varchar(40)",
+        "null": "NO",
+        "key": "",
+        "default": null,
+        "extra": "",
+        "collation": "utf8mb4_unicode_ci"
+      }
+    ],
+    "lhc_mailconv_conversation": [
+      {
+        "field": "id",
+        "type": "bigint(20) unsigned",
+        "null": "NO",
+        "key": "PRI",
+        "default": null,
+        "extra": "auto_increment"
+      },
+      {
+        "field": "conv_duration",
+        "type": "int(11)",
+        "null": "NO",
+        "key": "",
+        "default": "0",
+        "extra": ""
+      },
+      {
+        "field": "follow_up_id",
+        "type": "bigint(20) unsigned",
+        "null": "NO",
+        "key": "",
+        "default": "0",
+        "extra": ""
+      },
+      {
+        "field": "mail_variables",
+        "type": "longtext",
+        "null": "NO",
+        "key": "",
+        "default": null,
+        "extra": "",
+        "collation": "utf8mb4_unicode_ci"
+      },
+      {
+        "field": "has_attachment",
+        "type": "tinyint(1) unsigned",
+        "null": "NO",
+        "key": "",
+        "default": "0",
+        "extra": ""
+      },
+      {
+        "field": "undelivered",
+        "type": "tinyint(1) unsigned",
+        "null": "NO",
+        "key": "",
+        "default": "0",
+        "extra": ""
+      }
+    ],
+    "lhc_mailconv_file": [
+      {
+        "field": "id",
+        "type": "bigint(20) unsigned",
+        "null": "NO",
+        "key": "PRI",
+        "default": null,
+        "extra": "auto_increment"
+      }
+    ],
+    "lhc_mailconv_remarks": [
+      {
+        "field": "id",
+        "type": "bigint(20) unsigned",
+        "null": "NO",
+        "key": "PRI",
+        "default": null,
+        "extra": "auto_increment"
+      }
+    ],
+    "lhc_mailconv_msg": [
+      {
+        "field": "id",
+        "type": "bigint(20) unsigned",
+        "null": "NO",
+        "key": "PRI",
+        "default": null,
+        "extra": "auto_increment"
+      },
+      {
+        "field": "conv_duration",
+        "type": "int(11)",
+        "null": "NO",
+        "key": "",
+        "default": "0",
+        "extra": ""
+      },
+      {
+        "field": "has_attachment",
+        "type": "tinyint(1) unsigned",
+        "null": "NO",
+        "key": "",
+        "default": "0",
+        "extra": ""
+      },
+      {
+        "field": "undelivered",
+        "type": "tinyint(1) unsigned",
+        "null": "NO",
+        "key": "",
+        "default": "0",
+        "extra": ""
+      },
+      {
+        "field": "rfc822_body",
+        "type": "longtext",
+        "null": "NO",
+        "key": "",
+        "default": null,
+        "extra": ""
+      },
+      {
+        "field": "delivery_status",
+        "type": "text",
+        "null": "NO",
+        "key": "",
+        "default": null,
+        "extra": ""
+      }
+    ],
+    "lhc_mailconv_msg_subject": [
+      {
+        "field": "id",
+        "type": "bigint(20) unsigned",
+        "null": "NO",
+        "key": "PRI",
+        "default": null,
+        "extra": "auto_increment"
+      }
+    ],
+    "lhc_mailconv_mailbox": [
+      {
+        "field": "id",
+        "type": "int(11) unsigned",
+        "null": "NO",
+        "key": "PRI",
+        "default": null,
+        "extra": "auto_increment"
+      },
+      {
+        "field": "import_since",
+        "type": "int(11) unsigned",
+        "null": "NO",
+        "key": "",
+        "default": "0",
+        "extra": ""
+      },
+      {
+        "field": "import_priority",
+        "type": "int(11) unsigned",
+        "null": "NO",
+        "key": "",
+        "default": "0",
+        "extra": ""
+      },
+      {
+        "field": "reopen_timeout",
+        "type": "int(11) unsigned",
+        "null": "NO",
+        "key": "",
+        "default": "4",
+        "extra": ""
+      },
+      {
+        "field": "delete_mode",
+        "type": "tinyint(1) unsigned",
+        "null": "NO",
+        "key": "",
+        "default": "0",
+        "extra": ""
+      },
+      {
+        "field": "create_a_copy",
+        "type": "tinyint(1) unsigned",
+        "null": "NO",
+        "key": "",
+        "default": "0",
+        "extra": ""
+      },
+      {
+        "field": "assign_parent_user",
+        "type": "tinyint(1) unsigned",
+        "null": "NO",
+        "key": "",
+        "default": "0",
+        "extra": ""
+      },
+      {
+        "field": "failed",
+        "type": "tinyint(1) unsigned",
+        "null": "NO",
+        "key": "",
+        "default": "0",
+        "extra": ""
+      },
+      {
+        "field": "uuid_status",
+        "type": "text",
+        "null": "NO",
+        "key": "",
+        "default": null,
+        "extra": "",
+        "collation": "utf8mb4_unicode_ci"
+      }
+    ],
+    "lhc_mailconv_response_template": [
+      {
+        "field": "id",
+        "type": "bigint(20) unsigned",
+        "null": "NO",
+        "key": "PRI",
+        "default": null,
+        "extra": "auto_increment"
+      },
+      {
+        "field": "template_plain",
+        "type": "text",
+        "null": "NO",
+        "key": "",
+        "default": null,
+        "extra": ""
+      },
+      {
+        "field": "unique_id",
+        "type": "varchar(20)",
+        "null": "NO",
+        "key": "",
+        "default": null,
+        "extra": "",
+        "collation": "utf8mb4_unicode_ci",
+        "post_query": "UPDATE `lhc_mailconv_response_template` SET `unique_id` = `id`;"
+      }
+    ],
+    "lhc_mailconv_msg_internal": [
+      {
+        "field": "id",
+        "type": "int(11)",
+        "null": "NO",
+        "key": "PRI",
+        "default": null,
+        "extra": "auto_increment"
+      }
+    ],
+    "lhc_mailconv_match_rule": [
+      {
+        "field": "id",
+        "type": "int(11) unsigned",
+        "null": "NO",
+        "key": "PRI",
+        "default": null,
+        "extra": "auto_increment"
+      },
+      {
+        "field": "options",
+        "type": "text",
+        "null": "NO",
+        "key": "",
+        "default": null,
+        "extra": ""
+      },
+      {
+        "field": "mailbox_id",
+        "type": "text",
+        "null": "NO",
+        "key": "",
+        "default": null,
+        "extra": ""
+      }
+    ]
+  },
+  "tables_data": {
+    "lh_users_setting_option": [
+      {
+        "identifier": "chat_message",
+        "class": "",
+        "attribute": ""
+      },
+      {
+        "identifier": "enable_active_list",
+        "class": "",
+        "attribute": ""
+      },
+      {
+        "identifier": "enable_close_list",
+        "class": "",
+        "attribute": ""
+      },
+      {
+        "identifier": "enable_pending_list",
+        "class": "",
+        "attribute": ""
+      },
+      {
+        "identifier": "enable_unread_list",
+        "class": "",
+        "attribute": ""
+      },
+      {
+        "identifier": "new_chat_sound",
+        "class": "",
+        "attribute": ""
+      },
+      {
+        "identifier": "new_user_bn",
+        "class": "",
+        "attribute": ""
+      },
+      {
+        "identifier": "new_user_sound",
+        "class": "",
+        "attribute": ""
+      },
+      {
+        "identifier": "oupdate_timeout",
+        "class": "",
+        "attribute": ""
+      },
+      {
+        "identifier": "ouser_timeout",
+        "class": "",
+        "attribute": ""
+      },
+      {
+        "identifier": "ocountry",
+        "class": "",
+        "attribute": ""
+      },
+      {
+        "identifier": "otime_on_site",
+        "class": "",
+        "attribute": ""
+      },
+      {
+        "identifier": "o_department",
+        "class": "",
+        "attribute": ""
+      },
+      {
+        "identifier": "omax_rows",
+        "class": "",
+        "attribute": ""
+      },
+      {
+        "identifier": "ogroup_by",
+        "class": "",
+        "attribute": ""
+      },
+      {
+        "identifier": "omap_depid",
+        "class": "",
+        "attribute": ""
+      },
+      {
+        "identifier": "omap_mtimeout",
+        "class": "",
+        "attribute": ""
+      },
+      {
+        "identifier": "dwo",
+        "class": "",
+        "attribute": ""
+      }
+    ],
+    "lh_chat_config": [
+      {
+        "identifier": "dashboard_order",
+        "value": "[[\"online_operators\",\"departments_stats\",\"online_visitors\"],[\"pending_chats\",\"unread_chats\",\"transfered_chats\"],[\"active_chats\",\"closed_chats\"]]",
+        "type": "0",
+        "explain": "Home page dashboard widgets order",
+        "hidden": "0"
+      },
+      {
+        "identifier": "disable_iframe_sharing",
+        "value": "1",
+        "type": "0",
+        "explain": "Disable iframes in sharing mode",
+        "hidden": "0"
+      },
+      {
+        "identifier": "remember_username",
+        "value": "1",
+        "type": "0",
+        "explain": "Should we remember username for the next time visitor starts a chat?",
+        "hidden": "0"
+      },
+      {
+        "identifier": "inform_unread_message",
+        "value": "0",
+        "type": "0",
+        "explain": "Inform visitor if he has unread messages",
+        "hidden": "0"
+      },
+      {
+        "identifier": "transfer_configuration",
+        "value": "0",
+        "type": "0",
+        "explain": "Transfer configuration",
+        "hidden": "1"
+      },
+      {
+        "identifier": "accept_chat_link_timeout",
+        "value": "300",
+        "type": "0",
+        "explain": "How many seconds chat accept link is valid. Set 0 to force login all the time manually.",
+        "hidden": "0"
+      },
+      {
+        "identifier": "open_closed_chat_timeout",
+        "value": "1800",
+        "type": "0",
+        "explain": "How many seconds customer has to open already closed chat.",
+        "hidden": "0"
+      },
+      {
+        "identifier": "hide_right_column_frontpage",
+        "value": "0",
+        "type": "0",
+        "explain": "Hide right column in frontpage",
+        "hidden": "0"
+      },
+      {
+        "identifier": "online_if",
+        "value": "0",
+        "type": "0",
+        "explain": "",
+        "hidden": "0"
+      },
+      {
+        "identifier": "track_mouse_activity",
+        "value": "0",
+        "type": "0",
+        "explain": "Should mouse movement be tracked as activity measure, if not checked only basic events would be tracked",
+        "hidden": "0"
+      },
+      {
+        "identifier": "accept_tos_link",
+        "value": "#",
+        "type": "0",
+        "explain": "Change to your site Terms of Service",
+        "hidden": "0"
+      },
+      {
+        "identifier": "speech_data",
+        "value": "a:3:{i:0;b:0;s:8:\"language\";i:7;s:7:\"dialect\";s:5:\"en-US\";}",
+        "type": "1",
+        "explain": "Change to your site Terms of Service",
+        "hidden": "1"
+      },
+      {
+        "identifier": "front_tabs",
+        "value": "dashboard,online_users,online_map,pending_chats,active_chats,unread_chats,closed_chats,online_operators",
+        "type": "0",
+        "explain": "Home page tabs order",
+        "hidden": "0"
+      },
+      {
+        "identifier": "preload_iframes",
+        "value": "0",
+        "type": "0",
+        "explain": "Preload widget. It will avoid loading delay after clicking widget",
+        "hidden": "0"
+      },
+      {
+        "identifier": "min_phone_length",
+        "value": "8",
+        "type": "0",
+        "explain": "Minimum phone number length",
+        "hidden": "0"
+      },
+      {
+        "identifier": "sharing_auto_allow",
+        "value": "0",
+        "type": "0",
+        "explain": "Do not ask permission for users to see their screen",
+        "hidden": "0"
+      },
+      {
+        "identifier": "sharing_nodejs_enabled",
+        "value": "0",
+        "type": "0",
+        "explain": "NodeJs support enabled",
+        "hidden": "0"
+      },
+      {
+        "identifier": "sharing_nodejs_secure",
+        "value": "0",
+        "type": "0",
+        "explain": "Connect to NodeJs in https mode",
+        "hidden": "0"
+      },
+      {
+        "identifier": "sharing_nodejs_path",
+        "value": "",
+        "type": "0",
+        "explain": "socket.io path, optional",
+        "hidden": "0"
+      },
+      {
+        "identifier": "disable_js_execution",
+        "value": "1",
+        "type": "0",
+        "explain": "Disable JS execution in Co-Browsing operator window",
+        "hidden": "0"
+      },
+      {
+        "identifier": "sharing_nodejs_socket_host",
+        "value": "",
+        "type": "0",
+        "explain": "Host where NodeJs is running",
+        "hidden": "0"
+      },
+      {
+        "identifier": "sharing_nodejs_sllocation",
+        "value": "https://cdn.socket.io/socket.io-1.1.0.js",
+        "type": "0",
+        "explain": "Location of SocketIO JS library",
+        "hidden": "0"
+      },
+      {
+        "identifier": "track_is_online",
+        "value": "0",
+        "type": "0",
+        "explain": "Track is user still on site, chat status checks also has to be enabled",
+        "hidden": "0"
+      },
+      {
+        "identifier": "reverse_pending",
+        "value": "0",
+        "type": "0",
+        "explain": "Make default pending chats order from old to new",
+        "hidden": "0"
+      },
+      {
+        "identifier": "allow_reopen_closed",
+        "value": "1",
+        "type": "0",
+        "explain": "Allow user to reopen closed chats?",
+        "hidden": "0"
+      },
+      {
+        "identifier": "track_activity",
+        "value": "0",
+        "type": "0",
+        "explain": "Track users activity on site?",
+        "hidden": "0"
+      },
+      {
+        "identifier": "product_enabled_module",
+        "value": "0",
+        "type": "0",
+        "explain": "Product module is enabled",
+        "hidden": "1"
+      },
+      {
+        "identifier": "application_name",
+        "value": "a:6:{s:3:\"eng\";s:31:\"Live Helper Chat - live support\";s:3:\"lit\";s:26:\"Live Helper Chat - pagalba\";s:3:\"hrv\";s:0:\"\";s:3:\"esp\";s:0:\"\";s:3:\"por\";s:0:\"\";s:10:\"site_admin\";s:31:\"Live Helper Chat - live support\";}",
+        "type": "1",
+        "explain": "Support application name, visible in browser title.",
+        "hidden": "0"
+      },
+      {
+        "identifier": "autoclose_timeout",
+        "value": "0",
+        "type": "0",
+        "explain": "Automatic chats closing. 0 - disabled, n > 0 time in minutes before chat is automatically closed",
+        "hidden": "0"
+      },
+      {
+        "identifier": "autoclose_timeout_pending",
+        "value": "0",
+        "type": "0",
+        "explain": "Automatic pending chats closing. 0 - disabled, n > 0 time in minutes before chat is automatically closed",
+        "hidden": "0"
+      },
+      {
+        "identifier": "autoclose_timeout_active",
+        "value": "0",
+        "type": "0",
+        "explain": "Automatic active chats closing. 0 - disabled, n > 0 time in minutes before chat is automatically closed",
+        "hidden": "0"
+      },
+      {
+        "identifier": "autoclose_timeout_bot",
+        "value": "0",
+        "type": "0",
+        "explain": "Automatic bot chats closing. 0 - disabled, n > 0 time in minutes before chat is automatically closed",
+        "hidden": "0"
+      },
+      {
+        "identifier": "automatically_reopen_chat",
+        "value": "1",
+        "type": "0",
+        "explain": "Automatically reopen chat on widget open",
+        "hidden": "0"
+      },
+      {
+        "identifier": "autopurge_timeout",
+        "value": "0",
+        "type": "0",
+        "explain": "Automatic chats purging. 0 - disabled, n > 0 time in minutes before chat is automatically deleted",
+        "hidden": "0"
+      },
+      {
+        "identifier": "cduration_timeout_user",
+        "value": "4",
+        "type": "0",
+        "explain": "How long operator can wait for message from visitor before time between messages are ignored. Values in minutes.",
+        "hidden": "0"
+      },
+      {
+        "identifier": "cduration_timeout_operator",
+        "value": "10",
+        "type": "0",
+        "explain": "How long visitor can wait for message from operator before time between messages are ignored. Values in minutes.",
+        "hidden": "0"
+      },
+      {
+        "identifier": "assign_workflow_timeout",
+        "value": "0",
+        "type": "0",
+        "explain": "Chats waiting in pending queue more than n seconds should be auto-assigned first. Time in seconds",
+        "hidden": "0"
+      },
+      {
+        "identifier": "hide_button_dropdown",
+        "value": "0",
+        "type": "0",
+        "explain": "Hide close button in dropdown",
+        "hidden": "0"
+      },
+      {
+        "identifier": "on_close_exit_chat",
+        "value": "0",
+        "type": "0",
+        "explain": "On chat close exit chat",
+        "hidden": "0"
+      },
+      {
+        "identifier": "bbc_button_visible",
+        "value": "1",
+        "type": "0",
+        "explain": "Show BB Code button",
+        "hidden": "0"
+      },
+      {
+        "identifier": "activity_timeout",
+        "value": "5",
+        "type": "0",
+        "explain": "How long operator should go offline automatically because of inactivity. Value in minutes",
+        "hidden": "0"
+      },
+      {
+        "identifier": "valid_domains",
+        "value": "",
+        "type": "0",
+        "explain": "Domains where script can be embedded. E.g example.com, google.com",
+        "hidden": "0"
+      },
+      {
+        "identifier": "activity_track_all",
+        "value": "0",
+        "type": "0",
+        "explain": "Track all logged operators activity and ignore their individual settings.",
+        "hidden": "0"
+      },
+      {
+        "identifier": "chatbox_data",
+        "value": "a:6:{i:0;b:0;s:20:\"chatbox_auto_enabled\";i:0;s:19:\"chatbox_secret_hash\";s:9:\"9e2e125yq\";s:20:\"chatbox_default_name\";s:7:\"Chatbox\";s:17:\"chatbox_msg_limit\";i:50;s:22:\"chatbox_default_opname\";s:7:\"Manager\";}",
+        "type": "0",
+        "explain": "Chatbox configuration",
+        "hidden": "1"
+      },
+      {
+        "identifier": "customer_company_name",
+        "value": "Live Helper Chat",
+        "type": "0",
+        "explain": "Your company name - visible in bottom left corner",
+        "hidden": "0"
+      },
+      {
+        "identifier": "paidchat_data",
+        "value": "",
+        "type": "0",
+        "explain": "Paid chat configuration",
+        "hidden": "1"
+      },
+      {
+        "identifier": "customer_site_url",
+        "value": "http:\/\/livehelperchat.com",
+        "type": "0",
+        "explain": "Your site URL address",
+        "hidden": "0"
+      },
+      {
+        "identifier": "default_theme_id",
+        "value": "0",
+        "type": "0",
+        "explain": "Default theme ID.",
+        "hidden": "1"
+      },
+      {
+        "identifier": "disable_html5_storage",
+        "value": "1",
+        "type": "0",
+        "explain": "Disable HMTL5 storage, check it if your site is switching between http and https",
+        "hidden": "0"
+      },
+      {
+        "identifier": "disable_popup_restore",
+        "value": "0",
+        "type": "0",
+        "explain": "Disable option in widget to open new window. Restore icon will be hidden",
+        "hidden": "0"
+      },
+      {
+        "identifier": "disable_print",
+        "value": "0",
+        "type": "0",
+        "explain": "Disable chat print",
+        "hidden": "0"
+      },
+      {
+        "identifier": "disable_send",
+        "value": "0",
+        "type": "0",
+        "explain": "Disable chat transcript send",
+        "hidden": "0"
+      },
+      {
+        "identifier": "explicit_http_mode",
+        "value": "",
+        "type": "0",
+        "explain": "Please enter explicit http mode. Either http: or https:, do not forget : at the end.",
+        "hidden": "0"
+      },
+      {
+        "identifier": "mobile_options",
+        "value": "a:2:{s:13:\"notifications\";i:0;s:7:\"fcm_key\";s:152:\"AAAAiF8DeNk:APA91bFVHu2ybhBUTtlEtQrUEPpM2fb-5ovgo0FVNm4XxK3cYJtSwRcd-pqcBot_422yDOzHyw2p9ZFplkHrmNXjm8f5f-OIzfalGmpsypeXvnPxhU6Db1B2Z1Acc-TamHUn2F4xBJkP\";}",
+        "type": "0",
+        "explain": "",
+        "hidden": "1"
+      },
+      {
+        "identifier": "export_hash",
+        "value": "qlg55biu",
+        "type": "0",
+        "explain": "Chats export secret hash",
+        "hidden": "0"
+      },
+      {
+        "identifier": "faq_email_required",
+        "value": "0",
+        "type": "0",
+        "explain": "Is visitor e-mail required for FAQ",
+        "hidden": "0"
+      },
+      {
+        "identifier": "file_configuration",
+        "value": "a:7:{i:0;b:0;s:5:\"ft_op\";s:43:\"gif|jpe?g|png|zip|rar|xls|doc|docx|xlsx|pdf\";s:5:\"ft_us\";s:26:\"gif|jpe?g|png|doc|docx|pdf\";s:6:\"fs_max\";i:2048;s:18:\"active_user_upload\";b:0;s:16:\"active_op_upload\";b:1;s:19:\"active_admin_upload\";b:1;}",
+        "type": "0",
+        "explain": "Files configuration item",
+        "hidden": "1"
+      },
+      {
+        "identifier": "geo_data",
+        "value": "",
+        "type": "0",
+        "explain": "",
+        "hidden": "1"
+      },
+      {
+        "identifier": "geo_location_data",
+        "value": "a:3:{s:4:\"zoom\";i:4;s:3:\"lat\";s:7:\"49.8211\";s:3:\"lng\";s:7:\"11.7835\";}",
+        "type": "0",
+        "explain": "",
+        "hidden": "1"
+      },
+      {
+        "identifier": "autologin_data",
+        "value": "a:3:{i:0;b:0;s:11:\"secret_hash\";s:16:\"please_change_me\";s:7:\"enabled\";i:0;}",
+        "type": "0",
+        "explain": "Autologin configuration data",
+        "hidden": "1"
+      },
+      {
+        "identifier": "password_data",
+        "value": "",
+        "type": "0",
+        "explain": "Password requirements",
+        "hidden": "1"
+      },
+      {
+        "identifier": "hide_disabled_department",
+        "value": "1",
+        "type": "0",
+        "explain": "Hide disabled department widget",
+        "hidden": "0"
+      },
+      {
+        "identifier": "ignorable_ip",
+        "value": "",
+        "type": "0",
+        "explain": "Which ip should be ignored in online users list, separate by comma",
+        "hidden": "0"
+      },
+      {
+        "identifier": "vwait_to_long",
+        "value": "120",
+        "type": "0",
+        "explain": "How long we should wait before we inform operator about unanswered chat.",
+        "hidden": "0"
+      },
+      {
+        "identifier": "banned_ip_range",
+        "value": "",
+        "type": "0",
+        "explain": "Which ip should not be allowed to chat",
+        "hidden": "0"
+      },
+      {
+        "identifier": "update_ip",
+        "value": "127.0.0.1",
+        "type": "0",
+        "explain": "Which ip should be allowed to update DB by executing http request, separate by comma?",
+        "hidden": "0"
+      },
+      {
+        "identifier": "track_if_offline",
+        "value": "0",
+        "type": "0",
+        "explain": "Track online visitors even if there is no online operators",
+        "hidden": "0"
+      },
+      {
+        "identifier": "ignore_user_status",
+        "value": "0",
+        "type": "0",
+        "explain": "Ignore users online statuses and use departments online hours",
+        "hidden": "0"
+      },
+      {
+        "identifier": "list_online_operators",
+        "value": "0",
+        "type": "0",
+        "explain": "List online operators.",
+        "hidden": "0"
+      },
+      {
+        "identifier": "list_unread",
+        "value": "0",
+        "type": "0",
+        "explain": "List unread chats, disabled for high performance",
+        "hidden": "0"
+      },
+      {
+        "identifier": "list_closed",
+        "value": "0",
+        "type": "0",
+        "explain": "List closed chats, disabled for high performance",
+        "hidden": "0"
+      },
+      {
+        "identifier": "disable_live_autoassign",
+        "value": "0",
+        "type": "0",
+        "explain": "Disable live auto assign",
+        "hidden": "0"
+      },
+      {
+        "identifier": "default_admin_theme_id",
+        "value": "0",
+        "type": "0",
+        "explain": "Default admin theme ID",
+        "hidden": "1"
+      },
+      {
+        "identifier": "max_message_length",
+        "value": "500",
+        "type": "0",
+        "explain": "Maximum message length in characters",
+        "hidden": "0"
+      },
+      {
+        "identifier": "message_seen_timeout",
+        "value": "24",
+        "type": "0",
+        "explain": "Proactive message timeout in hours. After how many hours proactive chat mesasge should be shown again.",
+        "hidden": "0"
+      },
+      {
+        "identifier": "need_help_tip",
+        "value": "1",
+        "type": "0",
+        "explain": "Show need help tooltip?",
+        "hidden": "0"
+      },
+      {
+        "identifier": "need_help_tip_timeout",
+        "value": "24",
+        "type": "0",
+        "explain": "Need help tooltip timeout, after how many hours show again tooltip?",
+        "hidden": "0"
+      },
+      {
+        "identifier": "pro_active_invite",
+        "value": "1",
+        "type": "0",
+        "explain": "Is pro active chat invitation active. Online users tracking also has to be enabled",
+        "hidden": "0"
+      },
+      {
+        "identifier": "pro_active_limitation",
+        "value": "-1",
+        "type": "0",
+        "explain": "Pro active chats invitations limitation based on pending chats, (-1) do not limit, (0,1,n+1) number of pending chats can be for invitation to be shown.",
+        "hidden": "0"
+      },
+      {
+        "identifier": "pro_active_show_if_offline",
+        "value": "0",
+        "type": "0",
+        "explain": "Should invitation logic be executed if there is no online operators",
+        "hidden": "0"
+      },
+      {
+        "identifier": "reopen_as_new",
+        "value": "1",
+        "type": "0",
+        "explain": "Reopen closed chat as new? Otherwise it will be reopened as active.",
+        "hidden": "0"
+      },
+      {
+        "identifier": "reopen_chat_enabled",
+        "value": "1",
+        "type": "0",
+        "explain": "Reopen chat functionality enabled",
+        "hidden": "0"
+      },
+      {
+        "identifier": "run_departments_workflow",
+        "value": "0",
+        "type": "0",
+        "explain": "Should cronjob run departments transfer workflow, even if user leaves a chat",
+        "hidden": "0"
+      },
+      {
+        "identifier": "run_unaswered_chat_workflow",
+        "value": "0",
+        "type": "0",
+        "explain": "Should cronjob run unanswered chats workflow and execute unaswered chats callback, 0 - no, any other number bigger than 0 is a minits how long chat have to be not accepted before executing callback.",
+        "hidden": "0"
+      },
+      {
+        "identifier": "session_captcha",
+        "value": "0",
+        "type": "0",
+        "explain": "Use session captcha. LHC have to be installed on the same domain or subdomain.",
+        "hidden": "0"
+      },
+      {
+        "identifier": "smtp_data",
+        "value": "a:5:{s:4:\"host\";s:0:\"\";s:4:\"port\";s:2:\"25\";s:8:\"use_smtp\";i:0;s:8:\"username\";s:0:\"\";s:8:\"password\";s:0:\"\";}",
+        "type": "0",
+        "explain": "SMTP configuration",
+        "hidden": "1"
+      },
+      {
+        "identifier": "recaptcha_data",
+        "value": "",
+        "type": "0",
+        "explain": "Re-captcha configuration",
+        "hidden": "1"
+      },
+      {
+        "identifier": "sound_invitation",
+        "value": "1",
+        "type": "0",
+        "explain": "Play sound on invitation to chat.",
+        "hidden": "0"
+      },
+      {
+        "identifier": "departament_availability",
+        "value": "364",
+        "type": "0",
+        "explain": "How long department availability statistic should be kept? (days)",
+        "hidden": "0"
+      },
+      {
+        "identifier": "uonline_sessions",
+        "value": "364",
+        "type": "0",
+        "explain": "How long keep operators online sessions data? (days)",
+        "hidden": "0"
+      },
+      {
+        "identifier": "start_chat_data",
+        "value": "a:23:{i:0;b:0;s:21:\"name_visible_in_popup\";b:1;s:27:\"name_visible_in_page_widget\";b:1;s:19:\"name_require_option\";s:8:\"required\";s:22:\"email_visible_in_popup\";b:0;s:28:\"email_visible_in_page_widget\";b:0;s:20:\"email_require_option\";s:8:\"required\";s:24:\"message_visible_in_popup\";b:1;s:30:\"message_visible_in_page_widget\";b:1;s:22:\"message_require_option\";s:8:\"required\";s:22:\"phone_visible_in_popup\";b:0;s:28:\"phone_visible_in_page_widget\";b:0;s:20:\"phone_require_option\";s:8:\"required\";s:21:\"force_leave_a_message\";b:0;s:29:\"offline_name_visible_in_popup\";b:1;s:35:\"offline_name_visible_in_page_widget\";b:1;s:27:\"offline_name_require_option\";s:8:\"required\";s:30:\"offline_phone_visible_in_popup\";b:0;s:36:\"offline_phone_visible_in_page_widget\";b:0;s:28:\"offline_phone_require_option\";s:8:\"required\";s:32:\"offline_message_visible_in_popup\";b:1;s:38:\"offline_message_visible_in_page_widget\";b:1;s:30:\"offline_message_require_option\";s:8:\"required\";}",
+        "type": "0",
+        "explain": "",
+        "hidden": "1"
+      },
+      {
+        "identifier": "sync_sound_settings",
+        "value": "a:16:{i:0;b:0;s:12:\"repeat_sound\";i:1;s:18:\"repeat_sound_delay\";i:5;s:10:\"show_alert\";b:0;s:22:\"new_chat_sound_enabled\";b:1;s:31:\"new_message_sound_admin_enabled\";b:1;s:30:\"new_message_sound_user_enabled\";b:1;s:14:\"online_timeout\";d:300;s:22:\"check_for_operator_msg\";d:10;s:21:\"back_office_sinterval\";d:10;s:22:\"chat_message_sinterval\";d:3.5;s:20:\"long_polling_enabled\";b:0;s:30:\"polling_chat_message_sinterval\";d:1.5;s:29:\"polling_back_office_sinterval\";d:5;s:18:\"connection_timeout\";i:30;s:28:\"browser_notification_message\";b:0;}",
+        "type": "0",
+        "explain": "",
+        "hidden": "1"
+      },
+      {
+        "identifier": "tracked_users_cleanup",
+        "value": "160",
+        "type": "0",
+        "explain": "How many days keep records of online users.",
+        "hidden": "0"
+      },
+      {
+        "identifier": "tracked_footprint_cleanup",
+        "value": "90",
+        "type": "0",
+        "explain": "How many days keep records of users footprint.",
+        "hidden": "0"
+      },
+      {
+        "identifier": "cleanup_cronjob",
+        "value": "0",
+        "type": "0",
+        "explain": "Cleanup should be done only using cronjob.",
+        "hidden": "0"
+      },
+      {
+        "identifier": "track_domain",
+        "value": "",
+        "type": "0",
+        "explain": "Set your domain to enable user tracking across different domain subdomains.",
+        "hidden": "0"
+      },
+      {
+        "identifier": "track_footprint",
+        "value": "0",
+        "type": "0",
+        "explain": "Track users footprint. For this also online visitors tracking should be enabled",
+        "hidden": "0"
+      },
+      {
+        "identifier": "footprint_background",
+        "value": "0",
+        "type": "0",
+        "explain": "Footprint updates should be processed in the background. Make sure you are running workflow background cronjob.",
+        "hidden": "0"
+      },
+      {
+        "identifier": "mheight",
+        "value": "",
+        "type": "0",
+        "explain": "Messages box height",
+        "hidden": "0"
+      },
+      {
+        "identifier": "mheight_op",
+        "value": "200",
+        "type": "0",
+        "explain": "Messages box height for operator",
+        "hidden": "0"
+      },
+      {
+        "identifier": "listd_op",
+        "value": "10",
+        "type": "0",
+        "explain": "Default number of online operators to show",
+        "hidden": "0"
+      },
+      {
+        "identifier": "product_show_departament",
+        "value": "0",
+        "type": "0",
+        "explain": "Enable products show by departments",
+        "hidden": "1"
+      },
+      {
+        "identifier": "suggest_leave_msg",
+        "value": "1",
+        "type": "0",
+        "explain": "Suggest user to leave a message then user chooses offline department",
+        "hidden": "0"
+      },
+      {
+        "identifier": "no_wildcard_cookie",
+        "value": "0",
+        "type": "0",
+        "explain": "Cookie should be valid only for domain where Javascript is embedded (excludes subdomains)",
+        "hidden": "0"
+      },
+      {
+        "identifier": "checkstatus_timeout",
+        "value": "0",
+        "type": "0",
+        "explain": "Interval between chat status checks in seconds, 0 disabled.",
+        "hidden": "0"
+      },
+      {
+        "identifier": "autoclose_abandon_pending",
+        "value": "0,0",
+        "type": "0",
+        "explain": "Automatically close pending chats where visitor has left a chat. Timeout in minutes, last activity by visitor <desktop timeout>,<mobile timeout>,<status chat>.",
+        "hidden": "0"
+      },
+      {
+        "identifier": "autoclose_activity_timeout",
+        "value": "0",
+        "type": "0",
+        "explain": "Automatically close active chat if from last visitor/operator message passed. 0 - disabled, n > 0 time in minutes",
+        "hidden": "0"
+      },
+      {
+        "identifier": "do_no_track_ip",
+        "value": "0",
+        "type": "0",
+        "explain": "Do not track visitors IP",
+        "hidden": "0"
+      },
+      {
+        "identifier": "ignore_typing",
+        "value": "0",
+        "type": "0",
+        "explain": "Do not store what visitor is typing",
+        "hidden": "0"
+      },
+      {
+        "identifier": "encrypt_msg_after",
+        "value": "0",
+        "type": "0",
+        "explain": "After how many days anonymize messages",
+        "hidden": "0"
+      },
+      {
+        "identifier": "encrypt_msg_op",
+        "value": "0",
+        "type": "0",
+        "explain": "Anonymize also operators messages",
+        "hidden": "0"
+      },
+      {
+        "identifier": "track_online_visitors",
+        "value": "1",
+        "type": "0",
+        "explain": "Enable online site visitors tracking",
+        "hidden": "0"
+      },
+      {
+        "identifier": "use_secure_cookie",
+        "value": "0",
+        "type": "0",
+        "explain": "Use secure cookie, check this if you want to force SSL all the time",
+        "hidden": "0"
+      },
+      {
+        "identifier": "translation_data",
+        "value": "a:6:{i:0;b:0;s:19:\"translation_handler\";s:4:\"bing\";s:19:\"enable_translations\";b:0;s:14:\"bing_client_id\";s:0:\"\";s:18:\"bing_client_secret\";s:0:\"\";s:14:\"google_api_key\";s:0:\"\";}",
+        "type": "0",
+        "explain": "Translation data",
+        "hidden": "1"
+      },
+      {
+        "identifier": "voting_days_limit",
+        "value": "7",
+        "type": "0",
+        "explain": "How many days voting widget should not be expanded after last show",
+        "hidden": "0"
+      },
+      {
+        "identifier": "show_language_switcher",
+        "value": "0",
+        "type": "0",
+        "explain": "Show users option to switch language at widget",
+        "hidden": "0"
+      },
+      {
+        "identifier": "show_languages",
+        "value": "eng,lit,hrv,esp,por,nld,ara,ger,pol,rus,ita,fre,chn,cse,nor,tur,vnm,idn,sve,per,ell,dnk,rou,bgr,tha,geo,fin,alb",
+        "type": "0",
+        "explain": "Between what languages user should be able to switch",
+        "hidden": "0"
+      },
+      {
+        "identifier": "xmp_data",
+        "value": "a:14:{i:0;b:0;s:4:\"host\";s:15:\"talk.google.com\";s:6:\"server\";s:9:\"gmail.com\";s:8:\"resource\";s:6:\"xmpphp\";s:4:\"port\";s:4:\"5222\";s:7:\"use_xmp\";i:0;s:8:\"username\";s:0:\"\";s:8:\"password\";s:0:\"\";s:11:\"xmp_message\";s:78:\"New chat request [{chat_id}]\r\n{messages}\r\nClick to accept a chat\r\n{url_accept}\";s:10:\"recipients\";s:0:\"\";s:20:\"xmp_accepted_message\";s:69:\"{user_name} has accepted a chat [{chat_id}]\r\n{messages}\r\n{url_accept}\";s:16:\"use_standard_xmp\";i:0;s:15:\"test_recipients\";s:0:\"\";s:21:\"test_group_recipients\";s:0:\"\";}",
+        "type": "0",
+        "explain": "XMP data",
+        "hidden": "1"
+      },
+      {
+        "identifier": "geoadjustment_data",
+        "value": "a:8:{i:0;b:0;s:18:\"use_geo_adjustment\";b:0;s:13:\"available_for\";s:0:\"\";s:15:\"other_countries\";s:6:\"custom\";s:8:\"hide_for\";s:0:\"\";s:12:\"other_status\";s:7:\"offline\";s:11:\"rest_status\";s:6:\"hidden\";s:12:\"apply_widget\";i:0;}",
+        "type": "0",
+        "explain": "Geo adjustment settings",
+        "hidden": "1"
+      }
+    ],
+    "lh_speech_language_dialect": [
+      {
+        "id": "1",
+        "language_id": "1",
+        "lang_name": "Afrikaans",
+        "lang_code": "af-ZA"
+      },
+      {
+        "id": "2",
+        "language_id": "2",
+        "lang_name": "Bahasa Indonesia",
+        "lang_code": "id-ID"
+      },
+      {
+        "id": "3",
+        "language_id": "3",
+        "lang_name": "Bahasa Melayu",
+        "lang_code": "ms-MY"
+      },
+      {
+        "id": "4",
+        "language_id": "4",
+        "lang_name": "Catal\u00e0",
+        "lang_code": "ca-ES"
+      },
+      {
+        "id": "5",
+        "language_id": "5",
+        "lang_name": "\u010ce\u0161tina",
+        "lang_code": "cs-CZ"
+      },
+      {
+        "id": "6",
+        "language_id": "6",
+        "lang_name": "Deutsch",
+        "lang_code": "de-DE"
+      },
+      {
+        "id": "7",
+        "language_id": "7",
+        "lang_name": "Australia",
+        "lang_code": "en-AU"
+      },
+      {
+        "id": "8",
+        "language_id": "7",
+        "lang_name": "Canada",
+        "lang_code": "en-CA"
+      },
+      {
+        "id": "9",
+        "language_id": "7",
+        "lang_name": "India",
+        "lang_code": "en-IN"
+      },
+      {
+        "id": "10",
+        "language_id": "7",
+        "lang_name": "New Zealand",
+        "lang_code": "en-NZ"
+      },
+      {
+        "id": "11",
+        "language_id": "7",
+        "lang_name": "South Africa",
+        "lang_code": "en-ZA"
+      },
+      {
+        "id": "12",
+        "language_id": "7",
+        "lang_name": "United Kingdom",
+        "lang_code": "en-GB"
+      },
+      {
+        "id": "13",
+        "language_id": "7",
+        "lang_name": "United States",
+        "lang_code": "en-US"
+      },
+      {
+        "id": "14",
+        "language_id": "8",
+        "lang_name": "Argentina",
+        "lang_code": "es-AR"
+      },
+      {
+        "id": "15",
+        "language_id": "8",
+        "lang_name": "Bolivia",
+        "lang_code": "es-BO"
+      },
+      {
+        "id": "16",
+        "language_id": "8",
+        "lang_name": "Chile",
+        "lang_code": "es-CL"
+      },
+      {
+        "id": "17",
+        "language_id": "8",
+        "lang_name": "Colombia",
+        "lang_code": "es-CO"
+      },
+      {
+        "id": "18",
+        "language_id": "8",
+        "lang_name": "Costa Rica",
+        "lang_code": "es-CR"
+      },
+      {
+        "id": "19",
+        "language_id": "8",
+        "lang_name": "Ecuador",
+        "lang_code": "es-EC"
+      },
+      {
+        "id": "20",
+        "language_id": "8",
+        "lang_name": "El Salvador",
+        "lang_code": "es-SV"
+      },
+      {
+        "id": "21",
+        "language_id": "8",
+        "lang_name": "Espa\u00f1a",
+        "lang_code": "es-ES"
+      },
+      {
+        "id": "22",
+        "language_id": "8",
+        "lang_name": "Estados Unidos",
+        "lang_code": "es-US"
+      },
+      {
+        "id": "23",
+        "language_id": "8",
+        "lang_name": "Guatemala",
+        "lang_code": "es-GT"
+      },
+      {
+        "id": "24",
+        "language_id": "8",
+        "lang_name": "Honduras",
+        "lang_code": "es-HN"
+      },
+      {
+        "id": "25",
+        "language_id": "8",
+        "lang_name": "M\u00e9xico",
+        "lang_code": "es-MX"
+      },
+      {
+        "id": "26",
+        "language_id": "8",
+        "lang_name": "Nicaragua",
+        "lang_code": "es-NI"
+      },
+      {
+        "id": "27",
+        "language_id": "8",
+        "lang_name": "Panam\u00e1",
+        "lang_code": "es-PA"
+      },
+      {
+        "id": "28",
+        "language_id": "8",
+        "lang_name": "Paraguay",
+        "lang_code": "es-PY"
+      },
+      {
+        "id": "29",
+        "language_id": "8",
+        "lang_name": "Per\u00fa",
+        "lang_code": "es-PE"
+      },
+      {
+        "id": "30",
+        "language_id": "8",
+        "lang_name": "Puerto Rico",
+        "lang_code": "es-PR"
+      },
+      {
+        "id": "31",
+        "language_id": "8",
+        "lang_name": "Rep\u00fablica Dominicana",
+        "lang_code": "es-DO"
+      },
+      {
+        "id": "32",
+        "language_id": "8",
+        "lang_name": "Uruguay",
+        "lang_code": "es-UY"
+      },
+      {
+        "id": "33",
+        "language_id": "8",
+        "lang_name": "Venezuela",
+        "lang_code": "es-VE"
+      },
+      {
+        "id": "34",
+        "language_id": "9",
+        "lang_name": "Euskara",
+        "lang_code": "eu-ES"
+      },
+      {
+        "id": "35",
+        "language_id": "10",
+        "lang_name": "Fran\u00e7ais",
+        "lang_code": "fr-FR"
+      },
+      {
+        "id": "36",
+        "language_id": "11",
+        "lang_name": "Galego",
+        "lang_code": "gl-ES"
+      },
+      {
+        "id": "37",
+        "language_id": "12",
+        "lang_name": "Hrvatski",
+        "lang_code": "hr_HR"
+      },
+      {
+        "id": "38",
+        "language_id": "13",
+        "lang_name": "IsiZulu",
+        "lang_code": "zu-ZA"
+      },
+      {
+        "id": "39",
+        "language_id": "14",
+        "lang_name": "\u00cdslenska",
+        "lang_code": "is-IS"
+      },
+      {
+        "id": "40",
+        "language_id": "15",
+        "lang_name": "Italia",
+        "lang_code": "it-IT"
+      },
+      {
+        "id": "41",
+        "language_id": "15",
+        "lang_name": "Svizzera",
+        "lang_code": "it-CH"
+      },
+      {
+        "id": "42",
+        "language_id": "16",
+        "lang_name": "Magyar",
+        "lang_code": "hu-HU"
+      },
+      {
+        "id": "43",
+        "language_id": "17",
+        "lang_name": "Nederlands",
+        "lang_code": "nl-NL"
+      },
+      {
+        "id": "44",
+        "language_id": "18",
+        "lang_name": "Norsk bokm\u00e5l",
+        "lang_code": "nb-NO"
+      },
+      {
+        "id": "45",
+        "language_id": "19",
+        "lang_name": "Polski",
+        "lang_code": "pl-PL"
+      },
+      {
+        "id": "46",
+        "language_id": "20",
+        "lang_name": "Brasil",
+        "lang_code": "pt-BR"
+      },
+      {
+        "id": "47",
+        "language_id": "20",
+        "lang_name": "Portugal",
+        "lang_code": "pt-PT"
+      },
+      {
+        "id": "48",
+        "language_id": "21",
+        "lang_name": "Rom\u00e2n\u0103",
+        "lang_code": "ro-RO"
+      },
+      {
+        "id": "49",
+        "language_id": "22",
+        "lang_name": "Sloven\u010dina",
+        "lang_code": "sk-SK"
+      },
+      {
+        "id": "50",
+        "language_id": "23",
+        "lang_name": "Suomi",
+        "lang_code": "fi-FI"
+      },
+      {
+        "id": "51",
+        "language_id": "24",
+        "lang_name": "Svenska",
+        "lang_code": "sv-SE"
+      },
+      {
+        "id": "52",
+        "language_id": "25",
+        "lang_name": "T\u00fcrk\u00e7e",
+        "lang_code": "tr-TR"
+      },
+      {
+        "id": "53",
+        "language_id": "26",
+        "lang_name": "\u0431\u044a\u043b\u0433\u0430\u0440\u0441\u043a\u0438",
+        "lang_code": "bg-BG"
+      },
+      {
+        "id": "54",
+        "language_id": "27",
+        "lang_name": "P\u0443\u0441\u0441\u043a\u0438\u0439",
+        "lang_code": "ru-RU"
+      },
+      {
+        "id": "55",
+        "language_id": "28",
+        "lang_name": "\u0421\u0440\u043f\u0441\u043a\u0438",
+        "lang_code": "sr-RS"
+      },
+      {
+        "id": "56",
+        "language_id": "29",
+        "lang_name": "\ud55c\uad6d\uc5b4",
+        "lang_code": "ko-KR"
+      },
+      {
+        "id": "57",
+        "language_id": "30",
+        "lang_name": "\u666e\u901a\u8bdd (\u4e2d\u56fd\u5927\u9646)",
+        "lang_code": "cmn-Hans-CN"
+      },
+      {
+        "id": "58",
+        "language_id": "30",
+        "lang_name": "\u666e\u901a\u8bdd (\u9999\u6e2f)",
+        "lang_code": "cmn-Hans-HK"
+      },
+      {
+        "id": "59",
+        "language_id": "30",
+        "lang_name": "\u4e2d\u6587 (\u53f0\u7063)",
+        "lang_code": "cmn-Hant-TW"
+      },
+      {
+        "id": "60",
+        "language_id": "30",
+        "lang_name": "\u7cb5\u8a9e (\u9999\u6e2f)",
+        "lang_code": "yue-Hant-HK"
+      },
+      {
+        "id": "61",
+        "language_id": "31",
+        "lang_name": "\u65e5\u672c\u8a9e",
+        "lang_code": "ja-JP"
+      },
+      {
+        "id": "62",
+        "language_id": "32",
+        "lang_name": "Lingua lat\u012bna",
+        "lang_code": "la"
+      }
+    ],
+    "lh_speech_language": [
+      {
+        "id": "1",
+        "name": "Afrikaans"
+      },
+      {
+        "id": "2",
+        "name": "Bahasa Indonesia"
+      },
+      {
+        "id": "3",
+        "name": "Bahasa Melayu"
+      },
+      {
+        "id": "4",
+        "name": "Catal\u00e0"
+      },
+      {
+        "id": "5",
+        "name": "\u010ce\u0161tina"
+      },
+      {
+        "id": "6",
+        "name": "Deutsch"
+      },
+      {
+        "id": "7",
+        "name": "English"
+      },
+      {
+        "id": "8",
+        "name": "Espa\u00f1ol"
+      },
+      {
+        "id": "9",
+        "name": "Euskara"
+      },
+      {
+        "id": "10",
+        "name": "Fran\u00e7ais"
+      },
+      {
+        "id": "11",
+        "name": "Galego"
+      },
+      {
+        "id": "12",
+        "name": "Hrvatski"
+      },
+      {
+        "id": "13",
+        "name": "IsiZulu"
+      },
+      {
+        "id": "14",
+        "name": "\u00cdslenska"
+      },
+      {
+        "id": "15",
+        "name": "Italiano"
+      },
+      {
+        "id": "16",
+        "name": "Magyar"
+      },
+      {
+        "id": "17",
+        "name": "Nederlands"
+      },
+      {
+        "id": "18",
+        "name": "Norsk bokm\u00e5l"
+      },
+      {
+        "id": "19",
+        "name": "Polski"
+      },
+      {
+        "id": "20",
+        "name": "Portugu\u00eas"
+      },
+      {
+        "id": "21",
+        "name": "Rom\u00e2n\u0103"
+      },
+      {
+        "id": "22",
+        "name": "Sloven\u010dina"
+      },
+      {
+        "id": "23",
+        "name": "Suomi"
+      },
+      {
+        "id": "24",
+        "name": "Svenska"
+      },
+      {
+        "id": "25",
+        "name": "T\u00fcrk\u00e7e"
+      },
+      {
+        "id": "26",
+        "name": "\u0431\u044a\u043b\u0433\u0430\u0440\u0441\u043a\u0438"
+      },
+      {
+        "id": "27",
+        "name": "P\u0443\u0441\u0441\u043a\u0438\u0439"
+      },
+      {
+        "id": "28",
+        "name": "\u0421\u0440\u043f\u0441\u043a\u0438"
+      },
+      {
+        "id": "29",
+        "name": "\ud55c\uad6d\uc5b4"
+      },
+      {
+        "id": "30",
+        "name": "\u4e2d\u6587"
+      },
+      {
+        "id": "31",
+        "name": "\u65e5\u672c\u8a9e"
+      },
+      {
+        "id": "32",
+        "name": "Lingua lat\u012bna"
+      }
+    ],
+    "lh_abstract_email_template": [
+      {
+        "id": "1",
+        "name": "Send mail to user",
+        "from_name": "Live Helper Chat",
+        "from_name_ac": "0",
+        "from_email": "",
+        "from_email_ac": "0",
+        "content": "Dear {user_chat_nick},\r\n\r\n{additional_message}\r\n\r\nLive Support response:\r\n{messages_content}\r\n\r\nSincerely,\r\nLive Support Team\r\n",
+        "subject": "{name_surname} has responded to your request",
+        "bcc_recipients": "",
+        "subject_ac": "1",
+        "reply_to": "",
+        "reply_to_ac": "1",
+        "recipient": "",
+        "user_mail_as_sender": "0",
+        "translations": ""
+      },
+      {
+        "id": "2",
+        "name": "Support request from user",
+        "from_name": "",
+        "from_name_ac": "0",
+        "from_email": "",
+        "from_email_ac": "0",
+        "content": "Hello,\r\n\r\nUser request data:\r\nName: {name}\r\nEmail: {email}\r\nPhone: {phone}\r\nDepartment: {department}\r\nCountry: {country}\r\nCity: {city}\r\nIP: {ip}\r\n\r\nMessage:\r\n{message}\r\n\r\nAdditional data, if any:\r\n{additional_data}\r\n\r\nURL of page from which user has send request:\r\n{url_request}\r\n\r\nLink to chat if any:\r\n{prefillchat}\r\n\r\nSincerely,\r\nLive Support Team",
+        "subject": "Support request from user",
+        "bcc_recipients": "",
+        "subject_ac": "0",
+        "reply_to": "",
+        "reply_to_ac": "0",
+        "recipient": "",
+        "user_mail_as_sender": "0",
+        "translations": ""
+      },
+      {
+        "id": "3",
+        "name": "User mail for himself",
+        "from_name": "Live Helper Chat",
+        "from_name_ac": "0",
+        "from_email": "",
+        "from_email_ac": "0",
+        "content": "Dear {user_chat_nick},\r\n\r\nTranscript:\r\n{messages_content}\r\n\r\nSincerely,\r\nLive Support Team\r\n",
+        "subject": "Chat transcript",
+        "bcc_recipients": "",
+        "subject_ac": "0",
+        "reply_to": "",
+        "reply_to_ac": "0",
+        "recipient": "",
+        "user_mail_as_sender": "0",
+        "translations": ""
+      },
+      {
+        "id": "4",
+        "name": "New chat request",
+        "from_name": "Live Helper Chat",
+        "from_name_ac": "0",
+        "from_email": "",
+        "from_email_ac": "0",
+        "content": "Hello,\r\n\r\nUser request data:\r\nName: {name}\r\nEmail: {email}\r\nPhone: {phone}\r\nDepartment: {department}\r\nCountry: {country}\r\nCity: {city}\r\nIP: {ip}\r\n\r\nMessage:\r\n{message}\r\n\r\nURL of page from which user has send request:\r\n{url_request}\r\n\r\nClick to accept chat automatically\r\n{url_accept}\r\n\r\nSincerely,\r\nLive Support Team",
+        "subject": "New chat request",
+        "bcc_recipients": "",
+        "subject_ac": "0",
+        "reply_to": "",
+        "reply_to_ac": "0",
+        "recipient": "",
+        "user_mail_as_sender": "0",
+        "translations": ""
+      },
+      {
+        "id": "5",
+        "name": "Chat was closed",
+        "from_name": "Live Helper Chat",
+        "from_name_ac": "0",
+        "from_email": "",
+        "from_email_ac": "0",
+        "content": "Hello,\r\n\r\n{operator} has closed a chat\r\nName: {name}\r\nEmail: {email}\r\nPhone: {phone}\r\nDepartment: {department}\r\nCountry: {country}\r\nCity: {city}\r\nIP: {ip}\r\n\r\nMessage:\r\n{message}\r\n\r\nAdditional data, if any:\r\n{additional_data}\r\n\r\nURL of page from which user has send request:\r\n{url_request}\r\n\r\nSincerely,\r\nLive Support Team",
+        "subject": "Chat was closed",
+        "bcc_recipients": "",
+        "subject_ac": "0",
+        "reply_to": "",
+        "reply_to_ac": "0",
+        "recipient": "",
+        "user_mail_as_sender": "0",
+        "translations": ""
+      },
+      {
+        "id": "6",
+        "name": "New FAQ question",
+        "from_name": "Live Helper Chat",
+        "from_name_ac": "0",
+        "from_email": "",
+        "from_email_ac": "0",
+        "content": "Hello,\r\n\r\nNew FAQ question\r\nEmail: {email}\r\n\r\nQuestion:\r\n{question}\r\n\r\nQuestion URL:\r\n{url_question}\r\n\r\nURL to answer a question:\r\n{url_request}\r\n\r\nSincerely,\r\nLive Support Team",
+        "subject": "New FAQ question",
+        "bcc_recipients": "",
+        "subject_ac": "0",
+        "reply_to": "",
+        "reply_to_ac": "0",
+        "recipient": "",
+        "user_mail_as_sender": "0",
+        "translations": ""
+      },
+      {
+        "id": "7",
+        "name": "New unread message",
+        "from_name": "Live Helper Chat",
+        "from_name_ac": "0",
+        "from_email": "",
+        "from_email_ac": "0",
+        "content": "Hello,\r\n\r\nUser request data:\r\nName: {name}\r\nEmail: {email}\r\nPhone: {phone}\r\nDepartment: {department}\r\nCountry: {country}\r\nCity: {city}\r\nIP: {ip}\r\n\r\nMessage:\r\n{message}\r\n\r\nURL of page from which user has send request:\r\n{url_request}\r\n\r\nClick to accept chat automatically\r\n{url_accept}\r\n\r\nSincerely,\r\nLive Support Team",
+        "subject": "New chat request",
+        "bcc_recipients": "",
+        "subject_ac": "0",
+        "reply_to": "",
+        "reply_to_ac": "0",
+        "recipient": "",
+        "user_mail_as_sender": "0",
+        "translations": ""
+      },
+      {
+        "id": "8",
+        "name": "Filled form",
+        "from_name": "Live Helper Chat",
+        "from_name_ac": "0",
+        "from_email": "",
+        "from_email_ac": "0",
+        "content": "Hello,\r\n\r\nUser has filled a form\r\nForm name - {form_name}\r\nUser IP - {ip}\r\nDownload filled data - {url_download}\r\n\r\nSincerely,\r\nLive Support Team",
+        "subject": "Filled form - {form_name}",
+        "bcc_recipients": "",
+        "subject_ac": "0",
+        "reply_to": "",
+        "reply_to_ac": "0",
+        "recipient": "",
+        "user_mail_as_sender": "0",
+        "translations": ""
+      },
+      {
+        "id": "9",
+        "name": "Chat was accepted",
+        "from_name": "Live Helper Chat",
+        "from_name_ac": "0",
+        "from_email": "",
+        "from_email_ac": "0",
+        "content": "Hello,\r\n\r\nOperator {user_name} has accepted a chat [{chat_id}]\r\n\r\nUser request data:\r\nName: {name}\r\nEmail: {email}\r\nPhone: {phone}\r\nDepartment: {department}\r\nCountry: {country}\r\nCity: {city}\r\nIP: {ip}\r\n\r\nMessage:\r\n{message}\r\n\r\nURL of page from which user has send request:\r\n{url_request}\r\n\r\nClick to accept chat automatically\r\n{url_accept}\r\n\r\nSincerely,\r\nLive Support Team",
+        "subject": "Chat was accepted [{chat_id}]",
+        "bcc_recipients": "",
+        "subject_ac": "0",
+        "reply_to": "",
+        "reply_to_ac": "0",
+        "recipient": "",
+        "user_mail_as_sender": "0",
+        "translations": ""
+      },
+      {
+        "id": "10",
+        "name": "Permission request",
+        "from_name": "Live Helper Chat",
+        "from_name_ac": "0",
+        "from_email": "",
+        "from_email_ac": "0",
+        "content": "Hello,\r\n\r\nOperator {user} has requested these permissions\n\r\n{permissions}\r\n\r\nSincerely,\r\nLive Support Team",
+        "subject": "Permission request from {user}",
+        "bcc_recipients": "",
+        "subject_ac": "0",
+        "reply_to": "",
+        "reply_to_ac": "0",
+        "recipient": "",
+        "user_mail_as_sender": "0",
+        "translations": ""
+      },
+      {
+        "id": "11",
+        "name": "You have unread messages",
+        "from_name": "Live Helper Chat",
+        "from_name_ac": "0",
+        "from_email": "",
+        "from_email_ac": "0",
+        "content": "Hello,\r\n\r\nOperator {user} has requested these permissions\n\r\n{permissions}\r\n\r\nSincerely,\r\nLive Support Team",
+        "subject": "Operator has answered to your request",
+        "bcc_recipients": "",
+        "subject_ac": "0",
+        "reply_to": "",
+        "reply_to_ac": "0",
+        "recipient": "",
+        "user_mail_as_sender": "0",
+        "translations": ""
+      },
+      {
+        "id": "12",
+        "name": "Visitor returned",
+        "from_name": "Live Helper Chat",
+        "from_name_ac": "0",
+        "from_email": "",
+        "from_email_ac": "0",
+        "content": "Hello,\r\n\r\nVisitor information\r\nName: {name}\r\nEmail: {email}\r\nPhone: {phone}\r\nDepartment: {department}\r\nCountry: {country}\r\nCity: {city}\r\nIP: {ip}\r\nCreated:{created}\r\nUser left:{user_left}\r\nWaited:{waited}\r\nChat duration:{chat_duration}\r\n\r\nSee more information at\r\n{url_accept}\r\n\r\nLast chat:\r\n{message}\r\n\r\nAdditional data, if any:\r\n{additional_data}\r\n\r\nSincerely,\r\nLive Support Team",
+        "subject": "Visitor returned - {username}",
+        "bcc_recipients": "",
+        "subject_ac": "0",
+        "reply_to": "",
+        "reply_to_ac": "0",
+        "recipient": "",
+        "user_mail_as_sender": "0",
+        "translations": ""
+      }
+    ]
+  },
+  "tables_data_identifier": {
+    "lh_users_setting_option": "identifier",
+    "lh_chat_config": "identifier",
+    "lh_abstract_email_template": "id",
+    "lh_speech_language": "id",
+    "lh_speech_language_dialect": "id"
+  },
+  "tables_alter" : {
+    "lh_abstract_survey_item" : {
+      "stars" : {"sql" : "ALTER TABLE `lh_abstract_survey_item` CHANGE `stars` `max_stars_1` int(11) NOT NULL;", "new" : "max_stars_1"}
+    },
+    "lh_abstract_survey" : {
+      "max_stars" : {"sql" : "ALTER TABLE `lh_abstract_survey` CHANGE `max_stars` `max_stars_1` int(11) NOT NULL;", "new" : "max_stars_1"}
+    }
+  },
+  "tables_drop_column" : {
+    "lh_departament" : ["start_hour","end_hour","mod","tud","wed","thd","frd","sad","sud","closed_chats_counter"],
+    "lh_chat" : ["wait_timeout","wait_timeout_send","timeout_message","wait_timeout_repeat"],
+    "lh_abstract_proactive_chat_invitation" : ["wait_message","wait_timeout","timeout_message","repeat_number"],
+    "lh_chat_online_user" : ["show_on_mobile"],
+    "lh_users" : ["active_chats_counter","closed_chats_counter","pending_chats_counter"]
+  },
+  "tables_collation" : {
+    "lh_abstract_auto_responder" : "utf8mb4_unicode_ci",
+    "lh_abstract_auto_responder_chat" : "utf8mb4_unicode_ci",
+    "lh_abstract_browse_offer_invitation" : "utf8mb4_unicode_ci",
+    "lh_abstract_email_template" : "utf8mb4_unicode_ci",
+    "lh_abstract_form" : "utf8mb4_unicode_ci",
+    "lh_abstract_form_collected" : "utf8mb4_unicode_ci",
+    "lh_abstract_proactive_chat_event" : "utf8mb4_unicode_ci",
+    "lh_abstract_proactive_chat_invitation" : "utf8mb4_unicode_ci",
+    "lh_abstract_proactive_chat_invitation_event" : "utf8mb4_unicode_ci",
+    "lh_abstract_proactive_chat_variables" : "utf8mb4_unicode_ci",
+    "lh_abstract_product" : "utf8mb4_unicode_ci",
+    "lh_abstract_product_departament" : "utf8mb4_unicode_ci",
+    "lh_abstract_rest_api_key" : "utf8mb4_unicode_ci",
+    "lh_abstract_survey" : "utf8mb4_unicode_ci",
+    "lh_abstract_survey_item" : "utf8mb4_unicode_ci",
+    "lh_abstract_widget_theme" : "utf8mb4_unicode_ci",
+    "lh_admin_theme" : "utf8mb4_unicode_ci",
+    "lh_canned_msg" : "utf8mb4_unicode_ci",
+    "lh_canned_msg_tag" : "utf8mb4_unicode_ci",
+    "lh_canned_msg_tag_link" : "utf8mb4_unicode_ci",
+    "lh_chat" : "utf8mb4_unicode_ci",
+    "lh_chatbox" : "utf8mb4_unicode_ci",
+    "lh_chat_accept" : "utf8mb4_unicode_ci",
+    "lh_chat_archive_range" : "utf8mb4_unicode_ci",
+    "lh_chat_blocked_user" : "utf8mb4_unicode_ci",
+    "lh_chat_config" : "utf8mb4_unicode_ci",
+    "lh_chat_file" : "utf8mb4_unicode_ci",
+    "lh_chat_online_user" : "utf8mb4_unicode_ci",
+    "lh_chat_online_user_footprint" : "utf8mb4_unicode_ci",
+    "lh_chat_paid" : "utf8mb4_unicode_ci",
+    "lh_chat_start_settings" : "utf8mb4_unicode_ci",
+    "lh_cobrowse" : "utf8mb4_unicode_ci",
+    "lh_departament" : "utf8mb4_unicode_ci",
+    "lh_departament_custom_work_hours" : "utf8mb4_unicode_ci",
+    "lh_departament_group" : "utf8mb4_unicode_ci",
+    "lh_departament_group_member" : "utf8mb4_unicode_ci",
+    "lh_departament_group_user" : "utf8mb4_unicode_ci",
+    "lh_departament_limit_group" : "utf8mb4_unicode_ci",
+    "lh_departament_limit_group_member" : "utf8mb4_unicode_ci",
+    "lh_faq" : "utf8mb4_unicode_ci",
+    "lh_forgotpasswordhash" : "utf8mb4_unicode_ci",
+    "lh_group" : "utf8mb4_unicode_ci",
+    "lh_grouprole" : "utf8mb4_unicode_ci",
+    "lh_groupuser" : "utf8mb4_unicode_ci",
+    "lh_group_work" : "utf8mb4_unicode_ci",
+    "lh_msg" : "utf8mb4_unicode_ci",
+    "lh_question" : "utf8mb4_unicode_ci",
+    "lh_question_answer" : "utf8mb4_unicode_ci",
+    "lh_question_option" : "utf8mb4_unicode_ci",
+    "lh_question_option_answer" : "utf8mb4_unicode_ci",
+    "lh_role" : "utf8mb4_unicode_ci",
+    "lh_rolefunction" : "utf8mb4_unicode_ci",
+    "lh_speech_chat_language" : "utf8mb4_unicode_ci",
+    "lh_speech_language" : "utf8mb4_unicode_ci",
+    "lh_speech_language_dialect" : "utf8mb4_unicode_ci",
+    "lh_transfer" : "utf8mb4_unicode_ci",
+    "lh_userdep" : "utf8mb4_unicode_ci",
+    "lh_users" : "utf8mb4_unicode_ci",
+    "lh_users_online_session" : "utf8mb4_unicode_ci",
+    "lh_users_remember" : "utf8mb4_unicode_ci",
+    "lh_users_session" : "utf8mb4_unicode_ci",
+    "lh_users_setting" : "utf8mb4_unicode_ci",
+    "lh_users_setting_option" : "utf8mb4_unicode_ci"
+  },
+  "tables_indexes" : {
+    "lh_grouprole" : {
+      "new" : {"group_id_primary" : "ALTER TABLE `lh_grouprole` ADD INDEX `group_id_primary` (`group_id`);"},
+      "old" : []
+    },
+    "lh_users_session" : {
+      "new" : {
+        "device_token_device_type_v2" : "ALTER TABLE `lh_users_session` ADD INDEX `device_token_device_type_v2` (`device_token`(191),`device_type`);",
+        "error" : "ALTER TABLE `lh_users_session` ADD INDEX `error` (`error`);"
+      },
+      "old" : ["device_token_device_type"]
+    },
+    "lh_chat_blocked_user" : {
+      "new" : {
+        "nick" : "ALTER TABLE `lh_chat_blocked_user` ADD INDEX `nick` (`nick`);"
+      },
+      "old" : []
+    },
+    "lh_faq" : {
+      "new" : {"active_url_2" : "ALTER TABLE `lh_faq` ADD INDEX `active_url_2` (`active`,`url`(191));"},
+      "old" : ["active_url"]
+    },
+    "lh_userdep" : {
+      "new" : {"user_id_type" : "ALTER TABLE `lh_userdep` ADD INDEX `user_id_type` (`user_id`, `type`);"},
+      "old" : ["user_id"]
+    },
+    "lh_chat_online_user_footprint" : {
+      "new" : {"chat_id" : "ALTER TABLE `lh_chat_online_user_footprint` ADD INDEX `chat_id` (`chat_id`);"},
+      "old" : ["chat_id_vtime"]
+    },
+    "lh_group" : {
+      "new" : {"disabled" : "ALTER TABLE `lh_group` ADD INDEX `disabled` (`disabled`);"},
+      "old" : []
+    },
+    "lh_chat" : {
+      "new" : {
+        "unanswered_chat" : "ALTER TABLE `lh_chat` ADD INDEX `unanswered_chat` (`unanswered_chat`);",
+        "product_id" : "ALTER TABLE `lh_chat` ADD INDEX `product_id` (`product_id`);",
+        "dep_id" : "ALTER TABLE `lh_chat` ADD INDEX `dep_id` (`dep_id`);",
+        "unread_operator" : "ALTER TABLE `lh_chat` ADD INDEX `unread_operator` (`has_unread_op_messages`, `unread_op_messages_informed`);",
+        "online_user_id" : "ALTER TABLE `lh_chat` ADD INDEX `online_user_id` (`online_user_id`);",
+        "user_id_sender_user_id" : "ALTER TABLE `lh_chat` ADD INDEX `user_id_sender_user_id` (`user_id`, `sender_user_id`);",
+        "sender_user_id" : "ALTER TABLE `lh_chat` ADD INDEX `sender_user_id` (`sender_user_id`);",
+        "anonymized" : "ALTER TABLE `lh_chat` ADD INDEX `anonymized` (`anonymized`);",
+        "has_unread_messages" : "ALTER TABLE `lh_chat` ADD INDEX `has_unread_messages` (`has_unread_messages`);",
+        "dep_id_status" : "ALTER TABLE `lh_chat` ADD INDEX `dep_id_status` (`dep_id`,`status`);",
+        "status" : "ALTER TABLE `lh_chat` ADD INDEX `status` (`status`);",
+        "status_user_id" : "ALTER TABLE `lh_chat` ADD INDEX `status_user_id` (`status`,`user_id`);",
+        "unread_operator" : "ALTER TABLE `lh_chat` ADD INDEX `unread_operator` (`has_unread_op_messages`, `unread_op_messages_informed`);"
+      },
+      "old" : ["user_id","status_dep_id_id","status_dep_id_priority_id","status_priority_id","has_unread_messages_dep_id_id"]
+    },
+    "lh_users" : {
+      "new" : {
+        "rec_per_req" : "ALTER TABLE `lh_users` ADD INDEX `rec_per_req` (`rec_per_req`);",
+        "disabled" : "ALTER TABLE `lh_users` ADD INDEX `disabled` (`disabled`);"
+      },
+      "old" : []
+    },
+    "lh_generic_bot_trigger" : {
+      "new" : {
+        "default_always" : "ALTER TABLE `lh_generic_bot_trigger` ADD INDEX `default_always` (`default_always`);",
+        "default_unknown_btn" : "ALTER TABLE `lh_generic_bot_trigger` ADD INDEX `default_unknown_btn` (`default_unknown_btn`);"
+      },
+      "old" : []
+    },
+    "lh_cobrowse" : {
+      "new" : {"online_user_id" : "ALTER TABLE `lh_cobrowse` ADD INDEX `online_user_id` (`online_user_id`);"},
+      "old" : []
+    },
+    "lh_chat_file" : {
+      "new" : {"online_user_id" : "ALTER TABLE `lh_chat_file` ADD INDEX `online_user_id` (`online_user_id`)"},
+      "old" : []
+    },
+    "lh_speech_language_dialect" : {
+      "new" : {
+        "short_code" : "ALTER TABLE `lh_speech_language_dialect` ADD INDEX `short_code` (`short_code`);",
+        "lang_code" : "ALTER TABLE `lh_speech_language_dialect` ADD INDEX `lang_code` (`lang_code`);"
+      },
+      "old" : []
+    },
+    "lh_abstract_chat_column" : {
+      "new" : {
+        "online_enabled" : "ALTER TABLE `lh_abstract_chat_column` ADD INDEX `online_enabled` (`online_enabled`);",
+        "chat_enabled" : "ALTER TABLE `lh_abstract_chat_column` ADD INDEX `chat_enabled` (`chat_enabled`);"
+      },
+      "old" : []
+    },
+    "lh_departament" : {
+      "new" : {
+        "attr_int_1" : "ALTER TABLE `lh_departament` ADD INDEX `attr_int_1` (`attr_int_1`);",
+        "attr_int_2" : "ALTER TABLE `lh_departament` ADD INDEX `attr_int_2` (`attr_int_2`);",
+        "attr_int_3" : "ALTER TABLE `lh_departament` ADD INDEX `attr_int_3` (`attr_int_3`);",
+        "sort_priority_name" : "ALTER TABLE `lh_departament` ADD INDEX `sort_priority_name` (`sort_priority`,`name`);",
+        "active_mod" : "ALTER TABLE `lh_departament` ADD INDEX `active_mod` (`online_hours_active`,`mod_start_hour`,`mod_end_hour`);",
+        "active_tud" : "ALTER TABLE `lh_departament` ADD INDEX `active_tud` (`online_hours_active`,`tud_start_hour`,`tud_end_hour`);",
+        "active_wed" : "ALTER TABLE `lh_departament` ADD INDEX `active_wed` (`online_hours_active`,`wed_start_hour`,`wed_end_hour`);",
+        "active_thd" : "ALTER TABLE `lh_departament` ADD INDEX `active_thd` (`online_hours_active`,`thd_start_hour`,`thd_end_hour`);",
+        "active_frd" : "ALTER TABLE `lh_departament` ADD INDEX `active_frd` (`online_hours_active`,`frd_start_hour`,`frd_end_hour`);",
+        "active_sad" : "ALTER TABLE `lh_departament` ADD INDEX `active_sad` (`online_hours_active`,`sad_start_hour`,`sad_end_hour`);",
+        "active_sud" : "ALTER TABLE `lh_departament` ADD INDEX `active_sud` (`online_hours_active`,`sud_start_hour`,`sud_end_hour`);",
+        "active_chats_counter" : "ALTER TABLE `lh_departament` ADD INDEX `active_chats_counter` (`active_chats_counter`);",
+        "pending_chats_counter" : "ALTER TABLE `lh_departament` ADD INDEX `pending_chats_counter` (`pending_chats_counter`);",
+        "bot_chats_counter" : "ALTER TABLE `lh_departament` ADD INDEX `bot_chats_counter` (`bot_chats_counter`);",
+        "archive" : "ALTER TABLE `lh_departament` ADD INDEX `archive` (`archive`);",
+        "identifier_2" : "ALTER TABLE `lh_departament` ADD INDEX `identifier_2` (`identifier`(191));"
+      },
+      "old" : ["oha_sh_eh","identifier"]
+    },
+    "lh_generic_bot_trigger_event" : {
+      "new" : {
+        "pattern_v2" : "ALTER TABLE `lh_generic_bot_trigger_event` ADD INDEX `pattern_v2` (`pattern`(191));",
+        "on_start_type" : "ALTER TABLE `lh_generic_bot_trigger_event` ADD INDEX `on_start_type` (`on_start_type`);"
+      },
+      "old" : ["pattern"]
+    },
+    "lh_canned_msg" : {
+      "new" : {
+        "attr_int_1" : "ALTER TABLE `lh_canned_msg` ADD INDEX `attr_int_1` (`attr_int_1`);",
+        "attr_int_2" : "ALTER TABLE `lh_canned_msg` ADD INDEX `attr_int_2` (`attr_int_2`);",
+        "attr_int_3" : "ALTER TABLE `lh_canned_msg` ADD INDEX `attr_int_3` (`attr_int_3`);",
+        "unique_id" : "ALTER TABLE `lh_canned_msg` ADD INDEX `unique_id` (`unique_id`);",
+        "position_title_v2" : "ALTER TABLE `lh_canned_msg` ADD INDEX `position_title_v2` (`position`, `title`(191));"
+      },
+      "old" : ["position_title"]
+    },
+    "lhc_mailconv_response_template" : {
+      "new" : {
+        "unique_id" : "ALTER TABLE `lhc_mailconv_response_template` ADD INDEX `unique_id` (`unique_id`);"
+      },
+      "old" : []
+    },
+    "lh_msg" : {
+      "new" : {
+        "user_id" : "ALTER TABLE `lh_msg` ADD INDEX `user_id` (`user_id`);"
+      },
+      "old" : []
+    },
+    "lh_abstract_survey_item" : {
+      "new" : {
+        "ftime" : "ALTER TABLE `lh_abstract_survey_item` ADD INDEX `ftime` (`ftime`);",
+        "max_stars_1" : "ALTER TABLE `lh_abstract_survey_item` ADD INDEX `max_stars_1` (`max_stars_1`);",
+        "max_stars_2" : "ALTER TABLE `lh_abstract_survey_item` ADD INDEX `max_stars_2` (`max_stars_2`);",
+        "max_stars_3" : "ALTER TABLE `lh_abstract_survey_item` ADD INDEX `max_stars_3` (`max_stars_3`);",
+        "max_stars_4" : "ALTER TABLE `lh_abstract_survey_item` ADD INDEX `max_stars_4` (`max_stars_4`);",
+        "max_stars_5" : "ALTER TABLE `lh_abstract_survey_item` ADD INDEX `max_stars_5` (`max_stars_5`);",
+        "question_options_1" : "ALTER TABLE `lh_abstract_survey_item` ADD INDEX `question_options_1` (`question_options_1`);",
+        "question_options_2" : "ALTER TABLE `lh_abstract_survey_item` ADD INDEX `question_options_2` (`question_options_2`);",
+        "question_options_3" : "ALTER TABLE `lh_abstract_survey_item` ADD INDEX `question_options_3` (`question_options_3`);",
+        "question_options_4" : "ALTER TABLE `lh_abstract_survey_item` ADD INDEX `question_options_4` (`question_options_4`);",
+        "question_options_5" : "ALTER TABLE `lh_abstract_survey_item` ADD INDEX `question_options_5` (`question_options_5`);"
+      },
+      "old" : []
+    },
+    "lh_abstract_proactive_chat_invitation" : {
+      "new" : {
+        "tag" : "ALTER TABLE `lh_abstract_proactive_chat_invitation` ADD INDEX `tag` (`tag`);",
+        "dynamic_invitation" : "ALTER TABLE `lh_abstract_proactive_chat_invitation` ADD INDEX `dynamic_invitation` (`dynamic_invitation`);",
+        "show_on_mobile" : "ALTER TABLE `lh_abstract_proactive_chat_invitation` ADD INDEX `show_on_mobile` (`show_on_mobile`)"
+      },
+      "old" : []
+    },
+    "lh_abstract_proactive_chat_campaign_conv" : {
+      "new" : {
+        "ctime" : "ALTER TABLE `lh_abstract_proactive_chat_campaign_conv` ADD INDEX `ctime` (`ctime`);"
+      },
+      "old" : []
+    },
+    "lh_group_chat" : {
+      "new" : {
+        "chat_id" : "ALTER TABLE `lh_group_chat` ADD INDEX `chat_id` (`chat_id`);"
+      },
+      "old" : []
+    },
+    "lh_group_chat_member" : {
+      "new" : {
+        "type" : "ALTER TABLE `lh_group_chat_member` ADD INDEX `type` (`type`);"
+      },
+      "old" : []
+    },
+    "lh_admin_theme" : {
+      "new" : {
+        "user_id" : "ALTER TABLE `lh_admin_theme` ADD INDEX `user_id` (`user_id`);"
+      },
+      "old" : []
+    },
+    "lhc_mailconv_conversation" : {
+      "new" : {
+        "from_address" : "ALTER TABLE `lhc_mailconv_conversation` ADD INDEX `from_address` (`from_address`);",
+        "mailbox_id" : "ALTER TABLE `lhc_mailconv_conversation` ADD INDEX `mailbox_id` (`mailbox_id`);",
+        "dep_id" : "ALTER TABLE `lhc_mailconv_conversation` ADD INDEX `dep_id` (`dep_id`);",
+        "status_priority" : "ALTER TABLE `lhc_mailconv_conversation` ADD INDEX `status_priority` (`status`, `priority`);",
+        "has_attachment" : "ALTER TABLE `lhc_mailconv_conversation` ADD INDEX `has_attachment` (`has_attachment`);",
+        "udate" : "ALTER TABLE `lhc_mailconv_conversation` ADD INDEX `udate` (`udate`);",
+        "user_id_status" : "ALTER TABLE `lhc_mailconv_conversation` ADD INDEX `user_id_status` (`user_id`, `status`);",
+        "status_dep_id" : "ALTER TABLE `lhc_mailconv_conversation` ADD INDEX `status_dep_id` (`status`, `dep_id`);",
+        "undelivered" : "ALTER TABLE `lhc_mailconv_conversation` ADD INDEX `undelivered` (`undelivered`);"
+      },
+      "old" : [
+        "status",
+        "user_id"
+      ]
+    },
+    "lhc_mailconv_msg" : {
+      "new" : {
+        "has_attachment" : "ALTER TABLE `lhc_mailconv_msg` ADD INDEX `has_attachment` (`has_attachment`);",
+        "udate" : "ALTER TABLE `lhc_mailconv_msg` ADD INDEX `udate` (`udate`);",
+        "dep_id" : "ALTER TABLE `lhc_mailconv_msg` ADD INDEX `dep_id` (`dep_id`);",
+        "mailbox_id" : "ALTER TABLE `lhc_mailconv_msg` ADD INDEX `mailbox_id` (`mailbox_id`);",
+        "conversation_id" : "ALTER TABLE `lhc_mailconv_msg` ADD INDEX `conversation_id` (`conversation_id`);"
+      },
+      "old" : []
+    },
+    "lhc_mailconv_match_rule" : {
+      "new" : {
+        "active_priority" : "ALTER TABLE `lhc_mailconv_match_rule` ADD INDEX `active_priority` (`active`, `priority`);"
+      },
+      "old" : [
+
+      ]
+    }
+  },
+  "tables_create": {
+    "lh_abstract_product_departament" : "CREATE TABLE `lh_abstract_product_departament` (  `id` int(11) NOT NULL AUTO_INCREMENT,  `product_id` int(11) NOT NULL,  `departament_id` int(11) NOT NULL,  PRIMARY KEY (`id`),  KEY `departament_id` (`departament_id`)) ENGINE=InnoDB DEFAULT CHARSET=utf8mb4 COLLATE=utf8mb4_unicode_ci;",
+    "lh_admin_theme" : "CREATE TABLE `lh_admin_theme` ( `id` int(11) NOT NULL AUTO_INCREMENT, `name` varchar(100) NOT NULL, `static_content` longtext NOT NULL, `static_js_content` longtext NOT NULL, `user_id` int(11) NOT NULL, `static_css_content` longtext NOT NULL, `header_content` text NOT NULL, `header_css` text NOT NULL, PRIMARY KEY (`id`),  KEY `user_id` (`user_id`)) ENGINE=InnoDB DEFAULT CHARSET=utf8mb4 COLLATE=utf8mb4_unicode_ci;",
+    "lh_abstract_product" : "CREATE TABLE `lh_abstract_product` (`id` int(11) NOT NULL AUTO_INCREMENT, `name` varchar(250) NOT NULL, `priority` int(11) NOT NULL, `departament_id` int(11) NOT NULL, `disabled` int(11) NOT NULL, KEY `departament_id` (`departament_id`), PRIMARY KEY (`id`)) ENGINE=InnoDB DEFAULT CHARSET=utf8mb4 COLLATE=utf8mb4_unicode_ci;",
+    "lh_abstract_survey" : "CREATE TABLE `lh_abstract_survey` (`id` int(11) NOT NULL AUTO_INCREMENT,`name` varchar(250) NOT NULL,`max_stars_1_title` varchar(250) NOT NULL,`max_stars_1_pos` int(11) NOT NULL,`max_stars_2_title` varchar(250) NOT NULL,`max_stars_2_pos` int(11) NOT NULL,`max_stars_2` int(11) NOT NULL,`max_stars_3_title` varchar(250) NOT NULL,`max_stars_3_pos` int(11) NOT NULL,`max_stars_3` int(11) NOT NULL,`max_stars_4_title` varchar(250) NOT NULL,`max_stars_4_pos` int(11) NOT NULL,`max_stars_4` int(11) NOT NULL,`max_stars_5_title` varchar(250) NOT NULL,`max_stars_5_pos` int(11) NOT NULL,`max_stars_5` int(11) NOT NULL,`question_options_1` varchar(250) NOT NULL,`question_options_1_items` text NOT NULL,`question_options_1_pos` int(11) NOT NULL,`question_options_2` varchar(250) NOT NULL,`question_options_2_items` text NOT NULL,`question_options_2_pos` int(11) NOT NULL,`question_options_3` varchar(250) NOT NULL,`question_options_3_items` text NOT NULL,`question_options_3_pos` int(11) NOT NULL,`question_options_4` varchar(250) NOT NULL,`question_options_4_items` text NOT NULL,`question_options_4_pos` int(11) NOT NULL,`question_options_5` varchar(250) NOT NULL,`question_options_5_items` text NOT NULL,`question_options_5_pos` int(11) NOT NULL,`question_plain_1` text NOT NULL,`question_plain_1_pos` int(11) NOT NULL,`question_plain_2` text NOT NULL,`question_plain_2_pos` int(11) NOT NULL,`question_plain_3` text NOT NULL,`question_plain_3_pos` int(11) NOT NULL,`question_plain_4` text NOT NULL,`question_plain_4_pos` int(11) NOT NULL,`question_plain_5` text NOT NULL,`question_plain_5_pos` int(11) NOT NULL,`max_stars_1_enabled` int(11) NOT NULL, `max_stars_2_enabled` int(11) NOT NULL,  `max_stars_3_enabled` int(11) NOT NULL,  `max_stars_4_enabled` int(11) NOT NULL,  `max_stars_5_enabled` int(11) NOT NULL,  `question_options_1_enabled` int(11) NOT NULL,  `question_options_2_enabled` int(11) NOT NULL,  `question_options_3_enabled` int(11) NOT NULL,  `question_options_4_enabled` int(11) NOT NULL,  `question_options_5_enabled` int(11) NOT NULL,  `question_plain_1_enabled` int(11) NOT NULL,  `question_plain_2_enabled` int(11) NOT NULL,  `question_plain_3_enabled` int(11) NOT NULL,  `question_plain_4_enabled` int(11) NOT NULL,  `question_plain_5_enabled` int(11) NOT NULL,  `max_stars_1` int(11) NOT NULL,  `max_stars_1_req` int(11) NOT NULL,  `max_stars_2_req` int(11) NOT NULL,  `max_stars_3_req` int(11) NOT NULL,  `max_stars_4_req` int(11) NOT NULL,  `max_stars_5_req` int(11) NOT NULL,  `question_options_1_req` int(11) NOT NULL,  `question_options_2_req` int(11) NOT NULL,  `question_options_3_req` int(11) NOT NULL,  `question_options_4_req` int(11) NOT NULL,  `question_options_5_req` int(11) NOT NULL,  `question_plain_1_req` int(11) NOT NULL,  `question_plain_2_req` int(11) NOT NULL,  `question_plain_3_req` int(11) NOT NULL,`question_plain_4_req` int(11) NOT NULL,`question_plain_5_req` int(11) NOT NULL, PRIMARY KEY (`id`)) ENGINE=InnoDB DEFAULT CHARSET=utf8mb4 COLLATE=utf8mb4_unicode_ci",
+    "lh_abstract_survey_item" : "CREATE TABLE `lh_abstract_survey_item` (  `id` bigint(20) NOT NULL AUTO_INCREMENT,  `survey_id` int(11) NOT NULL,  `chat_id` int(11) NOT NULL,  `user_id` int(11) NOT NULL,  `ftime` int(11) NOT NULL,  `dep_id` int(11) NOT NULL,  `max_stars_1` int(11) NOT NULL,  `max_stars_2` int(11) NOT NULL,  `max_stars_3` int(11) NOT NULL,  `max_stars_4` int(11) NOT NULL,  `max_stars_5` int(11) NOT NULL,  `question_options_1` int(11) NOT NULL,  `question_options_2` int(11) NOT NULL,  `question_options_3` int(11) NOT NULL,  `question_options_4` int(11) NOT NULL,  `question_options_5` int(11) NOT NULL,  `question_plain_1` text NOT NULL,  `question_plain_2` text NOT NULL,  `question_plain_3` text NOT NULL,  `question_plain_4` text NOT NULL,  `question_plain_5` text NOT NULL,  PRIMARY KEY (`id`),  KEY `survey_id` (`survey_id`),  KEY `chat_id` (`chat_id`),  KEY `user_id` (`user_id`),  KEY `dep_id` (`dep_id`),  KEY `ftime` (`ftime`),  KEY `max_stars_1` (`max_stars_1`),  KEY `max_stars_2` (`max_stars_2`),  KEY `max_stars_3` (`max_stars_3`),  KEY `max_stars_4` (`max_stars_4`),  KEY `max_stars_5` (`max_stars_5`),  KEY `question_options_1` (`question_options_1`),  KEY `question_options_2` (`question_options_2`),  KEY `question_options_3` (`question_options_3`),  KEY `question_options_4` (`question_options_4`),  KEY `question_options_5` (`question_options_5`)) ENGINE=InnoDB DEFAULT CHARSET=utf8mb4 COLLATE=utf8mb4_unicode_ci",
+    "lh_speech_language" : "CREATE TABLE IF NOT EXISTS `lh_speech_language` ( `id` int(11) NOT NULL AUTO_INCREMENT,`name` varchar(100) NOT NULL,PRIMARY KEY (`id`)) ENGINE=InnoDB DEFAULT CHARSET=utf8mb4 COLLATE=utf8mb4_unicode_ci",
+    "lh_speech_language_dialect" : "CREATE TABLE IF NOT EXISTS `lh_speech_language_dialect` (`id` int(11) NOT NULL AUTO_INCREMENT,`language_id` int(11) NOT NULL, `lang_name` varchar(100) NOT NULL,`lang_code` varchar(100) NOT NULL, PRIMARY KEY (`id`),KEY `language_id` (`language_id`)) ENGINE=InnoDB DEFAULT CHARSET=utf8mb4 COLLATE=utf8mb4_unicode_ci",
+    "lh_speech_chat_language" : "CREATE TABLE IF NOT EXISTS `lh_speech_chat_language` (`id` int(11) NOT NULL AUTO_INCREMENT, `chat_id` int(11) NOT NULL, `language_id` int(11) NOT NULL, `dialect` varchar(50) NOT NULL, PRIMARY KEY (`id`), KEY `chat_id` (`chat_id`)) ENGINE=InnoDB DEFAULT CHARSET=utf8mb4 COLLATE=utf8mb4_unicode_ci",
+    "lh_abstract_auto_responder": "CREATE TABLE `lh_abstract_auto_responder` (  `id` int(11) NOT NULL AUTO_INCREMENT,\n  `siteaccess` varchar(3) NOT NULL,\n  `wait_message` text NOT NULL,\n  `wait_timeout` int(11) NOT NULL,\n  `position` int(11) NOT NULL,\n  `timeout_message` text NOT NULL,\n  PRIMARY KEY (`id`),\n  KEY `siteaccess_position` (`siteaccess`,`position`)\n) ENGINE=InnoDB DEFAULT CHARSET=utf8mb4 COLLATE=utf8mb4_unicode_ci",
+    "lh_abstract_auto_responder_chat": "CREATE TABLE `lh_abstract_auto_responder_chat` ( `id` int(11) NOT NULL AUTO_INCREMENT,\n  `chat_id` int(11) NOT NULL,\n  `auto_responder_id` int(11) NOT NULL,\n  `wait_timeout_send` int(11) NOT NULL,`pending_send_status` int(11) NOT NULL, `active_send_status` int(11) NOT NULL, \n  PRIMARY KEY (`id`),\n  KEY `chat_id` (`chat_id`)\n) ENGINE=InnoDB DEFAULT CHARSET=utf8mb4 COLLATE=utf8mb4_unicode_ci",
+    "lh_abstract_browse_offer_invitation": "CREATE TABLE `lh_abstract_browse_offer_invitation` (\n  `id` int(11) NOT NULL AUTO_INCREMENT,\n  `siteaccess` varchar(10) NOT NULL,\n  `time_on_site` int(11) NOT NULL,\n  `content` longtext NOT NULL,\n  `callback_content` longtext NOT NULL,\n  `lhc_iframe_content` tinyint(4) NOT NULL,\n  `custom_iframe_url` varchar(250) NOT NULL,\n  `name` varchar(250) NOT NULL,\n  `identifier` varchar(50) NOT NULL,\n  `executed_times` int(11) NOT NULL,\n  `url` varchar(250) NOT NULL,\n  `active` int(11) NOT NULL,\n  `has_url` int(11) NOT NULL,\n  `is_wildcard` int(11) NOT NULL,\n  `referrer` varchar(250) NOT NULL,\n  `priority` varchar(250) NOT NULL,\n  `hash` varchar(40) NOT NULL,\n  `width` int(11) NOT NULL,\n  `height` int(11) NOT NULL,\n  `unit` varchar(10) NOT NULL,\n  PRIMARY KEY (`id`),\n  KEY `active` (`active`),\n  KEY `identifier` (`identifier`)\n) ENGINE=InnoDB DEFAULT CHARSET=utf8mb4 COLLATE=utf8mb4_unicode_ci",
+    "lh_abstract_email_template": "CREATE TABLE `lh_abstract_email_template` (\n  `id` int(11) NOT NULL AUTO_INCREMENT,\n  `name` varchar(250) NOT NULL,\n  `from_name` varchar(150) NOT NULL,\n  `from_name_ac` tinyint(4) NOT NULL,\n  `from_email` varchar(150) NOT NULL,\n  `from_email_ac` tinyint(4) NOT NULL,\n  `content` text NOT NULL,\n  `subject` varchar(250) NOT NULL,\n  `bcc_recipients` varchar(200) NOT NULL,\n  `subject_ac` tinyint(4) NOT NULL,\n  `reply_to` varchar(150) NOT NULL,\n  `reply_to_ac` tinyint(4) NOT NULL,\n  `recipient` varchar(150) NOT NULL,\n  PRIMARY KEY (`id`)\n) ENGINE=InnoDB AUTO_INCREMENT=10 DEFAULT CHARSET=utf8mb4 COLLATE=utf8mb4_unicode_ci",
+    "lh_abstract_form": "CREATE TABLE `lh_abstract_form` (\n  `id` int(11) NOT NULL AUTO_INCREMENT,\n  `name` varchar(100) NOT NULL,\n  `content` longtext NOT NULL,\n  `recipient` varchar(250) NOT NULL,\n  `active` int(11) NOT NULL,\n  `name_attr` varchar(250) NOT NULL,\n  `intro_attr` varchar(250) NOT NULL,\n  `xls_columns` text NOT NULL,\n  `pagelayout` varchar(200) NOT NULL,\n  `post_content` text NOT NULL,\n  PRIMARY KEY (`id`)\n) ENGINE=InnoDB DEFAULT CHARSET=utf8mb4 COLLATE=utf8mb4_unicode_ci",
+    "lh_abstract_form_collected": "CREATE TABLE `lh_abstract_form_collected` (\n  `id` int(11) NOT NULL AUTO_INCREMENT,\n  `form_id` int(11) NOT NULL,\n  `ctime` int(11) NOT NULL,\n  `ip` varchar(250) NOT NULL,\n  `content` longtext NOT NULL,\n  PRIMARY KEY (`id`),\n  KEY `form_id` (`form_id`)\n) ENGINE=InnoDB DEFAULT CHARSET=utf8mb4 COLLATE=utf8mb4_unicode_ci",
+    "lh_abstract_proactive_chat_invitation": "CREATE TABLE `lh_abstract_proactive_chat_invitation` (\n  `id` int(11) NOT NULL AUTO_INCREMENT,\n  `siteaccess` varchar(10) NOT NULL,\n  `time_on_site` int(11) NOT NULL,\n  `pageviews` int(11) NOT NULL,\n  `message` text NOT NULL,\n  `executed_times` int(11) NOT NULL,\n  `dep_id` int(11) NOT NULL,\n  `hide_after_ntimes` int(11) NOT NULL,\n  `name` varchar(50) NOT NULL,\n  `operator_ids` varchar(100) NOT NULL,\n  `wait_message` varchar(250) NOT NULL,\n  `timeout_message` varchar(250) NOT NULL,\n  `referrer` varchar(250) NOT NULL,\n  `wait_timeout` int(11) NOT NULL,\n  `show_random_operator` int(11) NOT NULL,\n  `operator_name` varchar(100) NOT NULL,\n  `position` int(11) NOT NULL,\n  `identifier` varchar(50) NOT NULL,\n  `requires_email` int(11) NOT NULL,\n  `requires_username` int(11) NOT NULL,\n  PRIMARY KEY (`id`),\n  KEY `time_on_site_pageviews_siteaccess_position` (`time_on_site`,`pageviews`,`siteaccess`,`identifier`,`position`),\n  KEY `identifier` (`identifier`),\n  KEY `dep_id` (`dep_id`)\n) ENGINE=InnoDB DEFAULT CHARSET=utf8mb4 COLLATE=utf8mb4_unicode_ci",
+    "lh_abstract_widget_theme": "CREATE TABLE `lh_abstract_widget_theme` (\n  `id` int(11) NOT NULL AUTO_INCREMENT,\n  `name` varchar(250) NOT NULL,\n  `onl_bcolor` varchar(10) NOT NULL,\n  `text_color` varchar(10) NOT NULL,\n  `online_image` varchar(250) NOT NULL,\n  `online_image_path` varchar(250) NOT NULL,\n  `offline_image` varchar(250) NOT NULL,\n  `offline_image_path` varchar(250) NOT NULL,\n  `logo_image` varchar(250) NOT NULL,\n  `logo_image_path` varchar(250) NOT NULL,\n  `need_help_image` varchar(250) NOT NULL,\n  `header_background` varchar(10) NOT NULL,\n  `widget_border_color` varchar(10) NOT NULL,\n  `need_help_tcolor` varchar(10) NOT NULL,\n  `need_help_bcolor` varchar(10) NOT NULL,\n  `need_help_border` varchar(10) NOT NULL,\n  `need_help_close_bg` varchar(10) NOT NULL,\n  `need_help_hover_bg` varchar(10) NOT NULL,\n  `need_help_close_hover_bg` varchar(10) NOT NULL,\n  `need_help_image_path` varchar(250) NOT NULL,\n  `custom_status_css` text NOT NULL, `bot_configuration` text NOT NULL ,\n  `custom_container_css` text NOT NULL,\n  `custom_widget_css` text NOT NULL, `custom_popup_css` text NOT NULL, \n  `need_help_header` varchar(250) NOT NULL,\n  `need_help_text` varchar(250) NOT NULL,\n  `online_text` varchar(250) NOT NULL,\n  `offline_text` varchar(250) NOT NULL,\n  PRIMARY KEY (`id`)\n) ENGINE=InnoDB DEFAULT CHARSET=utf8mb4 COLLATE=utf8mb4_unicode_ci",
+    "lh_canned_msg": "CREATE TABLE `lh_canned_msg` (\n  `id` int(11) NOT NULL AUTO_INCREMENT, `msg` longtext NOT NULL,`html_snippet` longtext NOT NULL, `position` int(11) NOT NULL,\n  `department_id` int(11) NOT NULL,\n  `user_id` int(11) NOT NULL,\n  `delay` int(11) NOT NULL,\n  `auto_send` tinyint(1) NOT NULL,\n  PRIMARY KEY (`id`),\n  KEY `department_id` (`department_id`),\n  KEY `user_id` (`user_id`)\n) ENGINE=InnoDB DEFAULT CHARSET=utf8mb4 COLLATE=utf8mb4_unicode_ci",
+    "lh_chat": "CREATE TABLE `lh_chat` (\n  `id` int(11) NOT NULL AUTO_INCREMENT,\n  `nick` varchar(50) NOT NULL,\n  `status` int(11) NOT NULL DEFAULT '0',\n  `status_sub` int(11) NOT NULL DEFAULT '0',\n  `time` int(11) NOT NULL,\n  `user_id` int(11) NOT NULL,\n  `hash` varchar(40) NOT NULL,\n  `referrer` text NOT NULL,\n  `session_referrer` text NOT NULL,\n  `chat_variables` text NOT NULL,\n  `remarks` text NOT NULL,\n  `ip` varchar(100) NOT NULL,\n  `dep_id` int(11) NOT NULL,\n  `user_status` int(11) NOT NULL DEFAULT '0',\n  `support_informed` int(11) NOT NULL DEFAULT '0',\n  `unread_messages_informed` int(11) NOT NULL DEFAULT '0',\n  `reinform_timeout` int(11) NOT NULL DEFAULT '0',\n  `email` varchar(100) NOT NULL,\n  `country_code` varchar(100) NOT NULL,\n  `country_name` varchar(100) NOT NULL,\n  `user_typing` int(11) NOT NULL,\n  `user_typing_txt` varchar(50) NOT NULL,\n  `operator_typing` int(11) NOT NULL,\n  `operator_typing_id` int(11) NOT NULL,\n  `phone` varchar(100) NOT NULL,\n  `has_unread_messages` int(11) NOT NULL,\n  `last_user_msg_time` int(11) NOT NULL,\n  `fbst` tinyint(1) NOT NULL,\n  `online_user_id` int(11) NOT NULL,\n  `last_msg_id` int(11) NOT NULL,\n  `additional_data` text NOT NULL,\n  `timeout_message` varchar(250) NOT NULL,\n  `lat` varchar(10) NOT NULL,\n  `lon` varchar(10) NOT NULL,\n  `city` varchar(100) NOT NULL,\n  `operation` varchar(200) NOT NULL,\n  `operation_admin` varchar(200) NOT NULL,\n  `mail_send` int(11) NOT NULL,\n  `screenshot_id` int(11) NOT NULL,\n  `wait_time` int(11) NOT NULL,\n  `wait_timeout` int(11) NOT NULL,\n  `wait_timeout_send` int(11) NOT NULL,\n  `chat_duration` int(11) NOT NULL,\n  `tslasign` int(11) NOT NULL,\n  `priority` int(11) NOT NULL,\n  `chat_initiator` int(11) NOT NULL,\n  `transfer_timeout_ts` int(11) NOT NULL,\n  `transfer_timeout_ac` int(11) NOT NULL,\n  `transfer_if_na` int(11) NOT NULL,\n  `na_cb_executed` int(11) NOT NULL,\n  `nc_cb_executed` tinyint(1) NOT NULL,\n  PRIMARY KEY (`id`),\n  KEY `status_user_id` (`status`,`user_id`),\n  KEY `user_id` (`user_id`),\n  KEY `online_user_id` (`online_user_id`),\n  KEY `dep_id` (`dep_id`),\n  KEY `has_unread_messages_dep_id_id` (`has_unread_messages`,`dep_id`,`id`),\n  KEY `status_dep_id_id` (`status`,`dep_id`,`id`),\n  KEY `status_dep_id_priority_id` (`status`,`dep_id`,`priority`,`id`),\n  KEY `status_priority_id` (`status`,`priority`,`id`)\n) ENGINE=InnoDB DEFAULT CHARSET=utf8mb4 COLLATE=utf8mb4_unicode_ci",
+    "lh_chat_accept": "CREATE TABLE `lh_chat_accept` (\n  `id` int(11) NOT NULL AUTO_INCREMENT,\n  `chat_id` int(11) NOT NULL,\n  `hash` varchar(50) NOT NULL,\n  `ctime` int(11) NOT NULL,\n  `wused` int(11) NOT NULL,\n  PRIMARY KEY (`id`),\n  KEY `hash` (`hash`)\n) ENGINE=InnoDB DEFAULT CHARSET=utf8mb4 COLLATE=utf8mb4_unicode_ci",
+    "lh_chat_archive_range": "CREATE TABLE `lh_chat_archive_range` (\n  `id` int(11) NOT NULL AUTO_INCREMENT,\n  `range_from` int(11) NOT NULL,\n  `range_to` int(11) NOT NULL,\n  PRIMARY KEY (`id`)\n) ENGINE=InnoDB DEFAULT CHARSET=utf8mb4 COLLATE=utf8mb4_unicode_ci",
+    "lh_chat_blocked_user": "CREATE TABLE `lh_chat_blocked_user` (\n  `id` int(11) NOT NULL AUTO_INCREMENT,\n  `ip` varchar(100) NOT NULL,\n  `user_id` int(11) NOT NULL,\n  `datets` int(11) NOT NULL,\n  PRIMARY KEY (`id`),\n  KEY `ip` (`ip`)\n) ENGINE=InnoDB DEFAULT CHARSET=utf8mb4 COLLATE=utf8mb4_unicode_ci",
+    "lh_chat_config": "CREATE TABLE `lh_chat_config` (\n  `identifier` varchar(50) NOT NULL,\n  `value` text NOT NULL,\n  `type` tinyint(1) NOT NULL DEFAULT '0',\n  `explain` varchar(250) NOT NULL,\n  `hidden` int(11) NOT NULL DEFAULT '0',\n  PRIMARY KEY (`identifier`)\n) ENGINE=InnoDB DEFAULT CHARSET=utf8mb4 COLLATE=utf8mb4_unicode_ci",
+    "lh_chat_file": "CREATE TABLE `lh_chat_file` (\n  `id` int(11) unsigned NOT NULL AUTO_INCREMENT,\n  `name` varchar(255) NOT NULL,\n  `upload_name` varchar(255) NOT NULL,\n  `size` int(11) NOT NULL,\n  `type` varchar(255) NOT NULL,\n  `file_path` varchar(255) NOT NULL,\n  `extension` varchar(255) NOT NULL,\n  `chat_id` int(11) NOT NULL,\n  `user_id` int(11) NOT NULL,\n  `date` int(11) NOT NULL,\n  PRIMARY KEY (`id`),\n  KEY `chat_id` (`chat_id`),\n  KEY `user_id` (`user_id`)\n) ENGINE=InnoDB DEFAULT CHARSET=utf8mb4 COLLATE=utf8mb4_unicode_ci",
+    "lh_chat_online_user": "CREATE TABLE `lh_chat_online_user` (\n  `id` int(11) NOT NULL AUTO_INCREMENT,\n  `vid` varchar(50) NOT NULL,\n  `ip` varchar(50) NOT NULL,\n  `current_page` text NOT NULL,\n  `page_title` varchar(250) NOT NULL,\n  `referrer` text NOT NULL,\n  `chat_id` int(11) NOT NULL,\n  `invitation_seen_count` int(11) NOT NULL,\n  `invitation_id` int(11) NOT NULL,\n  `last_visit` int(11) NOT NULL,\n  `first_visit` int(11) NOT NULL,\n  `total_visits` int(11) NOT NULL,\n  `pages_count` int(11) NOT NULL,\n  `tt_pages_count` int(11) NOT NULL,\n  `invitation_count` int(11) NOT NULL,\n  `dep_id` int(11) NOT NULL,\n  `user_agent` varchar(250) NOT NULL,\n  `user_country_code` varchar(50) NOT NULL,\n  `user_country_name` varchar(50) NOT NULL,\n  `operator_message` varchar(250) NOT NULL,\n  `operator_user_proactive` varchar(100) NOT NULL,\n  `operator_user_id` int(11) NOT NULL,\n  `message_seen` int(11) NOT NULL,\n  `message_seen_ts` int(11) NOT NULL,\n  `lat` varchar(10) NOT NULL,\n  `lon` varchar(10) NOT NULL,\n  `city` varchar(100) NOT NULL,\n  `reopen_chat` int(11) NOT NULL,\n  `time_on_site` int(11) NOT NULL,\n  `tt_time_on_site` int(11) NOT NULL,\n  `requires_email` int(11) NOT NULL,\n  `requires_username` int(11) NOT NULL,\n  `screenshot_id` int(11) NOT NULL,\n  `identifier` varchar(50) NOT NULL,\n  `operation` varchar(200) NOT NULL,\n  `online_attr` varchar(250) NOT NULL,\n  PRIMARY KEY (`id`),\n  KEY `vid` (`vid`),\n  KEY `dep_id` (`dep_id`),\n  KEY `last_visit_dep_id` (`last_visit`,`dep_id`)\n) ENGINE=InnoDB DEFAULT CHARSET=utf8mb4 COLLATE=utf8mb4_unicode_ci",
+    "lh_chat_online_user_footprint": "CREATE TABLE `lh_chat_online_user_footprint` (\n  `id` int(11) NOT NULL AUTO_INCREMENT,\n  `chat_id` int(11) NOT NULL,\n  `online_user_id` int(11) NOT NULL,\n  `page` varchar(2083) NOT NULL,\n  `vtime` varchar(250) NOT NULL,\n  PRIMARY KEY (`id`),\n  KEY `chat_id_vtime` (`chat_id`,`vtime`),\n  KEY `online_user_id` (`online_user_id`)\n) ENGINE=InnoDB DEFAULT CHARSET=utf8mb4 COLLATE=utf8mb4_unicode_ci",
+    "lh_chat_online_user_footprint_update": "CREATE TABLE `lh_chat_online_user_footprint_update` (`online_user_id` bigint(20) NOT NULL,  `command` varchar(20) NOT NULL,  `args` varchar(250) NOT NULL,  `ctime` int(11) NOT NULL, KEY `online_user_id` (`online_user_id`)) ENGINE=InnoDB DEFAULT CHARSET=utf8mb4 COLLATE=utf8mb4_unicode_ci;",
+    "lh_chatbox": "CREATE TABLE `lh_chatbox` (\n  `id` int(11) NOT NULL AUTO_INCREMENT,\n  `identifier` varchar(50) NOT NULL,\n  `name` varchar(100) NOT NULL,\n  `chat_id` int(11) NOT NULL,\n  `active` int(11) NOT NULL,\n  PRIMARY KEY (`id`),\n  KEY `identifier` (`identifier`)\n) ENGINE=InnoDB DEFAULT CHARSET=utf8mb4 COLLATE=utf8mb4_unicode_ci",
+    "lh_departament": "CREATE TABLE IF NOT EXISTS `lh_departament` (`id` int(11) NOT NULL AUTO_INCREMENT,`name` varchar(100) NOT NULL,`email` varchar(100) NOT NULL,`xmpp_recipients` text NOT NULL,`xmpp_group_recipients` text NOT NULL,`priority` int(11) NOT NULL,`sort_priority` int(11) NOT NULL,`department_transfer_id` int(11) NOT NULL,`transfer_timeout` int(11) NOT NULL,`disabled` int(11) NOT NULL,`hidden` int(11) NOT NULL,`delay_lm` int(11) NOT NULL,`max_active_chats` int(11) NOT NULL,`max_timeout_seconds` int(11) NOT NULL,`identifier` varchar(50) NOT NULL,`mod_start_hour` int(4) NOT NULL,`mod_end_hour` int(4) NOT NULL,`tud_start_hour` int(4) NOT NULL,`tud_end_hour` int(4) NOT NULL,`wed_start_hour` int(4) NOT NULL,`wed_end_hour` int(4) NOT NULL,`thd_start_hour` int(4) NOT NULL,`thd_end_hour` int(4) NOT NULL,`frd_start_hour` int(4) NOT NULL,`frd_end_hour` int(4) NOT NULL,`sad_start_hour` int(4) NOT NULL,`sad_end_hour` int(4) NOT NULL,`sud_start_hour` int(4) NOT NULL,`sud_end_hour` int(4) NOT NULL,`nc_cb_execute` tinyint(1) NOT NULL,`na_cb_execute` tinyint(1) NOT NULL,`inform_unread` tinyint(1) NOT NULL,`active_balancing` tinyint(1) NOT NULL,`visible_if_online` tinyint(1) NOT NULL,`inform_close` int(11) NOT NULL,`inform_unread_delay` int(11) NOT NULL,`inform_options` varchar(250) NOT NULL,`online_hours_active` tinyint(1) NOT NULL,`inform_delay` int(11) NOT NULL,`attr_int_1` int(11) NOT NULL,`attr_int_2` int(11) NOT NULL,`attr_int_3` int(11) NOT NULL,`active_chats_counter` int(11) NOT NULL,`pending_chats_counter` int(11) NOT NULL,PRIMARY KEY (`id`),KEY `identifier` (`identifier`),KEY `attr_int_1` (`attr_int_1`),KEY `attr_int_2` (`attr_int_2`),KEY `attr_int_3` (`attr_int_3`),KEY `disabled_hidden` (`disabled`, `hidden`),KEY `sort_priority_name` (`sort_priority`, `name`),KEY `active_mod` (`online_hours_active`,`mod_start_hour`,`mod_end_hour`),KEY `active_tud` (`online_hours_active`,`tud_start_hour`,`tud_end_hour`),KEY `active_wed` (`online_hours_active`,`wed_start_hour`,`wed_end_hour`),KEY `active_thd` (`online_hours_active`,`thd_start_hour`,`thd_end_hour`),KEY `active_frd` (`online_hours_active`,`frd_start_hour`,`frd_end_hour`),KEY `active_sad` (`online_hours_active`,`sad_start_hour`,`sad_end_hour`),KEY `active_sud` (`online_hours_active`,`sud_start_hour`,`sud_end_hour`)) ENGINE=InnoDB DEFAULT CHARSET=utf8mb4 COLLATE=utf8mb4_unicode_ci",
+    "lh_departament_custom_work_hours": "CREATE TABLE IF NOT EXISTS `lh_departament_custom_work_hours` (`id` int(11) NOT NULL AUTO_INCREMENT,`dep_id` int(11) NOT NULL,`date_from` int(11) NOT NULL,`date_to` int(11) NOT NULL,`start_hour` int(11) NOT NULL,`end_hour` int(11) NOT NULL,PRIMARY KEY (`id`),KEY `dep_id` (`dep_id`),KEY `date_from` (`date_from`),KEY `search_active` (`date_from`, `date_to`, `dep_id`)) ENGINE=InnoDB DEFAULT CHARSET=utf8mb4 COLLATE=utf8mb4_unicode_ci",
+    "lh_faq": "CREATE TABLE `lh_faq` (\n  `id` int(11) NOT NULL AUTO_INCREMENT,\n  `question` varchar(250) NOT NULL,\n  `answer` text NOT NULL,\n  `url` varchar(250) NOT NULL,\n  `email` varchar(50) NOT NULL,\n  `identifier` varchar(10) NOT NULL,\n  `active` int(11) NOT NULL,\n  `has_url` tinyint(1) NOT NULL,\n  `is_wildcard` tinyint(1) NOT NULL,\n  PRIMARY KEY (`id`),\n  KEY `active` (`active`),\n  KEY `active_url` (`active`,`url`),\n  KEY `has_url` (`has_url`),\n  KEY `identifier` (`identifier`),\n  KEY `is_wildcard` (`is_wildcard`)\n) ENGINE=InnoDB DEFAULT CHARSET=utf8mb4 COLLATE=utf8mb4_unicode_ci",
+    "lh_forgotpasswordhash": "CREATE TABLE `lh_forgotpasswordhash` (\n  `id` int(11) NOT NULL AUTO_INCREMENT,\n  `user_id` int(11) NOT NULL,\n  `hash` varchar(40) NOT NULL,\n  `created` int(11) NOT NULL,\n  PRIMARY KEY (`id`)\n) ENGINE=InnoDB DEFAULT CHARSET=utf8mb4 COLLATE=utf8mb4_unicode_ci",
+    "lh_group": "CREATE TABLE `lh_group` (\n  `id` int(11) NOT NULL AUTO_INCREMENT,\n  `name` varchar(50) NOT NULL,\n  PRIMARY KEY (`id`)\n) ENGINE=InnoDB AUTO_INCREMENT=3 DEFAULT CHARSET=utf8mb4 COLLATE=utf8mb4_unicode_ci",
+    "lh_grouprole": "CREATE TABLE `lh_grouprole` (\n  `id` int(11) NOT NULL AUTO_INCREMENT,\n  `group_id` int(11) NOT NULL,\n  `role_id` int(11) NOT NULL,\n  PRIMARY KEY (`id`),\n  KEY `group_id` (`role_id`,`group_id`)\n) ENGINE=InnoDB AUTO_INCREMENT=3 DEFAULT CHARSET=utf8mb4 COLLATE=utf8mb4_unicode_ci",
+    "lh_groupuser": "CREATE TABLE `lh_groupuser` (\n  `id` int(11) NOT NULL AUTO_INCREMENT,\n  `group_id` int(11) NOT NULL,\n  `user_id` int(11) NOT NULL,\n  PRIMARY KEY (`id`),\n  KEY `group_id` (`group_id`),\n  KEY `user_id` (`user_id`),\n  KEY `group_id_2` (`group_id`,`user_id`)\n) ENGINE=InnoDB AUTO_INCREMENT=2 DEFAULT CHARSET=utf8mb4 COLLATE=utf8mb4_unicode_ci",
+    "lh_msg": "CREATE TABLE `lh_msg` (\n  `id` int(11) NOT NULL AUTO_INCREMENT,\n  `msg` longtext NOT NULL,\n  `time` int(11) NOT NULL,\n  `chat_id` int(11) NOT NULL DEFAULT '0',\n  `user_id` int(11) NOT NULL DEFAULT '0',\n  `name_support` varchar(100) NOT NULL,\n  PRIMARY KEY (`id`),\n  KEY `chat_id_id` (`chat_id`,`id`)\n) ENGINE=InnoDB DEFAULT CHARSET=utf8mb4 COLLATE=utf8mb4_unicode_ci",
+    "lh_question": "CREATE TABLE `lh_question` (\n  `id` int(11) NOT NULL AUTO_INCREMENT,\n  `question` varchar(250) NOT NULL,\n  `location` varchar(250) NOT NULL,\n  `active` int(11) NOT NULL,\n  `priority` int(11) NOT NULL,\n  `is_voting` int(11) NOT NULL,\n  `question_intro` text NOT NULL,\n  `revote` int(11) NOT NULL DEFAULT '0',\n  PRIMARY KEY (`id`),\n  KEY `priority` (`priority`),\n  KEY `active_priority` (`active`,`priority`)\n) ENGINE=InnoDB DEFAULT CHARSET=utf8mb4 COLLATE=utf8mb4_unicode_ci",
+    "lh_question_answer": "CREATE TABLE `lh_question_answer` (\n  `id` int(11) NOT NULL AUTO_INCREMENT,\n  `ip` bigint(20) NOT NULL,\n  `question_id` int(11) NOT NULL,\n  `answer` text NOT NULL,\n  `ctime` int(11) NOT NULL,\n  PRIMARY KEY (`id`),\n  KEY `ip` (`ip`),\n  KEY `question_id` (`question_id`)\n) ENGINE=InnoDB DEFAULT CHARSET=utf8mb4 COLLATE=utf8mb4_unicode_ci",
+    "lh_question_option": "CREATE TABLE `lh_question_option` (\n  `id` int(11) NOT NULL AUTO_INCREMENT,\n  `question_id` int(11) NOT NULL,\n  `option_name` varchar(250) NOT NULL,\n  `priority` tinyint(4) NOT NULL,\n  PRIMARY KEY (`id`),\n  KEY `question_id` (`question_id`)\n) ENGINE=InnoDB DEFAULT CHARSET=utf8mb4 COLLATE=utf8mb4_unicode_ci",
+    "lh_question_option_answer": "CREATE TABLE `lh_question_option_answer` (\n  `id` int(11) NOT NULL AUTO_INCREMENT,\n  `question_id` int(11) NOT NULL,\n  `option_id` int(11) NOT NULL,\n  `ctime` int(11) NOT NULL,\n  `ip` bigint(20) NOT NULL,\n  PRIMARY KEY (`id`),\n  KEY `question_id` (`question_id`),\n  KEY `ip` (`ip`)\n) ENGINE=InnoDB DEFAULT CHARSET=utf8mb4 COLLATE=utf8mb4_unicode_ci",
+    "lh_role": "CREATE TABLE `lh_role` (\n  `id` int(11) NOT NULL AUTO_INCREMENT,\n  `name` varchar(50) NOT NULL,\n  PRIMARY KEY (`id`)\n) ENGINE=InnoDB AUTO_INCREMENT=3 DEFAULT CHARSET=utf8mb4 COLLATE=utf8mb4_unicode_ci",
+    "lh_rolefunction": "CREATE TABLE `lh_rolefunction` (\n  `id` int(11) NOT NULL AUTO_INCREMENT,\n  `role_id` int(11) NOT NULL,\n  `module` varchar(100) NOT NULL,\n  `function` varchar(100) NOT NULL,\n  PRIMARY KEY (`id`),\n  KEY `role_id` (`role_id`)\n) ENGINE=InnoDB AUTO_INCREMENT=28 DEFAULT CHARSET=utf8mb4 COLLATE=utf8mb4_unicode_ci",
+    "lh_transfer": "CREATE TABLE `lh_transfer` (\n  `id` int(11) NOT NULL AUTO_INCREMENT,\n  `chat_id` int(11) NOT NULL,\n  `dep_id` int(11) NOT NULL,\n  `transfer_user_id` int(11) NOT NULL,\n  `from_dep_id` int(11) NOT NULL,\n  `transfer_to_user_id` int(11) NOT NULL,\n  PRIMARY KEY (`id`),\n  KEY `dep_id` (`dep_id`),\n  KEY `transfer_user_id_dep_id` (`transfer_user_id`,`dep_id`),\n  KEY `transfer_to_user_id` (`transfer_to_user_id`)\n) ENGINE=InnoDB DEFAULT CHARSET=utf8mb4 COLLATE=utf8mb4_unicode_ci",
+    "lh_userdep": "CREATE TABLE `lh_userdep` (\n  `id` int(11) NOT NULL AUTO_INCREMENT,\n  `user_id` int(11) NOT NULL,\n  `dep_id` int(11) NOT NULL,\n  `last_activity` int(11) NOT NULL,\n  `hide_online` int(11) NOT NULL,\n  `last_accepted` int(11) NOT NULL,\n  `active_chats` int(11) NOT NULL,\n  PRIMARY KEY (`id`),\n  KEY `user_id` (`user_id`),\n  KEY `last_activity_hide_online_dep_id` (`last_activity`,`hide_online`,`dep_id`),\n  KEY `dep_id` (`dep_id`)\n) ENGINE=InnoDB AUTO_INCREMENT=2 DEFAULT CHARSET=utf8mb4 COLLATE=utf8mb4_unicode_ci",
+    "lh_users": "CREATE TABLE `lh_users` (\n  `id` int(11) NOT NULL AUTO_INCREMENT,\n  `username` varchar(40) NOT NULL,\n  `password` varchar(40) NOT NULL,\n  `email` varchar(100) NOT NULL,\n  `time_zone` varchar(100) NOT NULL,\n  `name` varchar(100) NOT NULL,\n  `surname` varchar(100) NOT NULL,\n  `filepath` varchar(200) NOT NULL,\n  `filename` varchar(200) NOT NULL,\n  `job_title` varchar(100) NOT NULL,\n  `xmpp_username` varchar(200) NOT NULL,\n  `skype` varchar(50) NOT NULL,\n  `disabled` tinyint(4) NOT NULL,\n  `hide_online` tinyint(1) NOT NULL,\n  `all_departments` tinyint(1) NOT NULL,\n  `invisible_mode` tinyint(1) NOT NULL,\n  PRIMARY KEY (`id`),\n  KEY `hide_online` (`hide_online`),\n  KEY `email` (`email`),\n  KEY `xmpp_username` (`xmpp_username`)\n) ENGINE=InnoDB AUTO_INCREMENT=2 DEFAULT CHARSET=utf8mb4 COLLATE=utf8mb4_unicode_ci",
+    "lh_users_remember": "CREATE TABLE `lh_users_remember` (\n  `id` int(11) NOT NULL AUTO_INCREMENT,\n  `user_id` int(11) NOT NULL,\n  `mtime` int(11) NOT NULL,\n  PRIMARY KEY (`id`)\n) ENGINE=InnoDB DEFAULT CHARSET=utf8mb4 COLLATE=utf8mb4_unicode_ci",
+    "lh_users_setting": "CREATE TABLE `lh_users_setting` (\n  `id` int(11) NOT NULL AUTO_INCREMENT,\n  `user_id` int(11) NOT NULL,\n  `identifier` varchar(50) NOT NULL,\n  `value` text NOT NULL,\n  PRIMARY KEY (`id`),\n  KEY `user_id` (`user_id`,`identifier`)\n) ENGINE=InnoDB AUTO_INCREMENT=2 DEFAULT CHARSET=utf8mb4 COLLATE=utf8mb4_unicode_ci",
+    "lh_users_setting_option": "CREATE TABLE `lh_users_setting_option` (\n  `identifier` varchar(50) NOT NULL,\n  `class` varchar(50) NOT NULL,\n  `attribute` varchar(40) NOT NULL,\n  PRIMARY KEY (`identifier`)\n) ENGINE=InnoDB DEFAULT CHARSET=utf8mb4 COLLATE=utf8mb4_unicode_ci",
+    "lh_cobrowse": "CREATE TABLE `lh_cobrowse` ( `id` int(11) NOT NULL AUTO_INCREMENT, `chat_id` int(11) NOT NULL, `mtime` int(11) NOT NULL, `url` varchar(250) NOT NULL, `initialize` longtext NOT NULL, `modifications` longtext NOT NULL, `finished` tinyint(1) NOT NULL, `w` int(11) NOT NULL, `wh` int(11) NOT NULL, `x` int(11) NOT NULL, `y` int(11) NOT NULL,  PRIMARY KEY (`id`),  KEY `chat_id` (`chat_id`)) ENGINE=InnoDB DEFAULT CHARSET=utf8mb4 COLLATE=utf8mb4_unicode_ci",
+    "lh_chat_paid": "CREATE TABLE `lh_chat_paid` ( `id` int(11) NOT NULL AUTO_INCREMENT,  `hash` varchar(250) NOT NULL,  `chat_id` int(11) NOT NULL,  PRIMARY KEY (`id`),  KEY `hash` (`hash`(191)),  KEY `chat_id` (`chat_id`)) ENGINE=InnoDB DEFAULT CHARSET=utf8mb4 COLLATE=utf8mb4_unicode_ci",
+    "lh_abstract_rest_api_key": "CREATE TABLE `lh_abstract_rest_api_key` (  `id` int(11) NOT NULL AUTO_INCREMENT,  `api_key` varchar(50) NOT NULL,  `user_id` int(11) NOT NULL,  `active` int(11) NOT NULL DEFAULT '0',  PRIMARY KEY (`id`),  KEY `user_id` (`user_id`),  KEY `api_key_active` (`api_key`,`active`)) ENGINE=InnoDB DEFAULT CHARSET=utf8mb4 COLLATE=utf8mb4_unicode_ci",
+    "lh_abstract_rest_api_key_remote": "CREATE TABLE `lh_abstract_rest_api_key_remote` (  `id` int(11) NOT NULL AUTO_INCREMENT,  `api_key` varchar(50) NOT NULL, `username` varchar(50) NOT NULL, `name` varchar(50) NOT NULL,  `host` varchar(250) NOT NULL, `active` tinyint(1) NOT NULL DEFAULT '0', `position` int(11) NOT NULL DEFAULT '0',  PRIMARY KEY (`id`), KEY `active` (`active`)) ENGINE=InnoDB DEFAULT CHARSET=utf8mb4 COLLATE=utf8mb4_unicode_ci",
+    "lh_departament_group_user": "CREATE TABLE `lh_departament_group_user` (  `id` int(11) NOT NULL AUTO_INCREMENT,  `dep_group_id` int(11) NOT NULL,  `user_id` int(11) NOT NULL,  PRIMARY KEY (`id`),  KEY `dep_group_id` (`dep_group_id`),  KEY `user_id` (`user_id`)) ENGINE=InnoDB DEFAULT CHARSET=utf8mb4 COLLATE=utf8mb4_unicode_ci",
+    "lh_departament_group_member": "CREATE TABLE `lh_departament_group_member` (  `id` int(11) NOT NULL AUTO_INCREMENT,  `dep_id` int(11) NOT NULL,  `dep_group_id` int(11) NOT NULL,  PRIMARY KEY (`id`),  KEY `dep_group_id` (`dep_group_id`)) ENGINE=InnoDB DEFAULT CHARSET=utf8mb4 COLLATE=utf8mb4_unicode_ci",
+    "lh_departament_limit_group_member": "CREATE TABLE `lh_departament_limit_group_member` (  `id` int(11) NOT NULL AUTO_INCREMENT,  `dep_id` int(11) NOT NULL,  `dep_limit_group_id` int(11) NOT NULL,  PRIMARY KEY (`id`),  KEY `dep_limit_group_id` (`dep_limit_group_id`)) ENGINE=InnoDB DEFAULT CHARSET=utf8mb4 COLLATE=utf8mb4_unicode_ci",
+    "lh_departament_group": "CREATE TABLE `lh_departament_group` (  `id` int(11) NOT NULL AUTO_INCREMENT,  `name` varchar(50) NOT NULL,  PRIMARY KEY (`id`)) ENGINE=InnoDB DEFAULT CHARSET=utf8mb4 COLLATE=utf8mb4_unicode_ci",
+    "lh_departament_limit_group": "CREATE TABLE `lh_departament_limit_group` (  `id` int(11) NOT NULL AUTO_INCREMENT,  `name` varchar(50) NOT NULL,`pending_max` int(11) NOT NULL,  PRIMARY KEY (`id`)) ENGINE=InnoDB DEFAULT CHARSET=utf8mb4 COLLATE=utf8mb4_unicode_ci",
+    "lh_users_session": "CREATE TABLE `lh_users_session` (`id` int(11) NOT NULL AUTO_INCREMENT,`token` varchar(40) NOT NULL,`device_type` int(11) NOT NULL,`device_token` varchar(255) NOT NULL,`user_id` int(11) NOT NULL, `created_on` int(11) NOT NULL,`updated_on` int(11) NOT NULL, `expires_on` int(11) NOT NULL,PRIMARY KEY (`id`),KEY `device_token_device_type_v2` (`device_token`(191),`device_type`),KEY `token` (`token`)) ENGINE=InnoDB CHARSET=utf8mb4 COLLATE=utf8mb4_unicode_ci;",
+    "lh_canned_msg_tag_link": "CREATE TABLE `lh_canned_msg_tag_link` (  `id` int(11) NOT NULL AUTO_INCREMENT,  `tag_id` int(11) NOT NULL,  `canned_id` int(11) NOT NULL,  PRIMARY KEY (`id`), KEY `canned_id` (`canned_id`), KEY `tag_id` (`tag_id`)) ENGINE=InnoDB DEFAULT CHARSET=utf8mb4 COLLATE=utf8mb4_unicode_ci",
+    "lh_canned_msg_tag": "CREATE TABLE `lh_canned_msg_tag` (  `id` int(11) NOT NULL AUTO_INCREMENT,  `tag` varchar(40) NOT NULL, PRIMARY KEY (`id`), KEY `tag` (`tag`)) ENGINE=InnoDB DEFAULT CHARSET=utf8mb4 COLLATE=utf8mb4_unicode_ci",
+    "lh_group_work": "CREATE TABLE `lh_group_work` (  `id` int(11) NOT NULL AUTO_INCREMENT,  `group_id` int(11) NOT NULL, `group_work_id` int(11) NOT NULL, PRIMARY KEY (`id`), KEY `group_id` (`group_id`)) ENGINE=InnoDB DEFAULT CHARSET=utf8mb4 COLLATE=utf8mb4_unicode_ci",
+    "lh_users_online_session": "CREATE TABLE `lh_users_online_session` (  `id` bigint(20) NOT NULL AUTO_INCREMENT,  `user_id` int(11) NOT NULL, `duration` int(11) NOT NULL, `time` int(11) NOT NULL, `lactivity` int(11) NOT NULL, PRIMARY KEY (`id`), KEY `user_id_lactivity` (`user_id`, `lactivity`)) ENGINE=InnoDB DEFAULT CHARSET=utf8mb4 COLLATE=utf8mb4_unicode_ci",
+    "lh_abstract_proactive_chat_variables": "CREATE TABLE `lh_abstract_proactive_chat_variables` (  `id` int(11) NOT NULL AUTO_INCREMENT,  `name` varchar(50) NOT NULL, `identifier` varchar(50) NOT NULL, `store_timeout` int(11) NOT NULL, `filter_val` int(11) NOT NULL, PRIMARY KEY (`id`), KEY `identifier` (`identifier`)) ENGINE=InnoDB DEFAULT CHARSET=utf8mb4 COLLATE=utf8mb4_unicode_ci",
+    "lh_abstract_proactive_chat_event": "CREATE TABLE `lh_abstract_proactive_chat_event` (  `id` int(11) NOT NULL AUTO_INCREMENT,  `vid_id` int(11) NOT NULL,  `ev_id` int(11) NOT NULL,  `ts` int(11) NOT NULL,  `val` varchar(50) NOT NULL,  PRIMARY KEY (`id`),  KEY `vid_id_ev_id_val_ts` (`vid_id`,`ev_id`,`val`,`ts`),  KEY `vid_id_ev_id_ts` (`vid_id`,`ev_id`,`ts`)) ENGINE=InnoDB DEFAULT CHARSET=utf8mb4 COLLATE=utf8mb4_unicode_ci",
+    "lh_abstract_proactive_chat_invitation_event": "CREATE TABLE `lh_abstract_proactive_chat_invitation_event` ( `id` int(11) NOT NULL AUTO_INCREMENT, `invitation_id` int(11) NOT NULL, `event_id` int(11) NOT NULL, `min_number` int(11) NOT NULL, `during_seconds` int(11) NOT NULL, PRIMARY KEY (`id`), KEY `invitation_id` (`invitation_id`), KEY `event_id` (`event_id`)) ENGINE=InnoDB DEFAULT CHARSET=utf8mb4 COLLATE=utf8mb4_unicode_ci",
+    "lh_chat_start_settings": "CREATE TABLE `lh_chat_start_settings` ( `id` int(11) NOT NULL AUTO_INCREMENT, `name` varchar(50) NOT NULL, `data` longtext NOT NULL, `department_id` int(11) NOT NULL, PRIMARY KEY (`id`), KEY `department_id` (`department_id`)) ENGINE=InnoDB DEFAULT CHARSET=utf8mb4 COLLATE=utf8mb4_unicode_ci",
+    "lh_chat_event_track": "CREATE TABLE `lh_chat_event_track` ( `id` int(11) NOT NULL AUTO_INCREMENT, `name` varchar(50) NOT NULL, `data` longtext NOT NULL, `department_id` int(11) NOT NULL, PRIMARY KEY (`id`), KEY `department_id` (`department_id`)) ENGINE=InnoDB DEFAULT CHARSET=utf8mb4 COLLATE=utf8mb4_unicode_ci",
+    "lh_abstract_subject": "CREATE TABLE `lh_abstract_subject` ( `id` int(11) NOT NULL AUTO_INCREMENT, `name` varchar(100) NOT NULL, PRIMARY KEY (`id`)) ENGINE=InnoDB DEFAULT CHARSET=utf8mb4 COLLATE=utf8mb4_unicode_ci;",
+    "lh_abstract_chat_variable": "CREATE TABLE `lh_abstract_chat_variable` ( `id` int(11) NOT NULL AUTO_INCREMENT, `var_name` varchar(255) NOT NULL, `var_identifier` varchar(255) NOT NULL, `inv` tinyint(1) NOT NULL, `change_message` varchar(250) NOT NULL, `type` tinyint(1) NOT NULL, `persistent` tinyint(1) NOT NULL,`js_variable` varchar(255) NOT NULL, `dep_id` int(11) NOT NULL, PRIMARY KEY (`id`), KEY `dep_id` (`dep_id`)) ENGINE=InnoDB DEFAULT CHARSET=utf8mb4 COLLATE=utf8mb4_unicode_ci;",
+    "lh_abstract_chat_column": "CREATE TABLE `lh_abstract_chat_column` (`id` int(11) NOT NULL AUTO_INCREMENT,`column_name` varchar(255) COLLATE utf8mb4_unicode_ci NOT NULL,`variable` varchar(255) COLLATE utf8mb4_unicode_ci NOT NULL, `position` int(11) NOT NULL, `enabled` tinyint(1) NOT NULL, `online_enabled` tinyint(1) NOT NULL, `chat_enabled` tinyint(1) NOT NULL, `conditions` text COLLATE utf8mb4_unicode_ci NOT NULL,`column_icon` varchar(255) COLLATE utf8mb4_unicode_ci NOT NULL, `column_identifier` varchar(255) COLLATE utf8mb4_unicode_ci NOT NULL, PRIMARY KEY (`id`), KEY `enabled` (`enabled`), KEY `online_enabled` (`online_enabled`), KEY `chat_enabled` (`chat_enabled`)) ENGINE=InnoDB DEFAULT CHARSET=utf8mb4 COLLATE=utf8mb4_unicode_ci;",
+    "lh_abstract_chat_priority": "CREATE TABLE `lh_abstract_chat_priority` (`id` int(11) NOT NULL AUTO_INCREMENT,`value` text COLLATE utf8mb4_unicode_ci NOT NULL,`dep_id` int(11) NOT NULL,`priority` int(11) NOT NULL, PRIMARY KEY (`id`), KEY `dep_id` (`dep_id`)) ENGINE=InnoDB DEFAULT CHARSET=utf8mb4 COLLATE=utf8mb4_unicode_ci;",
+    "lh_abstract_subject_dep": "CREATE TABLE `lh_abstract_subject_dep` ( `id` int(11) NOT NULL AUTO_INCREMENT, `dep_id` int(11) NOT NULL, `subject_id` int(11) NOT NULL, PRIMARY KEY (`id`), KEY `subject_id` (`subject_id`)) ENGINE=InnoDB DEFAULT CHARSET=utf8mb4 COLLATE=utf8mb4_unicode_ci;",
+    "lh_abstract_subject_chat": "CREATE TABLE `lh_abstract_subject_chat` ( `id` bigint(20) NOT NULL AUTO_INCREMENT, `subject_id` int(11) NOT NULL, `chat_id` bigint(20) NOT NULL, PRIMARY KEY (`id`), KEY `chat_id` (`chat_id`)) ENGINE=InnoDB DEFAULT CHARSET=utf8mb4 COLLATE=utf8mb4_unicode_ci;",
+    "lh_group_object": "CREATE TABLE `lh_group_object` ( `id` bigint(20) NOT NULL AUTO_INCREMENT, `object_id` bigint(20) NOT NULL, `group_id` bigint(20) NOT NULL, `type` bigint(20) NOT NULL, PRIMARY KEY (`id`), KEY `object_id_type` (`object_id`,`type`)) ENGINE=InnoDB DEFAULT CHARSET=utf8mb4 COLLATE=utf8mb4_unicode_ci;",
+    "lh_departament_availability": "CREATE TABLE `lh_departament_availability` ( `id` bigint(20) NOT NULL AUTO_INCREMENT, `dep_id` int(11) NOT NULL, `hour` int(11) NOT NULL, `hourminute` int(4) NOT NULL, `minute` int(11) NOT NULL, `time` int(11) NOT NULL, `ymdhi` bigint(20) NOT NULL, `ymd` int(11) NOT NULL, `status` int(11) NOT NULL, PRIMARY KEY (`id`), KEY `ymdhi` (`ymdhi`), KEY `dep_id` (`dep_id`),  KEY `hourminute` (`hourminute`), KEY `time` (`time`)) ENGINE=InnoDB DEFAULT CHARSET=utf8mb4 COLLATE=utf8mb4_unicode_ci;",
+    "lh_generic_bot_bot": "CREATE TABLE `lh_generic_bot_bot` ( `id` bigint(20) NOT NULL AUTO_INCREMENT, `name` varchar(100) NOT NULL, `avatar` varchar(150) NOT NULL, `nick` varchar(100) NOT NULL, `filepath` varchar(250) NOT NULL, `filename` varchar(250) NOT NULL, `configuration` longtext NOT NULL,`attr_str_1` varchar(100) NOT NULL,`attr_str_2` varchar(100) NOT NULL,`attr_str_3` varchar(100) NOT NULL, PRIMARY KEY (`id`)) ENGINE=InnoDB DEFAULT CHARSET=utf8mb4 COLLATE=utf8mb4_unicode_ci;",
+    "lh_generic_bot_exception": "CREATE TABLE `lh_generic_bot_exception` ( `id` bigint(20) NOT NULL AUTO_INCREMENT, `name` varchar(100) NOT NULL, `priority` int(11) NOT NULL, `active` tinyint(1) NOT NULL, PRIMARY KEY (`id`)) ENGINE=InnoDB DEFAULT CHARSET=utf8mb4 COLLATE=utf8mb4_unicode_ci;",
+    "lh_generic_bot_exception_message": "CREATE TABLE `lh_generic_bot_exception_message` ( `id` bigint(20) NOT NULL AUTO_INCREMENT, `code` varchar(20) NOT NULL, `exception_group_id` int(11) NOT NULL, `priority` int(11) NOT NULL, `active` tinyint(1) NOT NULL, `message` text NOT NULL, PRIMARY KEY (`id`),  KEY `code` (`code`), KEY `exception_group_id` (`exception_group_id`)) ENGINE=InnoDB DEFAULT CHARSET=utf8mb4 COLLATE=utf8mb4_unicode_ci;",
+    "lh_generic_bot_tr_group": "CREATE TABLE `lh_generic_bot_tr_group` ( `id` int(11) NOT NULL AUTO_INCREMENT, `name` varchar(50) NOT NULL,`filename` varchar(250) NOT NULL,`filepath` varchar(250) NOT NULL,`configuration` longtext NOT NULL,`nick` varchar(100) NOT NULL, PRIMARY KEY (`id`)) ENGINE=InnoDB DEFAULT CHARSET=utf8mb4 COLLATE=utf8mb4_unicode_ci;",
+    "lh_generic_bot_tr_item": "CREATE TABLE `lh_generic_bot_tr_item` ( `id` int(11) NOT NULL AUTO_INCREMENT, `group_id` int(11) NOT NULL, `identifier` varchar(50) NOT NULL, `translation` text NOT NULL, PRIMARY KEY (`id`),  KEY `identifier` (`identifier`), KEY `group_id` (`group_id`)) ENGINE=InnoDB DEFAULT CHARSET=utf8mb4 COLLATE=utf8mb4_unicode_ci;",
+    "lh_generic_bot_group": "CREATE TABLE `lh_generic_bot_group` ( `id` bigint(20) NOT NULL AUTO_INCREMENT, `name` varchar(100) NOT NULL,`is_collapsed` int(11) NOT NULL DEFAULT '0', `pos` int(11) NOT NULL DEFAULT '0', `bot_id` bigint(20) NOT NULL, PRIMARY KEY (`id`), KEY `bot_id` (`bot_id`)) ENGINE=InnoDB DEFAULT CHARSET=utf8mb4 COLLATE=utf8mb4_unicode_ci;",
+    "lh_generic_bot_trigger": "CREATE TABLE `lh_generic_bot_trigger` ( `id` bigint(20) NOT NULL AUTO_INCREMENT, `name` varchar(100) NOT NULL, `actions` longtext NOT NULL, `group_id` bigint(20) NOT NULL, `bot_id` int(11) NOT NULL, `default` int(11) NOT NULL, `default_unknown` int(11) NOT NULL, `default_unknown_btn` int(11) NOT NULL DEFAULT '0',`as_argument` int(11) NOT NULL DEFAULT '0', PRIMARY KEY (`id`), KEY `default_unknown` (`default_unknown`), KEY `default_unknown_btn` (`default_unknown_btn`), KEY `bot_id` (`bot_id`) ,KEY `group_id` (`group_id`)) ENGINE=InnoDB DEFAULT CHARSET=utf8mb4 COLLATE=utf8mb4_unicode_ci;",
+    "lh_generic_bot_trigger_event": "CREATE TABLE `lh_generic_bot_trigger_event` ( `id` bigint(20) NOT NULL AUTO_INCREMENT, `pattern` text NOT NULL, `pattern_exc` text NOT NULL, `configuration` longtext NOT NULL, `trigger_id` bigint(20) NOT NULL, `bot_id` int(11) NOT NULL, `on_start_type` tinyint(1) NOT NULL, `priority` int(11) NOT NULL, `type` int(11) NOT NULL, PRIMARY KEY (`id`), KEY `pattern_v2` (`pattern`(191)), KEY `type` (`type`), KEY `on_start_type` (`on_start_type`), KEY `trigger_id` (`trigger_id`)) ENGINE=InnoDB DEFAULT CHARSET=utf8mb4 COLLATE=utf8mb4_unicode_ci;",
+    "lh_generic_bot_payload": "CREATE TABLE `lh_generic_bot_payload` ( `id` bigint(20) NOT NULL AUTO_INCREMENT, `name` varchar(100) NOT NULL, `payload` varchar(100) NOT NULL, `bot_id` int(11) NOT NULL, `trigger_id` int(11) NOT NULL, PRIMARY KEY (`id`), KEY `bot_id` (`bot_id`), KEY `trigger_id` (`trigger_id`)) ENGINE=InnoDB DEFAULT CHARSET=utf8mb4 COLLATE=utf8mb4_unicode_ci;",
+    "lh_generic_bot_chat_workflow": "CREATE TABLE `lh_generic_bot_chat_workflow` ( `id` bigint(20) NOT NULL AUTO_INCREMENT, `chat_id` bigint(20) NOT NULL, `time` int(11) NOT NULL, `trigger_id` bigint(20) NOT NULL, `identifier` varchar(100) NOT NULL, `status` int(11) NOT NULL, `collected_data` text, PRIMARY KEY (`id`), KEY `chat_id` (`chat_id`)) ENGINE=InnoDB DEFAULT CHARSET=utf8mb4 COLLATE=utf8mb4_unicode_ci;",
+    "lh_generic_bot_chat_event": "CREATE TABLE `lh_generic_bot_chat_event` ( `id` bigint(20) NOT NULL AUTO_INCREMENT, `chat_id` bigint(20) NOT NULL, `counter` int(11) NOT NULL, `content` longtext NOT NULL, `ctime` int(11) NOT NULL, PRIMARY KEY (`id`), KEY `chat_id` (`chat_id`)) ENGINE=InnoDB DEFAULT CHARSET=utf8mb4 COLLATE=utf8mb4_unicode_ci;",
+    "lh_generic_bot_pending_event": "CREATE TABLE `lh_generic_bot_pending_event` ( `id` bigint(20) NOT NULL AUTO_INCREMENT, `chat_id` bigint(20) NOT NULL, `trigger_id` int(11) NOT NULL, PRIMARY KEY (`id`), KEY `chat_id` (`chat_id`)) ENGINE=InnoDB DEFAULT CHARSET=utf8mb4 COLLATE=utf8mb4_unicode_ci;",
+    "lh_notification_subscriber": "CREATE TABLE `lh_notification_subscriber` ( `id` bigint(20) NOT NULL AUTO_INCREMENT, `chat_id` bigint(20) NOT NULL, `online_user_id` bigint(20) NOT NULL, `dep_id` int(11) NOT NULL,`theme_id` int(11) NOT NULL, `ctime` int(11) NOT NULL, `utime` int(11) NOT NULL, `status` int(11) NOT NULL, `params` text NOT NULL, `device_type` tinyint(1) NOT NULL,`subscriber_hash` varchar(50) NOT NULL, `uagent` varchar(250) NOT NULL, `ip` varchar(250) NOT NULL, `last_error` text NOT NULL, PRIMARY KEY (`id`), KEY `chat_id` (`chat_id`), KEY `dep_id` (`dep_id`), KEY `online_user_id` (`online_user_id`)) ENGINE=InnoDB DEFAULT CHARSET=utf8mb4 COLLATE=utf8mb4_unicode_ci;",
+    "lh_speech_user_language": "CREATE TABLE `lh_speech_user_language` ( `id` bigint(20) NOT NULL AUTO_INCREMENT, `user_id` bigint(20) NOT NULL, `language` varchar(20) NOT NULL, PRIMARY KEY (`id`), KEY `user_id_language` (`user_id`,`language`)) ENGINE=InnoDB DEFAULT CHARSET=utf8mb4 COLLATE=utf8mb4_unicode_ci;",
+    "lh_abstract_proactive_chat_campaign": "CREATE TABLE `lh_abstract_proactive_chat_campaign` ( `id` bigint(20) NOT NULL AUTO_INCREMENT, `name` varchar(50) NOT NULL, `text` text NOT NULL, PRIMARY KEY (`id`)) ENGINE=InnoDB DEFAULT CHARSET=utf8mb4 COLLATE=utf8mb4_unicode_ci;",
+    "lh_abstract_proactive_chat_campaign_conv": "CREATE TABLE `lh_abstract_proactive_chat_campaign_conv` ( `id` bigint(20) NOT NULL AUTO_INCREMENT, `device_type` tinyint(1) NOT NULL, `invitation_type` tinyint(1) NOT NULL,`invitation_status` tinyint(1) NOT NULL,`chat_id` bigint(20) NOT NULL, `campaign_id` int(11) NOT NULL,`invitation_id` int(11) NOT NULL,`department_id` int(11) NOT NULL,`ctime` int(11) NOT NULL,`con_time` int(11) NOT NULL, `vid_id` bigint(20) DEFAULT NULL, PRIMARY KEY (`id`), KEY `campaign_id` (`campaign_id`), KEY `invitation_id` (`invitation_id`), KEY `invitation_status` (`invitation_status`) ) ENGINE=InnoDB DEFAULT CHARSET=utf8mb4 COLLATE=utf8mb4_unicode_ci;",
+    "lh_audits": "CREATE TABLE `lh_audits` (`id` bigint(20) NOT NULL AUTO_INCREMENT PRIMARY KEY, `category` varchar(255) NOT NULL, `file` varchar(255), `object_id` bigint(20) DEFAULT '0', `line` bigint(20), `message` longtext NOT NULL, `severity` varchar(255) NOT NULL, `source` varchar(255) NOT NULL, `time` timestamp NOT NULL, KEY `object_id` (`object_id`), KEY `source` (`source`(191)), KEY `category` (`category`(191))) ENGINE=InnoDB DEFAULT CHARSET=utf8mb4 COLLATE=utf8mb4_unicode_ci;",
+    "lh_generic_bot_repeat_restrict": "CREATE TABLE `lh_generic_bot_repeat_restrict` (`id` bigint(20) NOT NULL AUTO_INCREMENT PRIMARY KEY, `chat_id` bigint(20) NOT NULL, `trigger_id` bigint(20), `counter` int(11) DEFAULT '0', KEY `chat_id_trigger_id` (`chat_id`,`trigger_id`)) ENGINE=InnoDB DEFAULT CHARSET=utf8mb4 COLLATE=utf8mb4_unicode_ci;",
+    "lh_generic_bot_rest_api": "CREATE TABLE `lh_generic_bot_rest_api` (`id` bigint(20) NOT NULL AUTO_INCREMENT PRIMARY KEY, `name` varchar(50) NOT NULL, `description` varchar(250), `configuration` text NOT NULL) ENGINE=InnoDB DEFAULT CHARSET=utf8mb4 COLLATE=utf8mb4_unicode_ci;",
+    "lh_group_chat": "CREATE TABLE `lh_group_chat` (\n  `id` bigint(20) NOT NULL AUTO_INCREMENT,\n  `name` varchar(50) NOT NULL,\n  `status` int(11) NOT NULL, `chat_id` bigint(20) NOT NULL, `time` int(11) NOT NULL,\n  `user_id` int(11) NOT NULL,\n  `last_msg_op_id` bigint(20) NOT NULL,\n  `last_msg` varchar(200) NOT NULL,\n  `last_user_msg_time` int(11) NOT NULL,  `last_msg_id` bigint(20) NOT NULL,  `type` tinyint(1) NOT NULL DEFAULT 0,  `tm` int(11) NOT NULL,  PRIMARY KEY (`id`),\n  KEY `user_id` (`user_id`), KEY `chat_id` (`chat_id`),\n  KEY `type` (`type`)\n) ENGINE=InnoDB DEFAULT CHARSET=utf8mb4 COLLATE=utf8mb4_unicode_ci;",
+    "lh_group_msg": "CREATE TABLE `lh_group_msg` (\n `id` bigint(20) NOT NULL AUTO_INCREMENT,\n  `msg` longtext COLLATE utf8mb4_unicode_ci NOT NULL,\n  `time` int(11) NOT NULL,\n  `chat_id` int(11) NOT NULL DEFAULT 0,\n  `user_id` int(11) NOT NULL DEFAULT 0,\n  `name_support` varchar(100) COLLATE utf8mb4_unicode_ci NOT NULL, `meta_msg` longtext COLLATE utf8mb4_unicode_ci NOT NULL,\n  PRIMARY KEY (`id`),\n  KEY `chat_id_id` (`chat_id`,`id`),\n  KEY `user_id` (`user_id`)\n) ENGINE=InnoDB DEFAULT CHARSET=utf8mb4 COLLATE=utf8mb4_unicode_ci;",
+    "lhc_mailconv_conversation": "CREATE TABLE `lhc_mailconv_conversation` (\n  `id` bigint(20) unsigned NOT NULL AUTO_INCREMENT,\n  `dep_id` int(11) unsigned NOT NULL,\n  `user_id` int(11) unsigned NOT NULL,\n  `status` int(11) unsigned NOT NULL,\n  `subject` text COLLATE utf8mb4_unicode_ci NOT NULL,\n  `body` longtext COLLATE utf8mb4_unicode_ci NOT NULL,\n  `ctime` int(11) unsigned NOT NULL,\n  `priority` int(11) NOT NULL,\n  `from_name` varchar(250) COLLATE utf8mb4_unicode_ci NOT NULL,\n  `from_address` varchar(250) COLLATE utf8mb4_unicode_ci NOT NULL,\n  `last_message_id` bigint(20) unsigned NOT NULL,\n  `message_id` bigint(20) unsigned NOT NULL,\n  `udate` bigint(20) unsigned NOT NULL,\n  `date` varchar(250) COLLATE utf8mb4_unicode_ci NOT NULL,\n  `mailbox_id` bigint(20) unsigned NOT NULL,\n  `total_messages` int(11) unsigned NOT NULL,\n  `match_rule_id` int(11) unsigned NOT NULL,\n  `cls_time` int(11) unsigned NOT NULL,\n  `pnd_time` int(11) unsigned NOT NULL,\n  `wait_time` int(11) unsigned NOT NULL,\n  `accept_time` int(11) unsigned NOT NULL,\n  `response_time` int(11) NOT NULL,\n  `interaction_time` int(11) NOT NULL,\n  `lr_time` int(11) unsigned NOT NULL,\n  `tslasign` int(11) unsigned NOT NULL,\n  `start_type` tinyint(1) unsigned NOT NULL DEFAULT 0,\n  `transfer_uid` int(11) unsigned NOT NULL,\n  `remarks` text COLLATE utf8mb4_unicode_ci NOT NULL,\n  `conv_duration` int(11) NOT NULL DEFAULT 0,\n  `mail_variables` longtext COLLATE utf8mb4_unicode_ci NOT NULL,\n  `has_attachment` tinyint(1) unsigned NOT NULL DEFAULT 0,\n  `follow_up_id` bigint(20) unsigned NOT NULL DEFAULT 0, `undelivered` tinyint(1) unsigned NOT NULL DEFAULT 0,\n  PRIMARY KEY (`id`), KEY `undelivered` (`undelivered`), \n  KEY `from_address` (`from_address`),\n  KEY `mailbox_id` (`mailbox_id`),\n  KEY `dep_id` (`dep_id`),\n  KEY `status_priority` (`status`,`priority`),\n  KEY `has_attachment` (`has_attachment`),\n  KEY `udate` (`udate`),\n  KEY `user_id_status` (`user_id`,`status`),\n  KEY `status_dep_id` (`status`,`dep_id`)\n) ENGINE=InnoDB DEFAULT CHARSET=utf8mb4 COLLATE=utf8mb4_unicode_ci",
+    "lhc_mailconv_file": "CREATE TABLE `lhc_mailconv_file` (\n  `id` bigint(20) NOT NULL AUTO_INCREMENT,\n  `message_id` bigint(20) NOT NULL,\n  `size` int(11) NOT NULL,\n  `name` varchar(250) COLLATE utf8mb4_unicode_ci NOT NULL,\n  `description` varchar(250) COLLATE utf8mb4_unicode_ci NOT NULL,\n  `extension` varchar(10) COLLATE utf8mb4_unicode_ci NOT NULL,\n  `type` varchar(250) COLLATE utf8mb4_unicode_ci NOT NULL,\n  `attachment_id` varchar(250) CHARACTER SET utf8mb4 COLLATE utf8mb4_unicode_520_nopad_ci NOT NULL,\n  `file_path` varchar(250) COLLATE utf8mb4_unicode_ci NOT NULL,\n  `file_name` varchar(250) COLLATE utf8mb4_unicode_ci NOT NULL,\n  `content_id` varchar(250) COLLATE utf8mb4_unicode_ci NOT NULL,\n  `disposition` varchar(250) COLLATE utf8mb4_unicode_ci NOT NULL,\n  `conversation_id` bigint(20) NOT NULL,\n  PRIMARY KEY (`id`)\n) ENGINE=InnoDB DEFAULT CHARSET=utf8mb4 COLLATE=utf8mb4_unicode_ci;",
+    "lhc_mailconv_mailbox": "CREATE TABLE `lhc_mailconv_mailbox` (\n  `id` int(11) NOT NULL AUTO_INCREMENT,\n  `mail` varchar(250) COLLATE utf8mb4_unicode_ci NOT NULL,\n  `username` varchar(250) COLLATE utf8mb4_unicode_ci NOT NULL,\n  `password` varchar(250) COLLATE utf8mb4_unicode_ci NOT NULL,\n  `host` varchar(250) COLLATE utf8mb4_unicode_ci NOT NULL, `import_priority` int(11) unsigned NOT NULL DEFAULT 0, `assign_parent_user` tinyint(1) unsigned NOT NULL DEFAULT 0, `active` tinyint(1) NOT NULL DEFAULT 1,\n  `port` int(11) NOT NULL,\n  `imap` varchar(250) COLLATE utf8mb4_unicode_ci NOT NULL,\n  `last_sync_log` longtext COLLATE utf8mb4_unicode_ci NOT NULL, `sync_started` bigint(20) NOT NULL, \n  `last_sync_time` bigint(20) NOT NULL,\n  `mailbox_sync` text COLLATE utf8mb4_unicode_ci NOT NULL,\n  `sync_status` int(11) NOT NULL,\n  `sync_interval` int(11) NOT NULL,\n  `signature` text COLLATE utf8mb4_unicode_ci NOT NULL,\n  `signature_under` tinyint(1) NOT NULL DEFAULT 0,\n  `name` varchar(250) COLLATE utf8mb4_unicode_ci NOT NULL,\n  PRIMARY KEY (`id`)\n) ENGINE=InnoDB DEFAULT CHARSET=utf8mb4 COLLATE=utf8mb4_unicode_ci;",
+    "lhc_mailconv_match_rule": "CREATE TABLE `lhc_mailconv_match_rule` (\n  `id` int(11) unsigned NOT NULL AUTO_INCREMENT,\n  `dep_id` int(11) unsigned NOT NULL,\n  `conditions` text COLLATE utf8mb4_unicode_ci NOT NULL,\n  `active` tinyint(1) unsigned NOT NULL DEFAULT 1,\n  `mailbox_id` text COLLATE utf8mb4_unicode_ci NOT NULL,\n  `from_name` text COLLATE utf8mb4_unicode_ci NOT NULL,\n  `from_mail` text COLLATE utf8mb4_unicode_ci NOT NULL,\n  `subject_contains` text COLLATE utf8mb4_unicode_ci NOT NULL,\n  `priority` int(11) NOT NULL,\n  `priority_rule` int(11) NOT NULL,\n  `options` text COLLATE utf8mb4_unicode_ci NOT NULL,\n  PRIMARY KEY (`id`),\n  KEY `active_priority` (`active`,`priority`)\n) ENGINE=InnoDB DEFAULT CHARSET=utf8mb4 COLLATE=utf8mb4_unicode_ci",
+    "lhc_mailconv_msg": "CREATE TABLE `lhc_mailconv_msg` (\n  `id` bigint(20) NOT NULL AUTO_INCREMENT,\n  `status` int(11) NOT NULL,`conv_duration` int(11) NOT NULL,\n  `conversation_id` int(11) NOT NULL,\n  `message_id` varchar(250) COLLATE utf8mb4_unicode_ci NOT NULL,\n  `in_reply_to` varchar(250) COLLATE utf8mb4_unicode_ci NOT NULL,\n  `subject` text COLLATE utf8mb4_unicode_ci NOT NULL,\n  `body` longtext COLLATE utf8mb4_unicode_ci NOT NULL,\n  `alt_body` longtext COLLATE utf8mb4_unicode_ci NOT NULL,\n  `references` text COLLATE utf8mb4_unicode_ci NOT NULL,\n  `ctime` int(11) NOT NULL,\n  `udate` int(11) NOT NULL,\n  `date` text COLLATE utf8mb4_unicode_ci NOT NULL,\n  `flagged` int(11) NOT NULL,\n  `recent` int(11) NOT NULL,\n  `msgno` bigint(20) NOT NULL,\n  `uid` bigint(20) NOT NULL,\n  `size` int(11) NOT NULL,\n  `from_host` varchar(250) COLLATE utf8mb4_unicode_ci NOT NULL,\n  `from_name` varchar(250) COLLATE utf8mb4_unicode_ci NOT NULL,\n  `from_address` varchar(250) COLLATE utf8mb4_unicode_ci NOT NULL,\n  `sender_host` varchar(250) COLLATE utf8mb4_unicode_ci NOT NULL,\n  `sender_name` varchar(250) COLLATE utf8mb4_unicode_ci NOT NULL,\n  `sender_address` varchar(250) COLLATE utf8mb4_unicode_ci NOT NULL,\n  `to_data` text COLLATE utf8mb4_unicode_ci NOT NULL,\n  `reply_to_data` text COLLATE utf8mb4_unicode_ci NOT NULL,\n  `mailbox_id` bigint(20) NOT NULL,\n  `response_time` bigint(20) NOT NULL,\n  `cls_time` bigint(20) NOT NULL,\n  `wait_time` bigint(20) NOT NULL,\n  `accept_time` bigint(20) NOT NULL,\n  `interaction_time` bigint(20) NOT NULL,\n  `user_id` bigint(20) NOT NULL,\n  `lr_time` bigint(20) NOT NULL,\n  `response_type` int(11) NOT NULL,\n  `bcc_data` text COLLATE utf8mb4_unicode_ci NOT NULL,\n  `cc_data` text COLLATE utf8mb4_unicode_ci NOT NULL,\n  `dep_id` int(11) NOT NULL,\n  `mb_folder` varchar(200) COLLATE utf8mb4_unicode_ci NOT NULL,\n  PRIMARY KEY (`id`),\n  KEY `message_id` (`message_id`),\n  KEY `response_type` (`response_type`),\n  KEY `user_id` (`user_id`)\n) ENGINE=InnoDB DEFAULT CHARSET=utf8mb4 COLLATE=utf8mb4_unicode_ci;",
+    "lhc_mailconv_msg_internal": "CREATE TABLE `lhc_mailconv_msg_internal` (\n  `id` int(11) NOT NULL AUTO_INCREMENT,\n  `msg` longtext COLLATE utf8mb4_unicode_ci NOT NULL,\n  `time` int(11) NOT NULL,\n  `chat_id` int(11) NOT NULL DEFAULT 0,\n  `user_id` int(11) NOT NULL DEFAULT 0,\n  `name_support` varchar(100) COLLATE utf8mb4_unicode_ci NOT NULL,\n  `meta_msg` longtext COLLATE utf8mb4_unicode_ci NOT NULL,\n  PRIMARY KEY (`id`),\n  KEY `chat_id_id` (`chat_id`,`id`),\n  KEY `user_id` (`user_id`)\n) ENGINE=InnoDB DEFAULT CHARSET=utf8mb4 COLLATE=utf8mb4_unicode_ci;",
+    "lhc_mailconv_msg_subject": "CREATE TABLE `lhc_mailconv_msg_subject` (\n  `id` bigint(20) NOT NULL AUTO_INCREMENT,\n  `subject_id` int(11) NOT NULL,\n  `message_id` bigint(20) NOT NULL,\n  `conversation_id` bigint(20) NOT NULL,\n  PRIMARY KEY (`id`),\n  KEY `message_id` (`message_id`)\n) ENGINE=InnoDB DEFAULT CHARSET=utf8mb4 COLLATE=utf8mb4_unicode_ci;",
+    "lhc_mailconv_response_template": "CREATE TABLE `lhc_mailconv_response_template` (\n  `id` bigint(20) NOT NULL AUTO_INCREMENT,\n  `name` varchar(250) COLLATE utf8mb4_unicode_ci NOT NULL, `template_plain` text COLLATE utf8mb4_unicode_ci NOT NULL,\n `template` text COLLATE utf8mb4_unicode_ci NOT NULL,\n  `unique_id` bigint(20) unsigned NOT NULL DEFAULT 0, `dep_id` int(11) NOT NULL DEFAULT 0, PRIMARY KEY (`id`), KEY `unique_id` (`unique_id`)) ENGINE=InnoDB DEFAULT CHARSET=utf8mb4 COLLATE=utf8mb4_unicode_ci;",
+    "lh_group_chat_member": "CREATE TABLE `lh_group_chat_member` (\n `id` bigint(20) NOT NULL AUTO_INCREMENT,\n  `user_id` bigint(20) NOT NULL, `type` tinyint(1) NOT NULL DEFAULT '0',\n  `group_id` bigint(20) NOT NULL, `last_msg_id` bigint(20) NOT NULL DEFAULT '0', `last_activity` int(11) NOT NULL,\n  `jtime` int(11) NOT NULL,\n  PRIMARY KEY (`id`),\n  KEY `group_id` (`group_id`), KEY `user_id` (`user_id`), KEY `type` (`type`)) ENGINE=InnoDB DEFAULT CHARSET=utf8mb4 COLLATE=utf8mb4_unicode_ci;",
+    "lh_generic_bot_command": "CREATE TABLE `lh_generic_bot_command` (\n  `id` int(11) NOT NULL AUTO_INCREMENT,\n  `command` varchar(50) NOT NULL,\n  `bot_id` int(11) NOT NULL,\n  `trigger_id` int(11) NOT NULL,\n  `dep_id` int(11) NOT NULL,\n  PRIMARY KEY (`id`),\n  KEY `dep_id` (`dep_id`),\n  KEY `command` (`command`)\n) ENGINE=InnoDB DEFAULT CHARSET=utf8mb4 COLLATE=utf8mb4_unicode_ci;",
+    "lh_webhook": "CREATE TABLE `lh_webhook` (  `id` int(11) NOT NULL AUTO_INCREMENT,  `event` varchar(50) NOT NULL,`bot_id_alt` int(11) NOT NULL DEFAULT '0', `trigger_id_alt` int(11) NOT NULL DEFAULT '0',  `bot_id` int(11) NOT NULL,  `trigger_id` int(11) NOT NULL,  `disabled` tinyint(1) NOT NULL, `configuration` longtext NOT NULL, `type` tinyint(1) NOT NULL DEFAULT 0,  PRIMARY KEY (`id`),  KEY `event_disabled` (`event`,`disabled`)) ENGINE=InnoDB DEFAULT CHARSET=utf8mb4 COLLATE=utf8mb4_unicode_ci;",
+    "lh_users_login": "CREATE TABLE `lh_users_login` (`id` bigint(20) NOT NULL AUTO_INCREMENT,`user_id` bigint(20) NOT NULL,`type` int(11) NOT NULL,`ctime` bigint(20) NOT NULL,`status` int(11) NOT NULL,`ip` varchar(100) NOT NULL,`msg` varchar(250) COLLATE utf8mb4_unicode_ci NOT NULL,PRIMARY KEY (`id`),KEY `user_id_type` (`user_id`,`type`)) ENGINE=InnoDB DEFAULT CHARSET=utf8mb4 COLLATE=utf8mb4_unicode_ci;",
+    "lh_abstract_chat_alert_icon": "CREATE TABLE `lh_abstract_chat_alert_icon` (`id` bigint(20) NOT NULL AUTO_INCREMENT, `name` varchar(50) NOT NULL, `identifier` varchar(50) NOT NULL, PRIMARY KEY (`id`)) ENGINE=InnoDB DEFAULT CHARSET=utf8mb4 COLLATE=utf8mb4_unicode_ci;",
+    "lh_abstract_stats": "CREATE TABLE `lh_abstract_stats` (\n  `id` bigint(20) NOT NULL AUTO_INCREMENT,\n  `type` int(11) NOT NULL,\n  `lupdate` bigint(20) NOT NULL,\n  `object_id` bigint(20) NOT NULL,\n  `stats` longtext CHARACTER SET utf8mb4 COLLATE utf8mb4_unicode_ci NOT NULL,\n  PRIMARY KEY (`id`),\n  KEY `type_object_id` (`type`,`object_id`)\n) ENGINE=InnoDB CHARSET=utf8mb4 COLLATE=utf8mb4_unicode_ci;",
+    "lh_chat_voice_video" : "CREATE TABLE IF NOT EXISTS `lh_chat_voice_video` (`id` bigint(20) NOT NULL AUTO_INCREMENT,`chat_id` bigint(20) NOT NULL,`user_id` bigint(20) NOT NULL,`op_status` tinyint(4) NOT NULL,`vi_status` tinyint(4) NOT NULL,`voice` tinyint(4) NOT NULL, `video` tinyint(4) NOT NULL,`screen_share` tinyint(4) NOT NULL,`status` tinyint(4) NOT NULL,`ctime` int(11) NOT NULL, `token` varchar(200) NOT NULL, PRIMARY KEY (`id`), KEY `chat_id` (`chat_id`) ) ENGINE=InnoDB CHARSET=utf8mb4 COLLATE=utf8mb4_unicode_ci;",
+    "lh_incoming_webhook" : "CREATE TABLE `lh_incoming_webhook` (  `id` int(11) NOT NULL AUTO_INCREMENT,  `name` varchar(50) NOT NULL, `dep_id` int(11) NOT NULL, `identifier` varchar(50) NOT NULL, `scope` varchar(50) NOT NULL, `disabled` tinyint(1) NOT NULL, `configuration` longtext NOT NULL, PRIMARY KEY (`id`),  KEY `identifier` (`identifier`)) ENGINE=InnoDB DEFAULT CHARSET=utf8mb4 COLLATE=utf8mb4_unicode_ci;",
+    "lh_chat_incoming" : "CREATE TABLE `lh_chat_incoming` (  `id` bigint(20) NOT NULL AUTO_INCREMENT, `chat_id` bigint(20) NOT NULL, `utime` bigint(20) NOT NULL, `incoming_id` int(11) NOT NULL, `payload` longtext NOT NULL, `chat_external_id` varchar(50) NOT NULL, PRIMARY KEY (`id`), KEY `chat_id` (`chat_id`),  KEY `incoming_ext_id` (`incoming_id`,`chat_external_id`)) ENGINE=InnoDB DEFAULT CHARSET=utf8mb4 COLLATE=utf8mb4_unicode_ci;",
+    "lh_canned_msg_dep" : "CREATE TABLE `lh_canned_msg_dep` (`id` bigint(20) NOT NULL AUTO_INCREMENT,`canned_id` int(11) NOT NULL,`dep_id` int(11) NOT NULL,PRIMARY KEY (`id`), KEY `canned_id` (`canned_id`),KEY `dep_id` (`dep_id`)) ENGINE=InnoDB DEFAULT CHARSET=utf8mb4 COLLATE=utf8mb4_unicode_ci;",
+    "lh_canned_msg_subject" : "CREATE TABLE `lh_canned_msg_subject` (\n    `id` int(11) NOT NULL AUTO_INCREMENT,\n    `canned_id` int(11) NOT NULL,\n    `subject_id` int(11) NOT NULL,\n    PRIMARY KEY (`id`),\n    KEY `canned_id` (`canned_id`)\n) ENGINE=InnoDB DEFAULT CHARSET=utf8mb4 COLLATE=utf8mb4_unicode_ci;",
+    "lhc_mailconv_response_template_dep" : "CREATE TABLE `lhc_mailconv_response_template_dep` (\n  `id` bigint(20) NOT NULL AUTO_INCREMENT,\n  `template_id` bigint(20) NOT NULL,\n  `dep_id` int(11) NOT NULL,\n  PRIMARY KEY (`id`),\n  KEY `template_id` (`template_id`),\n  KEY `dep_id` (`dep_id`)\n) ENGINE=InnoDB AUTO_INCREMENT=14 DEFAULT CHARSET=utf8mb4 COLLATE=utf8mb4_unicode_ci;",
+    "lhc_mailconv_remarks" : "CREATE TABLE `lhc_mailconv_remarks` (`id` bigint(20) unsigned NOT NULL AUTO_INCREMENT, `email` varchar(250) NOT NULL, `remarks` longtext NOT NULL, PRIMARY KEY (`id`), KEY `email` (`email`)) ENGINE=InnoDB DEFAULT CHARSET=utf8mb4 COLLATE=utf8mb4_unicode_ci;",
+    "lhc_mailconv_response_template_subject" : "CREATE TABLE `lhc_mailconv_response_template_subject` (\n    `id` bigint(20) unsigned NOT NULL AUTO_INCREMENT,\n    `template_id` bigint(20) unsigned NOT NULL,\n    `subject_id` bigint(20) unsigned NOT NULL,\n    PRIMARY KEY (`id`),\n    KEY `template_id` (`template_id`)\n) ENGINE=InnoDB DEFAULT CHARSET=utf8mb4 COLLATE=utf8mb4_unicode_ci;",
+    "lh_canned_msg_replace" : "CREATE TABLE `lh_canned_msg_replace` (    `id` int(11) unsigned NOT NULL AUTO_INCREMENT,    `identifier` varchar(50) NOT NULL,    `default` text NOT NULL, `conditions` longtext NOT NULL,    PRIMARY KEY (`id`),    KEY `identifier` (`identifier`)    ) ENGINE=InnoDB DEFAULT CHARSET=utf8mb4 COLLATE=utf8mb4_unicode_ci;",
+    "lh_canned_msg_use" : "CREATE TABLE `lh_canned_msg_use` (`id` bigint(20) unsigned NOT NULL AUTO_INCREMENT, `canned_id` int(11) unsigned NOT NULL, `chat_id` bigint(20) unsigned NOT NULL, `ctime` bigint(20) unsigned NOT NULL, `user_id` bigint(20) unsigned NOT NULL, PRIMARY KEY (`id`), KEY `chat_id` (`chat_id`), KEY `ctime` (`ctime`),   KEY `canned_id` (`canned_id`)) ENGINE=InnoDB DEFAULT CHARSET=utf8mb4 COLLATE=utf8mb4_unicode_ci;",
+    "lh_abstract_saved_search" : "CREATE TABLE `lh_abstract_saved_search` (\n                    `id` bigint(20) unsigned NOT NULL AUTO_INCREMENT,\n                  `name` varchar(100) COLLATE utf8mb4_unicode_ci NOT NULL,\n                  `params` longtext COLLATE utf8mb4_unicode_ci NOT NULL,\n                  `user_id` bigint(20) unsigned NOT NULL, `passive` tinyint(1) unsigned NOT NULL DEFAULT 0, `position` int(11) unsigned NOT NULL, `scope` varchar(50) COLLATE utf8mb4_unicode_ci NOT NULL,\n                  `days` int(11) unsigned NOT NULL,\n                  `updated_at` bigint(20) unsigned NOT NULL,\n                  `requested_at` bigint(20) unsigned NOT NULL,\n                  `total_records` bigint(20) unsigned NOT NULL,\n                  PRIMARY KEY (`id`),\n                  KEY `user_id` (`user_id`),\n                  KEY `scope` (`scope`),\n                  KEY `updated_at` (`updated_at`),\n                  KEY `requested_at` (`requested_at`)\n                ) ENGINE=InnoDB DEFAULT CHARSET=utf8mb4 COLLATE=utf8mb4_unicode_ci;"
+  }
+}