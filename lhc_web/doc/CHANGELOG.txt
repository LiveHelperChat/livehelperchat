4.54v

<<<<<<< HEAD
1. PHP 8.4 Support fixes.
2. Docker images were updated with 8.4 PHP version. https://github.com/LiveHelperChat/docker-standalone
3. Sometimes widget could disappear out of the screen on IOS Safari if user was updating page from dragging page from top to bottom.
4. Dashboard will show sound and notifications live permission near the user account. https://doc.livehelperchat.com/docs/install#i-dont-get-a-soundnotification-for-new-chats
5. Bot constructor will allow to change individual trigger position in the trigger group.
6. Momentary chat history will show active and pending chats.
7. Transfer between departments will work only through cronjob and not via http request.
8. Mail import will have option to set how many mails should be imported/checked.
9. Global typing setting will be respected. It won't show what visitor is typing if NodeJS is used.
10. Adjusted UX for streaming settings in Rest API
11. There is cronjob now to check mail import flow manually. https://doc.livehelperchat.com/docs/mail/sample-mailbox#how-to-test-debug
=======
1. Improved support for PHP 8.4.
2. Updated Docker images to use PHP version 8.4. [Docker Standalone](https://github.com/LiveHelperChat/docker-standalone)
3. Resolved an issue where the widget could disappear off the screen on iOS Safari when the user updated the page by dragging from top to bottom.
4. The dashboard now displays sound and notification permissions live near the user account. [Installation Guide](https://doc.livehelperchat.com/docs/install#i-dont-get-a-soundnotification-for-new-chats)
5. The bot constructor now allows changing the position of individual triggers within a trigger group.
6. The momentary chat history will now display active and pending chats.
7. Transfers between departments will now only work through a cron job and not via HTTP requests.
8. Added an option to set the number of emails to be imported/checked during mail import.
9. The global typing setting will now be respected, and it won't show what the visitor is typing if NodeJS is used.
10. Adjusted the user experience for streaming settings in the REST API.
11. Introduced a cron job to manually check the mail import flow. [Mail Import Debugging](https://doc.livehelperchat.com/docs/mail/sample-mailbox#how-to-test-debug)
>>>>>>> 728127c0

execute doc/update_db/update_322.sql for update

4.53v

1. Increased the CURL timeout for REST API calls to 360 seconds. Since LLM responses can take a long time, use this carefully and delegate tasks to background workers using PHP-Resque.
2. Updated translations.
3. The encryption cron job now dispatches a "chat modified" event.
4. Fixed an issue in the FB Messenger extension where message attributes were lost in auto-responder messages.
5. The blocked list can now be searched by block ID.
6. Added a new replaceable variable {{msg_all_since_transfer_content_date_nick}}, useful for AI summarization. Documentation.
7. Canned message tags now support a similarity search option under "Canned Messages Suggester Configuration" in the back office.
8. Added a "Priority Check" option in departments. If a chat's priority changes and moves to a different department, the bot will now respond based on the new department.
9. Message edit history will always be stored, regardless of who modified it, unless the operator has the 'lhchat','no_edit_history' permission.
10. The "Send to Email" option will now be available when a chat is closed.
11. Agent statistics grouping is now limited to 10,000 entries, accommodating installations with over 500 operators.
12. Improved the alert icon bot response type: the icon will now change when any of its attributes (e.g., color) are updated.
13. Improved webhook editing functionality.
14. Added a new cron job to verify required PHP extensions: `php cron.php -s site_admin -c cron/dependencies`
15. The mailbox module now has an option to reset import status.
16. Fixed an issue where operators collapsed the widget completely and could not restore it.
17. Added an option to log group/role changes in the audit log.
18. Prevented duplicate canned messages from appearing due to quick arrow clicks.
19. On mobile, the widget will now minimize when a link is clicked.
20. Optimized email synchronization to avoid scheduling tasks for all mailboxes unnecessarily.
21. Removed the total statistics view, as the last 24-hour statistics provide identical information.
22. Improved validation in the Forms module.
23. Fixed an auto-assignment issue when the transaction scope was not properly terminated.
24. Visitors are no longer allowed to delete a bot if it is assigned to an active chat.
25. The update window will now check the structure of extensions as well.
26. Resolved issues where cron jobs were run under the root user during testing.
27. Introduced a new API to start a chat via a JavaScript command. Documentation.
28. Fixed an issue where not all chat configuration records were fetched and updated.
29. Added support for handling "unsend message" actions on Instagram.
30. Various fixes to reduce widget flickering.
31. Auto-assignment now locks records per user. Previously, users assigned to multiple departments received too many chats.
32. Visitor chat exports now include whisper messages and meta messages.

No database update this time.

4.52v

1. Widget will remain opened/closed across pages domain/subdomains. Widget will load chat instantly if chat is started on another tab of the same page.
2. If NodeJS is used and chat is started on subdomain it will continue on all subdomain of the main domain.
3. On page reload widget will avoid flickering while loading main widget components.
4. Inline form will have a check to avoid it being submitted after chat was closed.
5. Widget sounds settings will remain the same across the domain/subdomain navigation
6. It's possible to mask sensitive information before it sending to Rest API endpoint. https://doc.livehelperchat.com/docs/bot/rest-api#magic-prefixes-for-replaceable-variables
7. Bot log will log much more events and is usefull for bot debugging. It's activated in department edit. Log will appear in audit log.
8. Markdown standard link support for better ChatGPT support.
9. Rest API debug enhancement options. https://doc.livehelperchat.com/docs/bot/rest-api#audit-log
10. If initial intro message was long, we did not scrolled to the bottom as we should.
11. If `'lhaudit','see_audit_system'` permission was not set, operator will not see Rest API messages logged in the chat.
12. Now it's possible to block third party chat from incoming webhooks.
13. Sub URL has magic prefix `urlencode_` to encode elements in the query. https://doc.livehelperchat.com/docs/bot/rest-api#sub-url
14. Option to disable mail ticket closed for some of the mailbox even if customer e-mail matches few of the tickets.
15. Option to choose to show bot profile in widget theme.
16. Maintenance mode improvements.
17. Stream as HTML support for Rest API calls.
18. Simple search for personal canned messages.
19. In triple quotes sometimes code was parsed as a code. We should not parse anything in triple quotes.
20. Improvements in explanations for e-mail messages.
21. In department list you can search by department alias.
22. Now it's possible to define multiple work periods in the single day.
23. Updated to React 18 widget.
24. Brand new text editor for the operators. Can be activated in the dashboard settings.

No database update this time.


4.51v

1. Now you can remove selected message completely.
2. Preparation for further works on custom online periods per department.
3. Online/Offline peridios for operator will be tracked more precisely.
4. Switch from || to OR syntax for SQL queries.
5. Hours format for work hours switched to 23:59 as max value for end period.


execute doc/update_db/update_321.sql for update

4.50v

1. You can put quickly chat into maintenance mode.
2. Improvements how online status is checked once there is no passed department.

execute doc/update_db/update_320.sql for update

4.49v

1. You can set custom department strictly offline.

execute doc/update_db/update_319.sql for update

4.48v

1. Mobile notifications will work now for Mobile App. Although correct windows may not open.
2. Chat GPT Flow support In Rest API section. Polling support.
3. Survey page will show only collected items for departments agent is assigned to.
4. Replaceable variables will be supported also in proactive chat invitations.
5. Message edit action support for web UI if visitor edit's it's message.

execute doc/update_db/update_318.sql for update

4.47v

1. Blinking title fixes with one page applications.
2. Option to remember phone, email for the next time visitor starts a chats
3. Chat delete event was missing on chat deletion from list.
4. Compatibility with new Facebook Extension including WhatsApp, Instagram, Messenger support.
5. Statistic chart will not include 17 as default work hour.
6. SSO extension compatibility 

execute doc/update_db/update_317.sql for update

4.46v

1. More options to parse incoming request for incoming webhooks
2. Auto responder now can be disabled.
3. Sensitive information display fixes if operator does not have permission to view an e-mail.
4. Preparation for Facebook Messenger extension new version.
5. Check conditions bot response was working incorrectly in some situations.
6. Mail search will lowercase e-mails and remove dots.

execute doc/update_db/update_316.sql for update

4.45v

1. E-Mail conversations search will now use `from_address_clean` attribute which is a new attribute without dot's in the name.
2. If whisper message is send it won't influence arrows in the dashboard widget or auto responder flow.
3. Chat print window was improved.

There is few queries to populate that field in the update file.
execute doc/update_db/update_315.sql for update

You can also just run this file after you have updated official version. You do not have to run this script if you are not using mail module.

`php cron.php -s site_admin -c cron/update/update_445`

4.44v

1. You can enter IP or IP range in back office which is not allowed to be blocked.
2. Widget theme translations will override only default language and use default translation for other languages.
3. 8.* PHP fixes.
4. Transaction will be used for online vars update to avoid inconsistency.
5. If your VPS has multiple IP you can configure which one should be used fot SMTP sending. DigitalOcean scenario with Reserved IP.
6. Submenu will be hidden for main left menu while rendering back office page.
7. Widget resize improvements.
8. Auto assignment consistency improvements.
9. Views will use dynamic date range and not fixed.
10. Various other fixes/improvements.

execute doc/update_db/update_314.sql for update

4.43v

1. Embedded forms in chat now can completely hide form content on success submission.
2. If embeded form is submitted it's content will be hidden instantly to improve UI

execute doc/update_db/update_313.sql for update

4.42v

1. Composer dependencies bumped to 8.2 PHP version. In order to run on older PHP version reinstall composer dependencies.
2. Additional chat variables can extract JWT token custom field and store it as a chat variable etc.
3. Widget themes now has option to set reaction bubble and icons colors separately.
4. MacOS was not rendering online visitors list.
5. If two departments has same alias. Alias with language prefix fre-my-alias will have higher priority than my-alias. That way you fan forward other language chats to specific departments.

execute doc/update_db/update_312.sql for update


4.41v

1. Departments now have individual `Ignore operator status` settings.

execute doc/update_db/update_311.sql for update

4.40v

1. Visitors statistic charts are now generated much faster using database implementation.
2. Iframe bot response type now supports forms.
3. If same department alias is used for multiple departments, online status check will use department sort priority.
4. Canned messages hashtag list will indicate we hit limit and not all results are rendered.
5. Page based invitations now can be combined with general ones. https://doc.livehelperchat.com/docs/proactive#how-to-setup-url-based-invitations
6. Offline form submit will use very first passed department to match online chat logic.
7. Operators will be to test notifications from their account.
8. Various other fixes.

execute doc/update_db/update_310.sql for update

4.39v

1. https://github.com/LiveHelperChat/electron/releases Electron app was updated to 124 chrome version.
2. If Rest API was used as "raw_{some_var}" and variable had a quote at the end, it was incorrectly encoded resulting in broken JSON.
3. Added support for large numbers of chats/e-mails export from ElasticSearch extension.
4. Fixed some of the icons in dashboard widgets after migration to svelte.
5. Edge case fixes for the widget and ignoring some of the errors because of to old browsers version.
6. Fixes for DeppL language translation services.
7. Keyword in ElasticSearch always will be a GET parameter to avoid hitting apache path length limit.
8. Handle missing file after e-mail import so it's correctly downloaded viewing e-mail from back office.
9. Logging will handle incorrect UTF characters.
10. Fix for https://github.com/LiveHelperChat/livehelperchat/issues/2003
11. Deleting chats from list had a limit. It should not have and delete all selected chats.
12. Online visitors attribute filter sometimes was lost.
13. Online operators tab was migrated to Svelte also.
14. Mobile app was not working because of incorrect expression in SQL while two tables are used under JOIN condition.
15. Ignore invalid JSON characters in e-mail module.

There is no database update this time.

4.38v

1. Bot commands can can be sorted by position
2. Preparation for a new flow for mail messages import.

execute doc/update_db/update_309.sql for update

4.37v

1. Options to execute bot commands from chat UI directly without typing them.
2. Online operators widget has a lot of new functions and indicators.
3. Messages in back office has indicator were they sent by auto responder.
4. Material symbols icons were updated.
5. More gracefull errors handling in transfer workflow.

execute doc/update_db/update_308.sql for update

4.36v

1. Colored subject support for mail modules
2. Views were missing subjects and some lists colors
3. Online status check now has option to cache it's status for one minute.
4. Fixed bold style in some places which were using old bootstrap bold text class.
5. Add icon bot response type now has possibility to change nick bold style and color.
6. Offline e-mail template now can strictly send all e-mails to one recipient and ignore department e-mail.

execute doc/update_db/update_307.sql for update

4.35v

1. Audit log was recoding errors in incorrect time zone.
2. Subjects now can be pinned and be shown on Pending/Bot/Active/My Chats widgets chats
3. Incoming webhook fixes for base64decode files
4. Department stats were missing if department group was not used.
5. Audit log now has an export function.
6. Audit log time filter was fixed.

execute doc/update_db/update_306.sql for update

4.34v

1. Notification for assigned pending chat was missing.
2. Continuous webhooks for mails finished.
3. Check for CSV file encoding during import.
4. Option to filter for agents statistic who were online.
5. Country flag icon always will be the first icon in the widget.

execute doc/update_db/update_305.sql for update

4.33v

1. Delete and Delete and archive options has option to ignore imap delete independently.
2. Bugfix for "impossible to edit previous message".
3. Preparation for continuous mails webhook
3. [code] ``` long code ``` or ` inline code ` support
4. `chat.webhook_incoming_chat_before_save` event before saving intial chat.
5. Various Svelte improvements for `cbscheduler` extension.

execute doc/update_db/update_304.sql for update

4.32v

1. Background delete workflow if you have a lot of mails to delete.
2. Active schedule for department was not working after migration to Svelte.
3. Mail delete scheduler. Usefull in case you want to delete hundreds of thousands of emails.
4. Widget images now has a size defined which avoids flickering while images are loading in the widget or in Live Helper Chat back office.
5. Telegram extension now supports commands from operator who is using telegram as a support client.
6. There is new permission to allow operator edit only last his message or all his messages per chat. By default he will be able to edit only last his message.
7. Proactive invitation now has URL filter and activity period.
8. Search in some pages were broken if # was used as search argument.
9. Now you can set Time Zone for the database. Usefull in case you want to set everywhere same time zone to avoid any issues.
10. Mailbox has more options for delete policy. Move mail or purge completely. Also delete can be activated for archive process.

execute doc/update_db/update_303.sql for update

4.31v

1. Optimisation online visitors widget.
2. Svelte fixes for Nan being presented in departments load widget.
3. Various small fixes.

execute doc/update_db/update_302.sql for update

4.30v

Brand new mail module and svelte based dashboard.

execute doc/update_db/update_301.sql for update

4.29v

1. New chat attribute `First response time (agent)` attribute `frt`.
2. New chat attribute `Max response time (agent)`attribute `mart`.
3. New chat attribute `Average response time (agent)` attribute `aart`.
4. All new attributes is represented in chat statistic/search/chat right column.
5. Agents can have personal theme by having `'lhabstract','use'` and `'lhtheme','personaltheme'` permissions.
6. To update present chats with new attributes values you can run `php cron.php -s site_admin -c cron/util/update_times -p <chat_id_to_update_from>`

execute doc/update_db/update_300.sql for update

4.28v

1. Widget theme now allows to set message time visibility options for operator and visitor. [Above message or below messages]
2. Now there is option to have a custom HTML below page widget `Custom html after widget content`
3. Full height option support in the widget.
4. Various other small changes...

execute doc/update_db/update_299.sql for update

4.27v

1. Avoid flicker once chat is started for a new widget.
2. Option to show clicked button name instantly in messages area. `Widget container -> Print button as a message as soon visitor clicks a button.`
3. Incoming webhook `chat_external_id` field is now 100 chars instead of 50
4. We will show visitor message as soon he clicks send.
5. 8.2 php support, if you notice some errors let me know.
6. Voice messages max length option from files configuration was ignored.
7. Chrome 116v workaround for chrome bug.  Changes I did https://github.com/LiveHelperChat/livehelperchat/commit/b3649c5e936d4be08d1e004d8537ed47cd029aba chrome bug report. https://bugs.chromium.org/p/chromium/issues/detail?id=1473754 it should be fixed in 117v chrome release.
8. Audit configuration window has a system information details
9. Autoresponder cronjob cache issues fixes.
10. Option to use visitor TZ or system TZ always for messages rendering if they have time based messages. Can be activated in widget themes.
11. Geo detection test window.
12. More variables for Rest API

execute doc/update_db/update_298.sql for update

4.26v

1. Message delivery status indication.
2. Old chats will show messages as undelivered. Or you can execute query from update file.
3. This time it's recommended to run queries from `update_298.sql` to avoid database locks. Make sure you know what you are doing.

execute doc/update_db/update_298.sql for update

4.25v

1. Participant concept in chat's statistic.
2. Brand concept in chat handling workflows.

execute doc/update_db/update_297.sql for update

4.24v

1. In rare cases, if processing incoming webhook took a long time and a second request was sent one after another two chats were created. Transaction locking were added.
2. Option to log non-parsed messages and log all requests. Useful for debugging while debug output is disabled. E.g in production env.

execute doc/update_db/update_296.sql for update

4.23v

1. Option to hide sensitive information from operators if they don't have permission to access 'lhchat','see_sensitive_information'

execute doc/update_db/update_295.sql for update

4.22v

1. Department assignment now have new UI.
2. Department assignment operator can have custom nick per department.

execute doc/update_db/update_294.sql for update

4.21v

1. Chat list now can show custom columns also.
2. Various other changes

execute doc/update_db/update_293.sql for update

4.20v

1. Options to have expire-able canned message with auto delete.
2. Option to have one time period canned message without expire date.

execute doc/update_db/update_292.sql for update

4.19v

1. Inline survey support. You can send inline survey from bot.
1.1 Limitations: `stars` at the moment are not supported. Will be added in feature releases.
2. Auto responder active period options.

execute doc/update_db/update_291.sql for update

4.18v

1. Auto responder can be assigned to multiple departments at once.
2. Replaceable variables can have active period per replace.
3. Respect operator permission for calls module before showing call icon in the widget.
4. Fast typing fixes for canned messages.
5. Dark mode fixes after migration to bootstrap 5.
6. Widgets will show how long it took to fetch specific widget information.

execute doc/update_db/update_290.sql for update

4.17v

1. Advanced chat auto assignment options.
2. Separate permissions for operators to crate a views.
3. Slow request logging to back office.
4. Modal window improvements for department online operators statistic.
5. Further migration related to bootstrap 5 migration.
6. And various other changes/fixes.

execute doc/update_db/update_289.sql for update

4.16v

1. Theme attribute will be saved directly in the chat table. So we can use search from now.
2. You now can pass more than one theme at once. Theme will be chosen randomly from passed one. You can fixate period from widget theme itself how long same theme would be applied. If one theme is passed it will be always used.
3. Fixed bug once permission `'lhchat', 'allowtransfertoanyuser'` was removed, operator still saw operators from other departments.
4. `'lhdepartment', 'see_all'` permission now can have limitation like 	{"group":[1,2,3,9,10],"department":[45,46]}
5. `'lhchat','allowtransfertoanyuser'` permission now can have limitation like 	{"group":[1,2,3,9,10]}

execute doc/update_db/update_288.sql for update

4.15v

1. Incoming webhooks now can be represented in the chat list with an icon.

execute doc/update_db/update_287.sql for update

4.14v

* Proactive invitation now have user initiated conversions https://doc.livehelperchat.com/docs/proactive#conversion

execute doc/update_db/update_286.sql for update

4.13v

* Proactive invitations can have child invitation which works as A/B testing workflow.
    * Once you define a parent invitation. Present invitation is considered as child invitation.
    * Only main display attributes are taken as variation.
    * Parent invitation statistic window will show child invitation performance.
* Bot pause trigger. https://github.com/LiveHelperChat/livehelperchat/pull/1797
* Proactive invitation have two new options
    * Hide content on click - clicking it will close invitation without triggering widget open. E.g you have some sale running and want to share some code with users.
    * Custom on click event - in combination with above option can work as independent and just execute javascript on click.
* Users/Groups/Roles list/edit windows UX improvements. Sorts by module etc.
* Modifying department group will update it stats also now.
* Export CSV for survey option.

execute doc/update_db/update_285.sql for update

4.12v

* Start chat form settings can be assigned to more than one department.
* Custom start chat settings can switch department from dropdown option.
* Left dashboard menu will show alert icons also. https://github.com/LiveHelperChat/livehelperchat/pull/1796
* Loading previous messages will pay attention to departments operator has access to. https://forum.livehelperchat.com/viewtopic.php?id=4139

execute doc/update_db/update_284.sql for update

4.11v

Statistic saved reports can be send daily/weekly/monthly

execute doc/update_db/update_283.sql for update

4.10v

1. Reports various fixes.
2. Now you can save report for future reference.

execute doc/update_db/update_282.sql for update

4.09v

1. Optional reactions to bot messages. https://doc.livehelperchat.com/docs/bot/bot-text#reaction-options
2. Replaceable variables activity period.

execute doc/update_db/update_281.sql for update

4.08v

1. Bot messages can be automatically translated using Translation services.
2. Passed additional chat variables will prefill nick, email, phone.
3. Visitor now can switch his language in the widget.
4. Alert message will be shown if department groups permission is misconfiguration. Operator can edit them, but can't read.
5. Option to clone replaceable variable.
6. Now as admin I can edit more fields of the operator.
7. Files upload UX fixes. Messages not always was fetched after files upload.

execute doc/update_db/update_280.sql for update

4.07v

1. Additional chat columns can be sorted [Pending chats, Active chats] widgets supports

execute doc/update_db/update_279.sql for update

4.06v

Now there is an option to assign operator to department/department group and at the same time exclude him from auto assignment workflow.

E.g You have operators who works only with VIP department, but when they don't have much to do they want to accept chats manually from lower level departments. With that option you can do that.

* VIP Department chats will be auto assignment.
* But lower level chats they would need to take manually.

execute doc/update_db/update_278.sql for update

4.05v

1. You can have custom keyboard shortcuts for bot commands.
2. Commands now have --silent and --update_status options. Read about them on documentation.
3. Using above new features you can have a custom chat close shortcut add subject etc... Unlimited options.

execute doc/update_db/update_277.sql for update

4.04v

1. We will be able to read variable passed like this. In additional chat variables `Old way passed variable name` just enter `username`. This will improve compatibility with older embed codes.
```
LHCChatOptions =
  {
      "attr_prefill": [
          {
              "name": "username",
              "value": "remdex"
          }
      ]
  }
```
2. `{args.` will be supported in canned messages and canned messages replace variables. E.g `{args.chat.chat_variables_array.player.firstName}`
3. Various small bugfixes.

execute doc/update_db/update_276.sql for update

4.03v

1. Option to save bot response as template or quickly copy from another trigger.
2. Option to save trigger events as template.
3. If widget theme was used and theme has an image it should override bot logo.

execute doc/update_db/update_275.sql for update

4.02v

1. Visitors can download now chat as txt file. Can be turned off in the chat configuration.
2. Bot quick reply buttons now have option to set custom css class and icon content. Usefull while developing custom theme and using custom font.
3. Survey widget state will have an operator profile shown.
4. Various small changes for the widget modal windows. Paddings, button styles.
5. Mobile app was not transferring chat to another operator.
6. More CSS classes for widget elements to override them with custom CSS.

execute doc/update_db/update_274.sql for update

4.01v

1. Option to skip event listener.
2. Custom event for Rest API call for external logging.

execute doc/update_db/update_273.sql for update

4.00v

1. Option to cache Rest API request. Usefull if Rest API behaves just as intent, sentiment analysis because responses are always the same.

execute doc/update_db/update_272.sql for update

3.99v

1. Message aggregation for sentiment analysis per message implementation.
2. Small security fix
3. Possibility in statistic group by operator

execute doc/update_db/update_271.sql for update

3.98v

1. Option to share your views with other operators.
2. Scroll was at incorrect place in case message area was hidden.
3. Various other changes including security ones.

execute doc/update_db/update_270.sql for update

3.97v

1. Search by phone.
2. Security fixes. Update highly recommended.
3. Improvements to dashboard request frequency.
4. Edge case widget hide/show scenario fixes. Was not possible to close proactive invitation if status widget was acting as close button.
5. Operator will be in text grey (online operators widget) if he can't write to any department assigned.
6. Visitor hold option. You can pause auto responder for the `visitor not replying` if you know that visitor will take time looking for an info.
7. Delete action should wait until request is done.
8. Mobile app supports live online/offline status monitoring.
9. Dashboard left column will be always visible in any other page of LHC. Possible to hide/show it.
10. Admin chat interface will render presented buttons for the visitors.
11. Audit log list will have a quick view option as modal window.
12. Audit log will store all messages as JSON if not a string passed.
13. Online operator counter in the online operators widget. Will show exact number of operator whois online and has write permission.
14. More complex `secrethash` value generation during install. I would suggest for existing installation just write it quite long complex string with various special characters.

execute doc/update_db/update_269.sql for update

3.96v

1. Proactive chat invitation now supports multiple departments assignment
2. Proactive invitations now can filter directly `online_attr_system` key and values

execute doc/update_db/update_268.sql for update

3.95v

1. Proactive chat invitation dynamic conditions.
2. Messages auto scroll to reply position fixes.
3. force_logout attributes support for Rest API.
4. Highlight currently opened chat.
5. Permission to allow/deny operator visitor IP


execute doc/update_db/update_267.sql for update

3.94v

1. Block by online user. Basically it means a cookie based block. Online visitor tracking has to be enabled.
2. Widget will automatically adjust width, height on desktop devices.
3. Proactive invitation now can be expireable.
4. Online visitors widget will show read only departments groups.
5. If chat has remarks from previous chats tab will be highlighted.
6. Referer was passed incorrectly in so circumstances.
7. Security fixes
8. Added icons from the bot now is transaction wrapped.
9. In some cases Live Helper Chat did not returned correct data for mobile app.
10. Canned messages statistic tab will have more export capabilities.
11. If operator takes over a chat, we should terminate any previous information collection workflow.
12. Some refactoring to remove php-session dependency for anonymous visitors.
13. Proactive chat filter in chat list.
14. Commands should not be executed in whisper mode.
15. Subject add/remove events.

execute doc/update_db/update_266.sql for update

3.93v

1. Missing indexes fixes in some tables.
2. Whisper mode for the operator. We will go automatically to whisper mode if operator is not a chat owner.
3. Status widget icon fix in chrome https://github.com/LiveHelperChat/livehelperchat/issues/1733
4. JS API improvements for CloudTalk extension
5. Operator concurrent chats support while viewing specific chat. You can see how many other chats operator were having.
6. PHP-Resque in some situations were missing chat object.
7. And many other small changes

execute doc/update_db/update_265.sql for update

3.92v

1. In progress trigger option. This is usefull in case previous process has not finished yet. Mostly use case with custom extensions.
2. Users sometimes were logged out just after login if they were using auto logout after some interval.
3. I have started a progress to remove old legacy widget code from the app.
4. On password remind function show identical message in all cases to avoid scanning for existing customers.
5. Further PHP 8.1 fixes.
6. In statistic section now you can differentiate proactive chats was it manual invitation or automatic.
7. In case PHP-Resque was used and incoming webhook events were not send to Rest API
8. Get rid of document.write for a new widget to avoid warning.
9. jfif support as image format.

execute doc/update_db/update_264.sql for update

3.91v

1. Survey API. See a swagger survey section.
2. Fix tricky case if manager is monitoring a chat and chat being transferred to him, chat was not auto accepted. It will be now.
3. Mobile app now supports android notifications categories.
4. Further 8.1 PHP support improvements.
5. System tab will be remembered now on refresh.
6. If proactive invitation is used with bot append option we should not show next time invitation once a visitor closes it.
7. SVG Cleanup on upload for security reasons.
8. Operators statistic directly in online operators widget.
9. Department statistic link directly in pending/active chats widget.
10. CSRF token for logout link.
11. We now have zoom image option directly in the chat widget.
12. Pre chat conditions.

execute doc/update_db/update_263.sql for update


3.90v

Widget theme table columns type changes. On some MySQL servers it was returning that row size to big.

execute doc/update_db/update_262.sql for update

3.89v

1. Canned messages can be disabled now.
2. Further 8.1 PHP compatibility fixes

execute doc/update_db/update_261.sql for update

3.88v

1. Theme alias and Department alias.
2. PHP 8.1 compatibility fixes

execute doc/update_db/update_260.sql for update

3.87v

1. New trigger response type. `Log action` usefull in case you want to store historical chat actions.
2. Canned messages can have activity period. E.g some messages can be active during christmas period or just morning hours.
3. Chat export has more prefilled variables.
4. While sending manual message to online visitor it's possible to ignore bot.
5. Online hours operators statistic now has seconds filter.
6. Improved older PHP versions support.
7. PHP-Resque replaceable variables where lost during trigger process events.
8. Hide block by nick if visitor nick is "Visitor"
9. Large inactivity timeout values and custom permission to use them.
10. Region/State detection improvement for chats.

And many other changes all around

execute doc/update_db/update_259.sql for update

3.86v

1. Rest API access can be restricted only to Rest API keys.
2. Rest API keys themself can have IP restrictions
3. Bot Rest API call default trigger can execute selected trigger only one action.
4. Output parsing in Rest API calls, now can have two conditions.

execute doc/update_db/update_258.sql for update

3.85v

1. There is new event you can fire to trigger google analytics events directly from custom HTML of your widget.
2. Now you can explicitly control what one operator can change in other operator departments. https://doc.livehelperchat.com/docs/users/account-edit
3. In password change requirements you can force users to logout after certain period of last login.
4. You can automatically disable operator if from their last login passed X number of days.
5. In password requirements you can set bunch of other requirements for the password.

execute doc/update_db/update_257.sql for update

3.84v

1. Read only departments groups

execute doc/update_db/update_256.sql for update

3.83v

1. You can set view as passive, so it won't be updated in the background and will save resources.
2. User menu layout change and few options to change directly.

execute doc/update_db/update_255.sql for update

3.82v

1. Views - you can save a search as view and see always updated results in My views.
2. Forms now can update chat attributes. https://doc.livehelperchat.com/docs/modules/forms

execute doc/update_db/update_254.sql for update

3.81v

1. Canned messages usage statistic collecting option. Can be activated in statistic configuration tab. `Collect canned messages usage statistic`
2. Security fixes. All these were CSFR based issues which does not have much usage in real life scenario. Update is still recommended.

execute doc/update_db/update_253.sql for update

3.80v

1. Custom replaceable variables which you can define in back office. They also allow to set custom value based on chat attributes.
They are handled in bot responses also.

execute doc/update_db/update_252.sql for update

3.79v

1. Now you can block visitors by their e-mail address. Usefull in case you are passing this information.

execute doc/update_db/update_251.sql for update

3.78v

1. There will be no longer requirement to re-login after permission/department assignment changes.

execute doc/update_db/update_250.sql for update

3.77v

1. Migration to big int. Part 1
2. Few small widget fixes
 
execute doc/update_db/update_249.sql for update


3.76v

1. Canned messages can have subjects now su upon usage these subjects will be auto added to the chats.
2. Canned messages will have list of max 50 items returned.

execute doc/update_db/update_248.sql for update

3.75v

1. Option to blink active chat if visitor is waiting to log response from the operator
2. Chat routing will allow to forward chat directly to department.
3. Statistic will allow to export directly to CSV
4. Chat list export will have more fields in exported file

execute doc/update_db/update_247.sql for update

3.74v

1. Now you can send invitation message to mass users at once.
2. You can filter online visitors who are connected to website only. Using nodejshelper extension this gives live view who is connected.
3. Canned messages now can be assigned to more than one department.
4. Private messages between operators will have a sound now.
5. Canned messages import/export will support tags now.
6. Users import will have more fields to prefill now.
7. Department list will be sorted by same order as in the widget filters.

execute doc/update_db/update_246.sql for update


3.73v

1. Option to pass trigger_id as argument. Usefull in case you want to make some test on production.
2. You can now use in JSON payload Rest API call raw_{{lhc.id}} within quotes.
3. CSV export for chats listings.
4. UL,OL styling options. See bbcode documentation for a syntax.
5. Option to change font size from the widget. Can be activated in widget themes.

execute doc/update_db/update_245.sql for update

3.72v

1. Security fix for https://huntr.dev/bounties/1-LiveHelperChat/livehelperchat/
2. You can change sound option per invitation now. (Play sound or not)
3. Fixes for webhooks conditions being parsed incorrectly.
4. Now you can change order of start chat fields including custom fields you define in start chat form.
5. You can set titles for standard fields in widget theme now.
6. Now you can trigger offline form manually from website https://doc.livehelperchat.com/docs/javascript-arguments#open-offline-form-while-keeping-option-to-start-a-chat-normally
7. You can set default sound setting in widget theme. (Play sound for new messages or not)
8. Offline message will support BBCode now.
9. Rest API call will support now also x-www-form-urlencoded request type.
10. !block command did not worked.
11. Chat lists has direct option to filter abandoned chats https://doc.livehelperchat.com/docs/chat/statistic/#performance
12. Send message did not set nick if previous chat was not found. (Empty nick scenario)
13. Now you can login to back office using e-mail also.
14. If operator is not looking at online visitors widget we will not load it's content. Performance improvement.
15. New widget dropdown was missing click action support.
16. Users dropdown filter is now AJAX based and will filter directly.
17. NodeJS extension now support option to track online visitors live status or not.
18. Setting subject in the chat will sort subjects by their names.
19. Bot Execute JS will support replaceable variables also.
20. foreach cycle support in bot response https://doc.livehelperchat.com/docs/bot/bot-text/#foreach-cycle
21. Bot buttons will support translations also.
22. If visitor has closed chat there will be button invite support in chat messages.
23. Different color for a system message if visitor has left a chat.

There is no database update this time. So just replaces files.

3.71v

1. Duplicate online record was presented if old version JS files were cached.
2. Option to have event tracking settings by department.
3. Visitor typing text was not updating above text area
4. Automated hosting extension now supports PHP-Resque
5. Custom icons alerts will have a new sound
6. Dark theme edit previous message background changed to more readable.
7. Survey won't be shown to visitors who are blocked during conversation.
8. We will remember nick if chat is started in popup directly.
9. And various other small changes.

execute doc/update_db/update_244.sql for update

3.70v

1. Validation failure trigger option instead of validation message.
https://doc.livehelperchat.com/docs/bot/collect-custom-attribute
https://doc.livehelperchat.com/docs/bot/collecting-information-two-tries
2. Now you will be able to filter chats by visitor status at the moment of chat was closed. Help's to find chats which were closed before visitor left a chat.
3. BBCode selecting string applied style to wrong text if same text was presented multiple times in text area.
4. Auto responder will execute bot actions independently of messages. So you can have message or trigger to be executed on auto responder. https://doc.livehelperchat.com/docs/bot/operator-not-responding
5. Style fixes in case bot sends HTML style message.
6. If operator disables all fields we still should show department dropdown if there is more than one department to choose from
7. https://github.com/LiveHelperChat/livehelperchat/issues/1642
8. Optimised how online status is calculated. Performance improvement.
9. Some servers were caching GET request of URL it should not. Workaround for servers misconfigurations.
10. If chat is closed we will not update send_status

execute doc/update_db/update_243.sql for update

3.69v

1. Survey control from a bot - https://doc.livehelperchat.com/docs/bot/survey-control-from-bot
2. Scroll to the bottom UI for the operator and widget
3. Another option to close widget from website itself. Gracefully https://doc.livehelperchat.com/docs/javascript-arguments/#to-end-the-chat
4. Do not not close widget if automatic start chat is checked in widget themes.
5. Rest API file updated to support PUT, DELETE methods.
6. Custom post survey support - https://doc.livehelperchat.com/docs/integrating/custom-post-survey/

execute doc/update_db/update_242.sql for update

3.68v

1. Support fully https://github.com/open-wa/wa-automate-nodejs integration.
2. In widget themes you can set that chat remained in widget once was opened in a popup.

execute doc/update_db/update_241.sql for update

3.67v

1. Incoming webhooks support. You can integrate easily any third party API providers.

execute doc/update_db/update_240.sql for update

3.66v

1. Now you can also import/export Rest API configuration.
2. `Collect information` response type `Ask user to confirm information by checking checkbox` was not working.
3. `Check for conditions to proceed` response type now can check is there any operator online or not https://doc.livehelperchat.com/docs/bot/check-conditions/
4. Canned messages import changed the workflow so master-master replication won't break it.
5. Rest API name length changed from 20 to 50 characters

execute doc/update_db/update_239.sql for update

3.65v

1. In master/master replication environment canned messages import did not worked correctly because we did id's comparison. We now will have unique_id field for that.
2. Now you can move triggers between trigger groups.
3. There is now Rest API for files upload.
4. Bugfix - https://github.com/LiveHelperChat/livehelperchat/issues/1624
5. Rest API call now has {{msg_items}} and {{msg_all_html}} replaceable variables. https://doc.livehelperchat.com/docs/bot/rest-api#replaceable-variables
6. Percentages now are rendered at the top instead of the same line.
7. Javascript argument for default department if more than one department is passed. Related section - https://doc.livehelperchat.com/docs/javascript-arguments/#how-to-change-default-department-from-parent-page
8. Changing department in the widget will update it's fields now. You can have custom fields by department now.
9. Bot now supports file upload handling https://doc.livehelperchat.com/docs/bot/collect-custom-attribute#file-expecting-trigger-example
10. Rest API authentication method now supports NTLMauth. Thanks to https://github.com/ProsWeb
11. `addmsgadmin` now will support also system messages. https://api.livehelperchat.com/#/chat/post_restapi_addmsgadmin

And various other small changes :)

execute doc/update_db/update_238.sql for update

3.64v

1. Any form now can be integrated into a widget. https://doc.livehelperchat.com/docs/modules/forms/
2. Widget can have only pre chat form now only.
3. New widget was not respecting do not track online visitors setting.
4. Chat's can be searched by entering multiple id's
5. Some charts will show percentages at the top of column
6. Abandoned chats statistic
7. Forms were not exported to zip by clicking download icon.

execute doc/update_db/update_237.sql for update

3.63v

1. You can generate avatar for your profile.
2. Avatar for bot added.
3. Avatar in widget themes.
4. BB Code turn off/on support for a new widget.
5. Option to set full screen mode from embed code directly.
6. Fix. Voice message for the admin was broken.
7. Group chats won't be focused by default.
8. Tablets won't show widget in full screen mode.
9. Option to have hidden status widget in case of api position

Avatars are generated using https://multiavatar.com project

execute doc/update_db/update_236.sql for update

3.62v

1. E-mail templates can be translatable now
2. New widget now supports custom images for the header icons
3. Title attribute can be translated for the header icons
4. New dashboard left column can have lists instead of tabs layout.
5. Changes to support to NodeJS Extension. Now it can track live connectivity status of the visitor.

execute doc/update_db/update_235.sql for update

3.61v

1. Bot building interface will have option to set group position, expand collapse group triggers. Usefull if you have a big bot.

execute doc/update_db/update_234.sql for update

3.60v

1. Voice & Video & ScreenShare powered by agora.io. They give 10 000 call minits every month for free.
2. Option to reset counter from bot https://doc.livehelperchat.com/docs/bot/multiple-unknown-messages

execute doc/update_db/update_233.sql for update

3.59v

1. Option to automatically close the chats where visitor has abandoned them. In other words will close chats where pending widget row indicates that visitor has left the chat.
2. Option to do prefill offline message form. Usefull if bot redirects to offline form and you do not want that message area would be prefilled by previous covnersation.
3. Update chat -> Transfer to operator has now option to transfer chat to operator and ignore department online hours.
4. Internal failing of visitor sending messages will be logged in audit log. Usefull if you experiencing high load and want to investigate why it's happening.
5. Transactions will be used on remarks saving.
6. saveThis method was not respecting passed arguments to indicate what columns should be updated.
7. Department load statistic modal window.

execute doc/update_db/update_232.sql for update

3.58v

1. You can change TOS field text value directly in theme. E.g Our terms of service [url=http://livehelperchat.com]Live Helper Chat[/url]
2. There is new option to close all active chats based on last message.
3. Right chat column layout was changes
4. Screenshot from chat was not updating image if more than one chat was open at a time.
5. Mobile app will show notification if chat was transfered to an operator.
6. Option to reload widget theme on the fly. Usefull if your APP is switching between dark/bright themes.
7. Statistic for last 24 hours won't be generated if operator clicks a tab.
8. [html] tag will not be rendered for an operator to avoid bad operator scenario :D
9. We will try to assign default chat by departments priority.

execute doc/update_db/update_231.sql for update

3.57v

1. New widget offline form will support file field now.
2. Webhook has option to set alternative scenario of conditions are not met.
3. Change how soft limit is calculated for department load statistic.
4. Popup was not showing offline form even argument was passed in embed code.
5. Dashboard open chats has sub-tabs instead of list one after another.
6. Start chat custom field settings was not setting required attribute if not first one was checked.
7. Webhooks conditions can be applied to standard events now.
8. JS API to send messages as visitor from third party JS.
9. Images will show download icon always.
10. If sending message to chat fails we will show an error to visitor.

execute doc/update_db/update_230.sql for update

3.56v

1. Chat export will have modal window dedicated to chat's export with subject and messages types inclusion.
2. FB and Twilio extension has new documentation for easier understanding how to install.  https://github.com/LiveHelperChat/twilio https://github.com/LiveHelperChat/fbmessenger
3. Sandbox error for serviceWorker will be ignored. Edge case devices handling.
4. You can have notifications for active chats which get's alert icon assigned
5. You can now manual init widget JS and all it's dependencies https://doc.livehelperchat.com/docs/javascript-arguments/
6. Notifications won't be shown if you have many pending chats and change sort
7. If storing message fails we should show visitor what happened. So he can try again
8. We should also keep his last message attempt
9. Reduced number of renders checks in widget
10. Translations performance/cache improvements
11. You can override now also english translations - https://doc.livehelperchat.com/docs/language/#how-to-override-default-translations
12. If sending message from a new widget fails we will show now message for a visitor.

execute doc/update_db/update_229.sql for update

3.55v

1. Continuous webhooks.
2. Chat closing and other emails will include all chat messages.
3. You can have now custom JS in static url. "Events Tracking" window. Events in static URL still won't be tracked. It will be implemented in next releases.

execute doc/update_db/update_228.sql for update

3.54v

1. Update angular version and disable debug output.
2. Anyone who is using NodeJS extension will have to update it also.
3. Now you can manually choose what alert icons to exclude from dashboard lists.
4. "Check for conditions to proceed" now have option to continue execution even if conditions are matched.
5. "Check for conditions to proceed" can access any attribute through {args.chat.<any_attr>} E.g chat message {args.msg.msg}.
6. Alert icon now can have custom text as tooltip.

execute doc/update_db/update_227.sql for update

3.53v

1. Inactive chats for logged operator and active chats for logged operator stats in departments widget.
2. Live helper chat will work perfectly fine on devices where cookies, session storage and popups are disabled.
3. Popup refocus did not worked from react app.
4. Previous messages will be shown also for proactive invitation.
5. Pending chats wait time was calculated from start chat time, but in case bot transfer after some time it should be based on time since chat become pending.
6. Departments stats will be ordered by active chats number instead of pending one.

execute doc/update_db/update_226.sql for update

3.52v

1. Support for a browser with cookie, sessionStorage support.
2. Inactive chats statistic. This change was needed because auto assigned can exclude inactive chats. In that scenario statistic is misleading.
3. Offline form now can be without an e-mail field. So you can configure it to be with e-mail either phone.

execute doc/update_db/update_225.sql for update

3.51v

1. Departments statistic widget will have a new columns.
1.1 Bot chats - number of active bot chats
1.2 Load column - `hard limit` - `active chats` (`soft limit` - `active chats`)
`Hard limit` - is the sum of max chats value of logged operators who were active during last 5 minutes
`Active chats` - number of active chats in department or department group
`Soft limit` - is the sum of max chats of operators who were active during last 10 minutes.
1.3 Group chats list in departments statistic widget
2. If you have `php-resque` extension running. Departments statistic will be calculate in the background.
3. Changed background color of chat tab/left chat.
4. Rest API to fetch chat information https://api.livehelperchat.com/#/chat/get_restapi_chat__chat_id_
5. Check is audio is available on device.
6. Separate backend and frontend scripts. Performance improvement.
7. Frontend errors tracking in audit log. category - js, source - lhc. It has to be enabled in audit configuration.
8. Option to tell LHC are we running under proxy. Avoids faking IP address. https://doc.livehelperchat.com/docs/blocking/#live-helper-chat-does-not-detect-ip
9. If archived chat group chat table does not exists. Ignore.
10. Bot changes to handle previous process https://github.com/LiveHelperChat/livehelperchat/issues/1579
11. `Typing until` bot response fixes for a new widget.

execute doc/update_db/update_224.sql for update

3.50v

1. Login history.
1.2 You can force user to reset password on first login.
1.3 You can limit how many attempts operator has before his account is disabled.
2. Dark theme improvements.
3. You can set chat subject directly from bot. "Update current chat" -> "Set subject" command.
4. "Alert icon" response type. It will allow to add custom icon to a bot chat list. So you can quickly take over bot chat.
5. And many other changes.

execute doc/update_db/update_223.sql for update

3.49v

1. Now operators can have chat between themself directly in the chat.
2. Once clicking on a chat tab you can copy URL and chat will be opened.
3. Possibility to copy link to chat directly from chat window. Copy link action near the chat ID.
4. Dashboard icon from I icon was changed to home icon to match Dashboard icon.
5. HTML Element from bot will be rendered for an admin.
6. Blocking capability by IP or Nick or Nick and Department
7. Department archive attribute. These departments won't be shown in dashboard and in user account will be placed under `Show archived` button action.
8. Quote menu action for the right mouse click in messages area.
9. Widget was not showing error in case it was an error not related to a field.

execute doc/update_db/update_222.sql for update

3.48v

1. Global activity tracking. If you stop activity in one window it won't force go offline everywhere.
2. Includes database changes I'll need for future version.

execute doc/update_db/update_221.sql for update

3.47v

1. You can access now any argument in Rest API call. Usefull in webhooks.
2. Webhooks
3. Widget icons were not loading if PC already had Material Icons font. Thanks @AKapaceb
4. New chrome cookie policy support for chrome extension https://doc.livehelperchat.com/docs/chrome-extension/
5. Files will not be send as soon operator uploads them, we will add BBCode to them.
6. New arguments for custom status icon position.

execute doc/update_db/update_220.sql for update

3.46v

1. New positions for a new widget.

execute doc/update_db/update_219.sql for update

3.45v

1. Option to pass chat variable as invisible for an operators.
2. Option to have a log message on passed variable if it changes during chat session.
3. Mail transcript option
4. Change UX for department assignment to an operators. There was to many false reports and mixing between assigning department to operator.
5. Fixed auto login link generation.
6. RTL fixes
7. Co-browsing setup instruction changes https://github.com/LiveHelperChat/livehelperchat/blob/master/lhc_web/doc/node_servers/cobrowsing/README.md
8. Changes for easier docker support.
9. Draggable modal various small changes.

execute doc/update_db/update_218.sql for update

3.44v

1. Fixed few XSS vulnerabilities found by @rekter0 (Discord)
2. (real) to (float) changes. Thanks to https://github.com/swidbert
3. Widget will be shown as online if overload limit is reached, but there is bot setup in departmnet.
4. Device type export in chat list.
5. Updated GA tracking default template to sen event's to all installed site GA trackers.
6. Canned messages import/export
7. Draggable modals. Will remember position also.
8. Bot text messages now can be send as system messages. Usefull to represent some information just to operators.
9. Now in Rest API calls you can access any internal chat attribute.
10. Adjusted widget loading workflow for slow internet cases.
11. And many more small changes.

There is no database update this time.

3.43v

1. Commands based on bot triggers

execute doc/update_db/update_217.sql for update

3.42v

1. Option to do not store user typing text.
2. Mobile notifications workflow improvements.
2.1 We won't send notifications for messages if chat is pending. Only one notification about new chat will be send.
2.2 New chat notification won't be send if chat is started with a bot. Notification will be send only if chat becomes pending.

execute doc/update_db/update_216.sql for update

3.41v

1. Block listing window improvements.

execute doc/update_db/update_215.sql for update

3.40v

1. Release in preparation for official mobile app release.
2. Various other bot related changes.

execute doc/update_db/update_214.sql for update

3.39v

1. Security improvements regarding postMessage workflow.
2. In proactive invitation you will be able to choose on what device invitation should be triggered.
3. Text matching rules for bot now supports wildcard and preg_match rules. Please refer to documentation.
4. You now can prepend bot button directly in proactive invitation message.
5. Proactive invitation will show small logo image of the operator.
6. Slovakian siteaccess
7. If HTTP_REFERER header not found we check also HTTP_ORIGIN now.
8. !stopfiles will update visitor UI also.
9. Rest API methods to work with a user.
10. Proactive invitation if required can show full widget on invitation.

And many many more various changes...

execute doc/update_db/update_213.sql for update

3.38v

1. Bot conditional changes
2. Chinese three dialects added as possible language options.
3. Group chat tabs have indication about unread messages.

execute doc/update_db/update_212.sql for update

3.37v

1. Had to separate bot assigned to a chat to a separate column. This will allow us to generate some charts like.
2. Was the chat only with a bot or also operator was involved.

execute doc/update_db/update_211.sql for update

If you want to have capabilities to search by bot in the past chats you can run this script from your command line.

php cron.php -s site_admin -c cron/util/migrate_gbot_id -p 0

3.36v

1. "Always online" operator mode. Usefull if you are using telegram and are using Auto assignment workflow.
2. Auto responder has option to send notice to visitor if operator is speaking his language.

execute doc/update_db/update_210.sql for update

3.35v

1. Group chats between operators
2. More Rest API arguments for fetchmessages call
3. In prefill variables workflow you can now prefill any chat variable you want.
4. Files attatchement modal window is larger and has preview of images
5. Password field type for custom variables defined from back office.

execute doc/update_db/update_209.sql for update

3.34v

1. Canned messages new interface
2. Passing variable has option to be persistent. It means variable in online visitors list will be preserved even if afterward it won't be passed.
3. Offline messaging will respect priority and passed department.
4. If NodeJS is enabled we should not be executing check messages call. Because NodeJS does that for us.
5. Send Video in bot now supports iframes. So you can embed youtube video.
6. If department was assigned to department group, operators max_chats limit was not respected.
7. Rest API for adding user messages will return message data itself.
8. Co-browsing new modal window for requesting screen share.
9. Hash tag functionality for canned messages now has columns supports and left,right navigation between columns.
10. New line were not respected if image was send in between operator messages.
11. Canned messages has full HTML preview.
12. RFC6265 Compatible cookie
13. CLI Install update to recent version.
14. Few fixes for PHP 7.4.5 compatibility.

And a lot of other small changes...

execute doc/update_db/update_208.sql for update

3.33v

1. Cookie path argument.
2. Operator to operator chat improvements.
3. Admin fields now can be prefilled.
4. Hidden if prefilled option.
5. Option to define explicitly in back office on what domains caht will work.
6. If embed mode is used and leave a message is disabled and offline_redirect is provided. Live Helper Chat will redirect customer to provided page.
7. Notifications about new messages will blink page title.
8. Unread messages will be played only if page is not focused.
9. Option to disable javascript embed in other pages.

execute doc/update_db/update_207.sql for update

3.32v

1. Rest API Response trigger type. You will be able to integrate ant third party API easily.
2. Added protection against recursion if some messes around and calls itself in bot building workflow.
3. Option to set default actions for unknown button click.

execute doc/update_db/update_206.sql for update

3.31v

1. Updated .htaccess files so Live Helper Chat should work out of the box with subdomain installations.
2. PHP Session was starting where it should not have to. Will increase widget performance a little bit.
3. If widget was minimized and restored again popup was not showing proactive invitation.

There is no database update this time.

3.30v

1. Bot triggers enhancements.
1.1 Regrouped triggers by their complexity.
1.2 Repeat restriction trigger can be global or local per trigger.
2. New widget out of beta and now is preferred one.
3. Proactive will remain in the widget for all session once it's triggered. See how demo it works. It no longer disappears from widget on widget close.
4. Active operator chats were not updated when owner of chat changed because of transfer.
5. Metalanguage support everywhere.
6. Changes required for multiple clients support.
https://doc.livehelperchat.com/docs/chat/multiple-clients/
It required to change permission if your operators does not see anymore all users/operators see
https://doc.livehelperchat.com/docs/chat/transferring-chat/#my-operator-sees-only-to-him-assigned-departments-and-only-his-departments-operators
7. Update how default dashboard will look like for a new installations.
8. Operator passing in new widget
9. Static URL generation in embed widget window
10. Javascript native calls definition https://doc.livehelperchat.com/docs/javascript-arguments#public-methods
11. Canned messages search will be performed also in title. https://doc.livehelperchat.com/docs/canned/#canned-messages-in-chat-interface
12. RTL support for a new widget.
13. Connection problems will be reported in dashboard.
14. And many many more changes...

See weekly changelog videos
https://youtu.be/t2mzEE3sTss
https://youtu.be/wxsDE9rDpa4
https://youtu.be/SPyEX2EcWew
https://youtu.be/dEsB6XdWc9g

execute doc/update_db/update_205.sql for update

3.29v

1. Option to be informed about returning visitor.

execute doc/update_db/update_204.sql for update

3.28v

1. From themes you can change new widget dimensions directly.
2. Various new widget UI improvements.
3. Translations update.

execute doc/update_db/update_203.sql for update

3.27v

1. New widget. At the moment it's beta. It features rewritten widget implementation from zero. It's still missing few features but should be pretty stable now.
2. In themes there is option now to activate automatic language detection from browser headers. For existing installation it to work you have to edit language. System configuration -> Speech -> Languages

execute doc/update_db/update_202.sql for update

3.26v

1. Personal auto responder. Operators has to have permission "Uers" => "Allow user to have personal auto responder messages"
2. Rest API has methods for work with Department/Bot
3. Option to setup default checked charts.
4. And may more small changes :)

execute doc/update_db/update_201.sql for update

3.25v

1. Embeded live help widget also will track referrer page.
2. Toolbar above messages area.
3. Survey stars will be shown as stars.
4. Option to use redirect instead of internal load during start chat. This will avoid refreshing page and starting new chat each time. Can be set in start chat form settings.
5. Avoid invalid character shown if quates is used in translation for operator typing text.
6. Popup opening in widget will automatically load mobile layout. Possible to set this in start chat form settings.
7. Theme was not passed in auto start chat behaviour.
8. Automatic transfer between departments was not handled in auto start environment.
9. Option to change placeholder text in widget from themes.
10. Improve multiselect dropdown behaviour. Selected items will be shown at top.
11. Changed penging save message design to match chat style.
12. Toolbar for operator admin.
13. Once you set visitor nick it will be remembered for next chat sessions also.
14. Removed autofocus in widgets.
15. Hungarian language.
16. Autoresponder multi-language support fixes. Was not saving correctly checked languages.
17. New bot trigger type, execute always. This will allow specific trigger to be executed at any moment on bot chat conversation. Usefull to have it for visitor quickly switch to human.
It supports two "Chat start behaviour"
"Instant execution (Executes and continues workflow)" - this will execute trigger always and continue normal workflow.
"Instant execution and block (executes and blocks further triggers execution)" - this will execute trigger and will not continue normal workflow.
You can use second one to transfer chat to operator. This type of trigger has to have event defined.


execute doc/update_db/update_200.sql for update

3.24v

1. You can preload now widgets whcih will eliminate loading delay of widgets. (System configuration -> Chat Configuration -> Misc -> Preload widget. It will avoid loading delay after clicking widget)

execute doc/update_db/update_199.sql for update

3.23v

1. Proactive invitations now support Injecting HTML directly in website. Usefull if you want to show let say some custom modal window then mouse leaves a page.
2. Canned messages now supports HTML Injection also. So you can send like HTML body to website.

execute doc/update_db/update_198.sql for update

3.22v

1. New element in bot to restrict execute specific trigger defined number of times.

execute doc/update_db/update_197.sql for update

3.21v

1. Now in bot configuration you can select what bot logic it should include. So one bot can combine multiple bot's logic.
2. Option to have background worker for footprint updates. Usefull if footprint table is huge.
3. Rest api chat's fetching methods has delay attribute which can be used. To fetch chats only older than x seconds.
4. Bot now have new element which can search on chat start event. Usefull conbining various chat start logic.
5. Sort in bot fixed if two elements one by another is same type.

execute doc/update_db/update_196.sql for update

3.20v

1. Bot translations now can have separate images. So bot identity can be fully overridden now.

execute doc/update_db/update_195.sql for update

3.19v

1. Bot now can have translations. Usefull if you want have one bot, but a little bit different texts by department.
2. Copy messages now can include or exclude system messages.
3. Mobile invitations. On mobile devices icon will be shown that there is unread messages.

execute doc/update_db/update_194.sql for update

3.18v

1. Option in file upload configurator to setup meta tag clean up. Upon files upload from operators meta tag information for images can be removed.
2. Updated messages style so that images won't have bubble background if message is only smile it also won't have bubble background.
3. Additional chat columns now support object attributes. Additional can be turned of separately for chat and online visitors.

execute doc/update_db/update_193.sql for update

3.17v

1. Now in options you can set should be cookie set only for domain where javascript is embeded or also subdomains. Default behaviour does not change. This can be controlled also from js embed code directly also.
2. Updated PHPMailer

execute doc/update_db/update_192.sql for update

3.16v

1. Operators now will have ability to have their own personal themes. To operators role has to be assigned (Themes) "lhtheme" (Allow operators have their own personal back office theme)"personaltheme"
2. Various other changes related to bootstrap 4 migration.

execute doc/update_db/update_191.sql for update

3.15v

1. Audit log functionality.
2. Bootstrap 4.1.2, this is quite still early release. So if notice any design issues, let me know.
3. Canned messages now have toolbar for easier images insert.
4. New messages styles
5. Tooltip removed from dashboard items. You should click (i) icon to preview chat information.

execute doc/update_db/update_190.sql for update

3.14v

1. Various bot improvements. More flexible rules for triggers matching. Termination of bot workflow in the middle of sequence.
Bot conditions check.

execute doc/update_db/update_189.sql for update

3.13v

1. Various bot improvements. Intent detection by matching rules. Possibility to plug in various AI engines in the future.

execute doc/update_db/update_188.sql for update

3.12v

1. Events will store how many times it was executed so extension can forbid executing it second time.

execute doc/update_db/update_187.sql for update

3.11v

1. Option to have custom columns in dashboard chat lists based on additional chat data.
additional_data.<key || identifier>
chat_variable.<key || identifier>
2. Custom priority based on additional chat data.

execute doc/update_db/update_186.sql for update

3.10v

1. Remote API Keys support, this feature can be used by external API
2. Custom arguments based on javascript variables existing in embedded page. No need to generate custom Live Helper Chat code. You just define what variable should check LHC
3. Avoid PHP Sessions concurrent conditions if Redis is used as PHP Sessions handler.
4. Various bot improvements. New Datatype

execute doc/update_db/update_185.sql for update

3.09v

1. Password requirements configuration options
2. Option to have expirable password so after n days operators would have to change their password.

execute doc/update_db/update_184.sql for update

3.08v

1. Back office styling options
2. Option to have custom default messages box height
3. option to have custom default operators number in list

execute doc/update_db/update_183.sql for update

3.07v

1. Google re-captcha option for login page.

execute doc/update_db/update_182.sql for update

3.06v

1. Option to have custom text in themes for text like "You are number {number} in the queue. Please wait..."
2. Option to set default order for pending chats. Chat configuration -> Misc -> "Make default pending chats order from old to new"
3. Proactive invitation feature to have custom design for proactive invitation. Still not completed. But fields is presented already.
Proactive invitations if have same priority will be used randmonly. So A/B testing will make sense.
4. Gulp library updated.

execute doc/update_db/update_181.sql for update

3.05v

1. Filter online visitors by Country and Time On Site

execute doc/update_db/update_180.sql for update

3.04v

1. Proactive campaigns will be kept as long as online visitors records.
2. Option to configure how long to keep department availability statistic.

execute doc/update_db/update_179.sql for update

3.03v

1. Proactive chats A/B testing with campaign feature
2. Proactive chat efficiency tracking statistic. To track conversion rate.

execute doc/update_db/update_178.sql for update

3.02v

1. Chat lists will include proactive invitation filtering options
2. Statistic windows also will include invitation filtering options

execute doc/update_db/update_177.sql for update

3.01v

1. Auto assign enhancement. It can try to assign chats matching operators languages first. It can be per department enable/disabled
2. Auto refresh window for operators then version is updated.

execute doc/update_db/update_176.sql for update

3.00v

1. Various bot enhancements. Attribute element.
2. Option to setup automatic chat closing for active/pending/bot chats.
Responsible cron
php cron.php -s site_admin -c cron/workflow
3. Additional data attribute included in XLS export
4. Auto responder can send bot custom message.
5. Video type for bot
6. Allow to see generated bot syntax from bot builder interface
7. Option to have auto uppercase sentences in operator interface.
8. Rest api enhancements
9. Option to set how long chat can be opened after he was closed.
10. Show correct online status on widget minimization.

execute doc/update_db/update_175.sql for update

2.99v

1. New themes could not be saved.
2. Updated GEO ip detection section. Freegeoip was retired by owner.
3. Bot enhancements and subscription integration.
4. Auto responder can take bot trigger and send's it's meta data as additional data within message. Usefull if you want to show visitor Subscribe button.
5. Performance improvements be refactoring lh_chat table indexes.
6. Clicking subscribe button will show message in user messages window.
7. Updating user statistic in high load environment causes table locks. Added retry to that part.
8. Option to set referrer in google translations service integration.

P.s I really need somehow find time document bot properly. So much now with it can be done...

execute doc/update_db/update_174.sql for update

2.98v

1. Web push notifications for visitors.
2. Themes import allowed to upload php files. Security report by https://sentry.co.com

execute doc/update_db/update_173.sql for update

2.97v

1. Option to set bot/trigger for proactive invitation.
2. Possible to search by subjects in chats list and in statistic will be represented chart.
3. Various bot improvements/fixes.

execute doc/update_db/update_172.sql for update

2.96v

1. In themes possible to override Start chat, Leave a message button texts.
2. In theme custom field to have custom html above all input fields.
3. In bot mode possible to disable all fields and just have custom start chat with bot button.
4. Added option to change Collectable workflow cancel button text.
5. Added support for Collectable workflow to have cancel workflow button on error.
6. Custom edit icon in Collected summary.
7. Bot can have custom nick.
8. And various other bot fixes/improvements.

execute doc/update_db/update_171.sql for update

2.95v

1. Default trigger if visitor message is unknown.
2. Option to collect visitor phone/email through chatting.
3. Theme has custom status text for chat's going with a bot.

execute doc/update_db/update_170.sql for update

2.94v

1. Bot. First version of bot. Expected to be enhanced further a lot.

execute doc/update_db/update_169.sql for update

2.93v

1. Department availability statistic. In order for this statistic to be collection. This cronjob has to be setup.
* * * * * cd /home/www/<path_to_root_dir> && php cron.php -s site_admin -c cron/departament-availability > /dev/null 2>&1

2. Updated translations.

execute doc/update_db/update_168.sql for update

2.92v

1. Load previous button moved up, so visitor nick will be visible again for first message.
2. Option to anonymize visitor IP and messages after specific period of time.
3. In modern look, invitation will be hidden persistently on minimize action.
4. Header refactored on modern look.
5. Improved replacement algorithm for canned messages, then sometimes # hash was left after replace.
6. And many other small changes :)

execute doc/update_db/update_167.sql for update

2.91v

1. Modern look for widget.
2. If you had a theme for old style status widget it will still work. In theme there is option to choose what style widget to have. Old style or modern style.
3. Option to set required groups. So then operator is setuping new user he will have to choose one of required groups.

execute doc/update_db/update_166.sql for update

2.90v

1. Objects group model. Can be used in extensions to have custom permissions.
2. Further mobile improvements.

execute doc/update_db/update_165.sql for update

2.89v

1. Option to have persistent files. So they won't be deleted during files maintenance procedure.
2. More slick mobile layout
3. Various other fixes on mobile layout and consistency improvements.

execute doc/update_db/update_164.sql for update

2.88v

1. Chat now have chat start time, it different time than chat creation time. It maybe different if chat is closed and later reopened by visitor.
This situation can happen also with telegram chats and facebook chats. This change will allow us to have correct chat wait time based on time then chat became pending.
2. Change chat duration algorithm. Now chat duration will be based not on first and last message times. But on intervals between messages. You can also set timeouts.
there will be option to set two timeouts.
Timeout how long visitor can wait for a operator message before time between messages are exclude.
Timeout how long operator can wait for a visitor message  before time between messages are exclude.
3. More emoji conversion from text. Supported are
:), :D:, :D, :(, :o:, :o, :p:, :p, ;), ;(, :x, :*, ;*, :/
4. Fixed duplicate messages on window focus. Seems in rare cases then window was focused customer could receive same message twice if there was any pending message from operator.

execute doc/update_db/update_163.sql for update

2.87v

1. Subjects for chats.
2. Standard widget/Proactive invitation will be submitted using XHR request. This will avoid record in browser history.
3. FAQ, Questionry, Chatbox widget improvement toa void error in "messages"
4. Emoji icons for chats.
5. Search in chat list by user group or department group.
6. Statistic by week.
7. Sync offline/online icon in cross window environment. Child window will detect activity and report to parent window to avoid false positive for inactivity.
8. Footprint cleanup algorithm change for high load environment.
9. Bigger font size on mobile devices so scaling of widget won't be triggered.
10. Search by subject is not yet supported will be added in the upcoming releases.

execute doc/update_db/update_162.sql for update

2.86v

1. Option to allow read only chats. In user account editing window you can choose what type of assignment it should be. Read only or write also.

execute doc/update_db/update_161.sql for update

2.85v

1. Database charset changed to utf8mb4 to support emoji

execute doc/update_db/update_160.sql for update

2.84v

1. Option to delay status widget show.
2. Option to delay tooltip show.

execute doc/update_db/update_159.sql for update

2.83v

1. Autoresponder now supports custom nick. Multi language also supported.
2. Chart charts can exclude or include only offline requests.
3. Transfer to chat modal window now allows to change chat owner directly. "lhchat","changeowner" (Allow operator to change chat owner) is required.
4. User account window allows to change operator online/offline status directly.

execute doc/update_db/update_158.sql for update

2.82v

1. Quote selection sometimes forced chat messages to collapse.
2. Option to have online visitors and their footprint cleanup from cronjob.

execute doc/update_db/update_157.sql for update

2.81v

1. Delays for proactive invitations.
2. Quoting functionality. Just select a text in message.
3. Survey results export in XLS, JSON, XML
4. Dashboard widgets filtering by users, users groups, departments groups.
5. Forbid sending messages to chat once visitor was redirected to survey.
6. New colours for chat messages.
7. Above messages block will be shown time since last user message.
8. Chat duration will be dynamically updated. It's either chat duration from first and last message or time since chat start if chat is not closed.

execute doc/update_db/update_156.sql for update

2.80v

1. Multilanguage support for canned messages and auto responders.
2. Survey grouping fix
3. Save user browser language within chat.
4. Reopen chat in same place then chat information was edited.
5. Archive enhancements
6. Video embed support

execute doc/update_db/update_155.sql for update

2.79v

1. Automatic chat archive options.
execute doc/update_db/update_154.sql for update

2.78v

1. Option to set delay, between new chat can be assigned to operator since last assignment.
2. Option to have auto chat acceptance. If chat is automatically assigned it's possible now that new chat will be opened automatically to operator.
3. Option to exclude operator from participating in auto assign workflow, even if he is online.
4. Option to ignore inactive chat's in auto assign workflow.

execute doc/update_db/update_153.sql for update

2.77v

1. Option in auto responder to choose show proactive invitation on mobile or not.
2. Chat list filter by Chat wait time and Chat duration interval.
3. Harden protection against empty visitors messages.
4. Locking user department table by id to avoid deadlocks in high load situations.
5. Autologin workflow improvements.

execute doc/update_db/update_152.sql for update

2.76v

1. Option to hide message time from visitor in theme.
2. Option to set custom mobile width trigger point.
3. Changed how lh_userdep is table records are updates, avoids deadlocks in high load situations.
4. Support {department} in send mail to visitor subject and body

execute doc/update_db/update_151.sql for update

2.75v

1. Auto responder improvements and handling phone/tablet users if sync timeouts.
2. Auto login section to generate static auto login links.
3. Allow to filter in transfer window by online and logged in statuses.
4. Survey now supports charts for Questions and Answers. Support for [fs<number>][/fs<number>] and [value=5] support for questions and answers to have fixed answers.
5. Possibility to import users from CSV files.

execute doc/update_db/update_150.sql for update

2.74v

1. Option to set auto assign workflow priority by time.
2. Various small changes.
3. Translations updated.

2.73v

1. Auto responder now have On-Hold functionality.
1.1 If chat is on hold, no survey redirection will be executed. Usefull if you just want visitor to wait until you find some info.

2.72v

1. Offline requests are stored as chats
2. To proactive invitation now can be assigned auto responder.

2.71v

1. Option in autoresponder to set visitor redirection to survey if visitor does not respond for n seconds.

execute doc/update_db/update_145.sql for update

2.70v

1. Option to configure what should happen on transfer to department.
a. Leave assigned user or not
b. Make chat status pending or not
c. Remove assigned user or not.

2. Option for operator to configure show alert or not then chat is transferred directly to them.
3. If chat is transferred to operator and operator opens chat directly from transfer record will be removed also.

execute doc/update_db/update_144.sql for update

2.69.1v

1. Just small extra fix for start chat forms functionality.

No database updates involved.

2.69v

1. Option to overide start chat settings by department. They will be used only if department id is provided in embed code generation.
2. Encrypted fields support in proactive chat

execute doc/update_db/update_143.sql for update

2.68v

1. Option to style popup window with custom css

execute doc/update_db/update_142.sql for update

2.67v

1. Chat's will track in what state operator was while he was accepting chat. This will be used in Agents statistic.
2. If widget is closed in one tab it will be closed in another one also.

execute doc/update_db/update_141.sql for update

2.66v

1. Identification was last message seen by visitor or not.
2. Moving mouse over icon will show time since last sync.

execute doc/update_db/update_140.sql for update

2.65v

1. Autoresponder enhancements. See official announcement for changes.

execute doc/update_db/update_139.sql for update

2.64v

1. Option to setup department offline automaticaly if pending chat's number reaches defined number.

execute doc/update_db/update_138.sql for update

2.63v

1. Invitations now can have events. Tutorial under way.

execute doc/update_db/update_137.sql for update

2.62v

1. UX improvements for chat's between operators
2. Dynamic proactive events. It's possible to setup proactive invitation based on user iddle time and mouse leaving a screen.
3. It's possible now to speak and edit text at the same time.

execute doc/update_db/update_136.sql for update

2.61v

1. Workflow improvements for chat between operators

execute doc/update_db/update_135.sql for update

2.60v

1. Possible XSS attack patch by faking HTTP_X_FORWARDED_FOR headers. https://github.com/LiveHelperChat/livehelperchat/commit/eee03f77f3f51fed613c5e306152ea60255edba2
For quick fix you can just add this line https://github.com/LiveHelperChat/livehelperchat/commit/eee03f77f3f51fed613c5e306152ea60255edba2#diff-530588a4db273d4c39a44978784df71eR20
2. Various other small UX fixes

No database updates this time.

2.59v

1. During group editing you can choose with what groups members of this group can work with.  That means if operator is assigned to Operators group he will be able to work with only with groups defined in the list or the one he is assigned to.

execute doc/update_db/update_134.sql for update

2.58v

1. Option to track online operators activity so they will go offline automatically if no activity is detected for certain amount of time.

execute doc/update_db/update_133.sql for update

2.57v

1. Canned messages with hashes. Just type # and get suggested canned messages.
2. In canned messages edit window you can enter tags, tags has to be separated by ","

execute doc/update_db/update_132.sql for update

2.56v

1. REST API for registering mobile devices. Perhaps someone in the future will make open source app etc.
2. And just various small fixes.

execute doc/update_db/update_131.sql for update

2.55v

1. Device type detection
2. Option to filter by nick active and pending chats widget
3. Notifications workflow refactored, just to simplify the code
4. Issues/Improvements
https://github.com/LiveHelperChat/livehelperchat/issues/955
https://github.com/LiveHelperChat/livehelperchat/issues/960
https://github.com/LiveHelperChat/livehelperchat/issues/967
https://github.com/LiveHelperChat/livehelperchat/issues/983
https://github.com/LiveHelperChat/livehelperchat/issues/987
https://github.com/LiveHelperChat/livehelperchat/pull/979
5. Accesibility changes according to reports
6. Animation fixed, once message is send it was not possible to user scroll for some time
7. Theme adop to mobile devices, widget display and widget status
8. And many other small fixes.

execute doc/update_db/update_130.sql for update

2.54v

1. If pending chat is assigned to any operator, it's name will be shown.
2. Reduced font size of lists in right column
3. New variables for templates content {survey}, {chat_duration}, {waited}, {created}, {user_left}
4. If chat is automatically closed it will be unmarked as unread
5. Survey results also will be seen in survey popup which are called in chat window directly.

execute doc/update_db/update_129.sql for update

2.53v

1. Option to transfer chat to another operator directly with !transferforce command
!transferforce <username | email>
2. Option to transfer user to survey by choosing survey itself.

execute doc/update_db/update_128.sql for update

2.52v

1. Option to redirect user to survey in the middle of the chat. At the moment it works only in the widget mode. Not full chat mode. Will be updated in the future.
2. Option to have always open last 10 visitor active chats.
3. Chat will not scroll to the bottom if visitor scrolls chat at the top and visitors writes a new message.

execute doc/update_db/update_127.sql for update

2.51v

1. Departments groups. Departments groups option will appear in user account under Assigned departments if atleast one department group will be defined.
2. Option to set departments online hours per day or define nonworking/working days custom hours.

execute doc/update_db/update_126.sql for update

2.50v

1. Now it's possible to inform user about unread messages from operator.
2. In survey editing window you can choose what fields are required and what not.
3. You can now prefill also proactive invitation.

You have to have running for first enhancement.
php cron.php -s site_admin -c cron/workflow

execute doc/update_db/update_125.sql for update

2.49v

1. Survey now can have custom fields

execute doc/update_db/update_124.sql for update

2.48v

1. XMPP Support for PHP7
2. Full height layout update for proactive invitation
3. Proactive invitation now supports tag

execute doc/update_db/update_123.sql for update

2.47v

1. REST API call to change operator status to online/offline
2. Google Maps API update. You can now have google maps API key defined in back office.
3. On mizimize header of widget was hidden, it's fixed now.
4. And a lot of others small changes.

execute doc/update_db/update_122.sql for update


2.46v

1. Option to disable iframes rendering. It just increases security in some cases.
2. href links in co-browsing will be replaced with javascript:void(0), so in order operator to click invalid link he will have to type it manually.

execute doc/update_db/update_121.sql for update

2.45v

1. Admin themes
execute doc/update_db/update_120.sql for update

2.44v

1. Rest API Initial version

execute doc/update_db/update_119.sql for update

2.43v

1. Chat lists will have option to filter by product
2. Chat's widgets can be filtered by product
3. Custom field in users account which would be used instead of Name surname if filled.

execute doc/update_db/update_118.sql for update

2.42v

1. Product concept, few products can be assigned to single department [Sponsored]
2. Passwords are stored using password_hash function. [Improved security]
3. Cleanup user part [General]
4. 5.4 PHP required
5. https://github.com/LiveHelperChat/livehelperchat/issues/789
6. Option to securely encrypt passed data to additional form data. [Sponsored]
7. Paid chats concept, tutorial article is comming. [Sponsored]

execute doc/update_db/update_117.sql for update

2.41v

1. New statistic - unanswered chats. Chat becames unanswered if

a. User starts chat and there is message field and chat is pending.
b. Operator accepts a chat but visitor has already closed chat widget chat remains unanswered.
c. If chat started in proactive mode and user filled message and chat is not accepted yet.
d. Unanswered chat flag is removed.

2. User row has 3 additional attributes which can be used for extensions.
attr_int_1
attr_int_2
attr_int_3

execute doc/update_db/update_116.sql for update

2.40v
1. Option to force close chat on widget close button. At the moment it just closes widget. But on operator side there is no indication for that. 
2. Custom field for sort priority
3. https://github.com/LiveHelperChat/livehelperchat/issues/800
4. https://github.com/LiveHelperChat/livehelperchat/issues/810
5. https://github.com/LiveHelperChat/livehelperchat/issues/803
6. https://github.com/LiveHelperChat/livehelperchat/issues/796

execute doc/update_db/update_115.sql for update

2.39v

1. https://github.com/LiveHelperChat/livehelperchat/issues/772 - option in theme to define optional field which would be visible in department
2. https://github.com/LiveHelperChat/livehelperchat/issues/715
3. One more time new chat messages interface. Messages can be styled in theme editing window.
4. Option to turn off/on voting thumbs
5. Option to have custom text instaed of Department. Let say location.

execute doc/update_db/update_114.sql for update

2.38v

1. https://github.com/LiveHelperChat/livehelperchat/issues/771
2. Option to enable disable need help widget directly from theme.

execute doc/update_db/update_113.sql for update

2.37v

1. User can drag and sort frontpage widgets as he wants. Widgets order and what widgets user can see are based on user individually.
2. Canned messages are sorted by position and title now.
3. Other small UX updates.

execute doc/update_db/update_112.sql for update

2.36v

1. User activity tracking on site enhancements. New tab in settings "Visitor activity"

execute doc/update_db/update_111.sql for update

2.35v

1. Option to have a survey at the end of chat. This mode is written in flexible way so most likely it will be mutch more improved over time. At the moment only stars evaluation at the end of chat is possible
2. New icons - https://www.google.com/design/icons/
3. Left menu
4. In start chat you can enable automatic start chat as soon visitors types atleast one key.
5. And various others UX and performance improvements.
6. For update just follow standard update procedure For manual update it's update_110.sql

execute doc/update_db/update_110.sql for update

2.34v

1. Unfilled forms fields will be highlighted
2. Security improvements
3. Option to prefill custom fields which were added from back office.
4. https://github.com/LiveHelperChat/livehelperchat/issues/701
5. https://github.com/LiveHelperChat/livehelperchat/issues/700
6. https://github.com/LiveHelperChat/livehelperchat/issues/699
7. https://github.com/LiveHelperChat/livehelperchat/issues/694
8. Tooltips changed to bootstrap popovers
9. https://github.com/LiveHelperChat/livehelperchat/issues/702
10. Translations won't translate BBCode

There is no required database update for this release.

2.33v

1. Transfered chats as widget.
2. Updates required for XMPP support.
3. New algorithm for sound and notifications. Sound stops after pending chat is gone.
4. Option to delete pending chat instantly.
5. Position queue. https://github.com/LiveHelperChat/livehelperchat/issues/635
6. Option to set automatically checkd Terms Of Service checkbox
7. Desktop client will show only only visitors which user has permission to see.
8. E-mail templates supports {chat_id}
9. Permission UX https://github.com/LiveHelperChat/livehelperchat/issues/690
10. Optimizations for excel generation https://github.com/LiveHelperChat/livehelperchat/pull/688
11. Option to hide right column in frontpage.
12. Department XMPP recipients column change to text https://github.com/LiveHelperChat/livehelperchat/issues/686
13. Statistic improvements.

There is no required database update for this release.

2.32v

1. Brand new dashboard. Sponsored feature...
2. Few optimizations in back office sync calls.
3. Dashboard has new widget for department statistic.

execute doc/update_db/update_109.sql for update

2.31v

1. Option to enable only one logged user under same account in settings/settings.ini.php
Please add under "site" section 
'one_login_per_account' => false,
2. Automatic translations kept recording old translation settings.
3. Visitor will be able to see chat for rest half hour once it was closed.
4. Responsive logo
5. Collapse expand right panels
6. And a lot of other internal small changes.

execute doc/update_db/update_108.sql for update

2.30v

1. Canned messages have three additional integere attributes which can be used in extensions
2. https://github.com/LiveHelperChat/livehelperchat/issues/670
3. Canned messages now has fallback option. Let say if original message does not have a replacable variable canned message will be the fallback one.
4. In custom form fields there is new field "Field identifier" it can be used in canned messages.
5. A lot of override options. Usefull for extesnions.
6. Bunch of dispatches events around a places. Just gives more flexibility without overriding all module file.

execute doc/update_db/update_107.sql for update

2.29v

1. One more flow of internal changes and flexibility enhancements. Basically while building commercial plugins I'm extending core with more templates overrides and 
events
2. Three new attributes in departments which can be used in extensions.
3. Few fixed regarding user arguments variables. It was lost during form submitting. It was effecting only extensions.
4. Custom forms field can be managed from back office. Basically admin can add custom fields directly from back office. No need to use Javascript.

execute doc/update_db/update_106.sql for update

2.28v

1. Internal changes regarding co-browsing. Support for co-browsing session based on online visitor. These changes were done to allow plugin initiate co-browsing session without a chat. This is pure for extensions purposes. No UX changes.
2. NodeJS-Helper plugin update, chat became offline if no actions were processed for online timeout period. This happened only if NodeJS with publish notifications were used.
3. Chat start chat will have automatic height for first time. UX improvement 

execute doc/update_db/update_105.sql for update

2.27v

1. Autologin module. Read site how to use it. It's simplifies integration with third party CMS. By default it's turned off.
Example also available at doc/autologin/autologin.php
This module was sponsored by the way.

2. And a lot of templates split's in order for automated hosting to allow easier enable disable features
 
execute doc/update_db/update_104.sql for update

2.26v

1. Widget theme has new tab where you can enter most important text.
2. SMTP failing sending if forgot password window.
3. Separation templates based on features. It's all hard work because of upcomming new Automated hosting version.
4. Offline text styling then operator are offline. Just language select was taking a whole space.
5. Theme variable was not passed on some cases.

execute doc/update_db/update_103.sql for update

2.25v

1. Posibility to disable groups. Thats the only stuff will be done regarding https://github.com/LiveHelperChat/livehelperchat/issues/626
2. Company name for theme. https://github.com/LiveHelperChat/livehelperchat/issues/644
3. Option to provide chatbox name. E.g 
For page embed code
var LHCChatboxOptionsEmbed = {identifier:'default','nick':'remdex44','chatbox_name' : 'custom name'};
For standard widget
var LHCChatboxOptions = {identifier:'default',status_text:'Chatbox','nick':'remdex44','disable_nick_change':true,'chatbox_name' : 'custom name right'};
https://github.com/LiveHelperChat/livehelperchat/issues/643

4. System messages won't be shown in messages send to user
https://github.com/LiveHelperChat/livehelperchat/issues/645

5. Co-Browsing now does not require dedicated sub-domain. It can use same domain sub-locations. This will save some users funds like they won't have to buy ssl for sub-domain
See doc/node_servers/cobrowsing

6. Operator now has ability to request permission to selected module. [Sponsored]

7. Many parts were splitted into separte templates to prepare for new features in automated hosting [Sponsored]

execute doc/update_db/update_102.sql for update

2.24v

Sponsored release
1. Automatic messages translations using Bing or Google translations service.
2. Futher Bootstrap fixes. Were missing some places with old foundation 4 syntax.
3. A little bit refactored chat window. Removed subtabs.
4. Microphone settings moved to actions block and in it's place added automatic translations button.
5. Allow operators to chat even if they do not have permission to open others operators chats. https://forum.livehelperchat.com/viewtopic.php?id=1019
6. Right columns nicer interface
7. Co-Browsing scroll sync stopped to work after jQuery update. Switched to native JS API

execute doc/update_db/update_101.sql for update

2.23v

1. Integrated webpack, bower, gulp and other fancy stuff.
2. LHC was migrated to Bootstrap v3.3.2. I had tough choise decing stay with Foundation or use Bootstrap, but for systems Bootstrap just is more nicer.
3. A lot of code rewrite, CSS cleanup and so on.

2.22v

1. All Javascript's is now compressed.
2. Option to set notes for online user. If you click first user icon in popup the last tab will be notes. https://github.com/LiveHelperChat/livehelperchat/issues/613
3. Delete, Close icons will represents actual user permissions. https://github.com/LiveHelperChat/livehelperchat/issues/614
4. Online users list will have lest icons in last column.
5. New maxmind database for countries
6. Identifier variable for forms.
7. Option to force to use user e-mail as from address in e-mail templates. Use with caution because most cases Gmail could consider mails as spam. But usefull with integration with third party ticket systems.
8. Option to set how many times repeat autoresponder message. This can be set in proactive invitation and autoresponder itself also.
9. Map icon click will open full size Modal window instead of Marker popup.
10. Embed code generation window will check that domain would not contain protocol.

execute doc/update_db/update_100.sql for update

2.21v

1. Option to change front page tabs order in chat configuraiton section. (Misc)
https://github.com/LiveHelperChat/livehelperchat/issues/593
2. Option to set Sender e-mail for all aplication.
https://github.com/LiveHelperChat/livehelperchat/issues/598

execute doc/update_db/update_99.sql for update

2.20v

1. Speech to text support. Only google chrome at the moment has this hTML5 API
2. Theme variable was not forwarded internally. (During read operator message action)
3. Relative position for iframe. Some sites are using nonsense iframe positions.
4. Operator typing issue was fixed. Operator typing message was shown and was not shown again even if operator was still typing
5. Text preview position was changed.
6. Various co-browsing improvements.

execute doc/update_db/update_98.sql for update


2.19v

1. More attributes for themes
Restore, Popup, Close, Miminize images
Hide close, Hide popup options in theme.
Header widget height and padding options
Main widget border width option

2. Cookie conflict fix with third party libraries

3. Now operator can follow user scrollbar position

execute doc/update_db/update_97.sql for update

2.18v

Co-Browsing enhancement release part 2
1. Select box change will be synced to user browser also.
2. If your site is using jQuery JS library highligh elements selection will be more precise. 99.99% of accuracy. 
3. User actions on forms will be synced to operator browser. That means while user is filling a form you will see what fields he fills instantly, 
what checkboxes checks and so on. This feature requires jQuery JS library on remote site.
4. You can choose to execute or not javascript on Operator Co-Browsing window. Option available in Co-Browsing options.

execute doc/update_db/update_96.sql for update

2.17v

Co-Browsing enhancement release

1. Now from co-browsing window you can highligh elements. Just click left mouse cursor on desirable element.
2. If you click link hodling CTRL browser on user side will click this element to. This means you can navigate user browser where you want.
3. At top bar there is now network icon. If you click it you can navigate user preciselly to URL you want. You can navigate user to another url also from chat window. There is new icon for that
4. You can fill some of the forms fields by holding CTRL+Left mouse click. As field becames with blue shadow you can fill text fields on visitor browser directly. Fill forms for users :)
5. NodeJs server for Co-Browsing was updated.
6. You can can allow user to see your mouse pointer on his screen.
7. You can force user browser to scroll to highlighted element by checking checkbox at top.
8. Operator Co-Browser window will represent exact view of user browser. This is required to match mouse positions.

execute doc/update_db/update_95.sql for update

2.16v

Release with one mega feature. Co-Browsing - see exactly what your users see and help them to navigate.

1. This feature works even on standard server without special software. But if you want to use at it's maximum runing node server is required.
Inspiration come from, without these libraries it would be impossible to do all that :)
https://code.google.com/p/mutation-summary/
https://github.com/abbakym/mutationsummary-cobrowsing-experiment
http://teft.deviantart.com/art/Obsidian-Cursor-set-78972293

execute doc/update_db/update_94.sql for update

2.15v

1. Option to choose auto responder for specific department.
https://github.com/LiveHelperChat/livehelperchat/issues/547

2. Option to allow send file in offline chat form
https://github.com/LiveHelperChat/livehelperchat/issues/370

3. Instead of banning e-mails which are very easy to fake, there is option to ban not only single ip but also IP ranges.
https://github.com/LiveHelperChat/livehelperchat/issues/546

4. Will be recorded time when user has left a chat
https://github.com/LiveHelperChat/livehelperchat/issues/535

5. Adjusted position of user typing text indicator
https://github.com/LiveHelperChat/livehelperchat/issues/532

5. Posibility to edit main chat information. At the moment only user nick and e-mail address
https://github.com/LiveHelperChat/livehelperchat/issues/504

execute doc/update_db/update_93.sql for update

2.14v

This release is maintenence release with few enhancements

1. Option to pass identifier. It can be either some specific value or if not provided it will be referer URL.
Also new variable in template can be used {url_view} it will be link to filled form view instead of download link.
https://github.com/LiveHelperChat/livehelperchat/issues/563
2. Chat window in browsing information tab will show is user on page still or not. Option "Track is user still on site, chat status checks also has to be enabled" has to be enabled.
3. Different message will be shown then user starts chat from chat popup instead of chat widget. Like then user navigates to another window from widget it's shown URL to which he navigated. Then user decides to open popup for chat it will be different message.
4. Invitation to chat will also pay attention to additional fields attributes. https://github.com/LiveHelperChat/livehelperchat/issues/540
5. Proactive messages retargeting. In returning message field you can enter {nick}, if we will find a previous chat associated with this online user, nick from previous chat will be used if not proactive invitation nick field value will be used. 
https://github.com/LiveHelperChat/livehelperchat/issues/544

execute doc/update_db/update_92.sql for update

2.13v

This realease is maintenence release with a lot of small changes.

1. Updated xml module to return unread chats list also
2. Move events for NodeJs extension
3. Changed autoload mechanism to be compatible with third party autoloads. Replace index.php file
4. XML module was missing some callbacks which are present in web interface
5. A lot of small updates to to be compatible with newest NodeJS version.
6. En https://github.com/LiveHelperChat/livehelperchat/issues/511
7. If user navigated to another page sometimes user was shown as offline, even if user was online.
8. Not required interface sync was removed in popup window.
9. Cache for emoji icons https://github.com/LiveHelperChat/livehelperchat/issues/503
10. Sound for unread messages will be played https://github.com/LiveHelperChat/livehelperchat/issues/505

There is no database update in this release. 

2.12v

1. Now you can have fully functional and working minimalistic chat start form.
2. In themes there is option to upload operator image and write your own text for operator intro.
3. Minimalistic interface settings can be configured at "Start chat form settings"
4. Fixed bug then JS produced error if no live operator status check was enabled.
5. Send button is hidden if there is only one field
6. Pressing shift+enter won't submit form.
7. If user is redirected to contact form, within chat we will save user email if it's required.
8. Implemented https://github.com/LiveHelperChat/livehelperchat/issues/499
9. Option to embed code just to track online visitors. Can be used just as JS API embed solution.
https://github.com/LiveHelperChat/livehelperchat/issues/496

execute doc/update_db/update_91.sql for update

2.11v

1. Fixed bug then department online hours was not taking effect if department ID was not provided.
https://github.com/LiveHelperChat/livehelperchat/issues/491

2. Option to setup status indication is site visitor still on site or already left a site.
https://github.com/LiveHelperChat/livehelperchat/issues/490

3. Option to export chats as XLS
https://github.com/LiveHelperChat/livehelperchat/issues/435

4. Option to write manually for what domain user is generating embed code. This is neede if you are experiencing some issue like chat is not kept while navigating through other site pages.
Personally I always recomend to write it while generating embed code.
https://github.com/LiveHelperChat/livehelperchat/issues/489

5. Extra modules will be hidden if user does not have permission to use atleast one of submodule.
https://github.com/LiveHelperChat/livehelperchat/issues/487

6. If user refreshed page message time was incorrect because user time zone was not used. It was used only for new user messages.

execute doc/update_db/update_90.sql for update

2.10v

1. Now then you are genrating code for multiple departments, or just standard code without any department. 
If user chooses offline department for him is suggested go to leave a message form. This can be turned on or off in chat configuration. 
https://github.com/LiveHelperChat/livehelperchat/issues/477
2. On devices, with lower screen width than 1024, clicking on widget will open new window.
3. Default line height was set for widgets to have same appearance across all sites.
4. Option to set department online hours in hours and minutes format. Previously it was only hours. All users who uses this function is required to update department online hours. Just resave.
https://github.com/LiveHelperChat/livehelperchat/issues/476
5. Jersey icon was missing
https://github.com/LiveHelperChat/livehelperchat/issues/478
6. Now extension can override translations also. Just create a folder translations in your extension and appropriate language file.
E.g extension/overridetranslation/translations/lt_LT/translation.ts and active extension overridetranslation, and you are ready to go.
https://github.com/LiveHelperChat/livehelperchat/issues/479
7. Online visitor pages remmebers user settings, selected department, max records to return etc...
https://github.com/LiveHelperChat/livehelperchat/issues/474
8. Core was changed to avoid warning if compiled module file is not found. Actually it's like workraound for OP Cache then file is still returned from OP Cache instead of real one.
9. Option to enable language switched at chat widget. It applies only for chat widget and start chat windows.
https://github.com/LiveHelperChat/livehelperchat/issues/469
10. Install by default will enable Geo detection using MaxMind

execute doc/update_db/update_89.sql for update

2.09v

1. https://github.com/LiveHelperChat/livehelperchat/issues/428
2. Albanian language
3. Chats duration algorithm was changes it now will calculate chat duration by this algorithm
last user message time - (chat start time + chat wait time). You can update all your chats duration by visiting chat Maintenence page.

execute doc/update_db/update_88.sql for update

2.08v

1. https://github.com/LiveHelperChat/livehelperchat/issues/422
2. https://github.com/LiveHelperChat/livehelperchat/issues/454
3. https://github.com/LiveHelperChat/livehelperchat/issues/456

execute doc/update_db/update_87.sql for update

2.07v

1. Now you can generate embed code who represents few departments at once. https://github.com/LiveHelperChat/livehelperchat/issues/427
2. https://github.com/LiveHelperChat/livehelperchat/issues/440
3. https://github.com/LiveHelperChat/livehelperchat/issues/437
4. https://github.com/LiveHelperChat/livehelperchat/issues/433
5. https://github.com/LiveHelperChat/livehelperchat/issues/421
6. Now you can set required phone in proactive chat invitation
7. Option to set required phone length in back office.

execute doc/update_db/update_86.sql for update

2.06v

1. Option to minize widget directly to bottom corner.
2. Status widget will be hidden automatically then user opens live help widget
3. Option to change border color of status widget
4. Operator will see user local time zone. Also visitor will see messages time in their local time.
5. Because of 4 feature online visitors list was a little bit restyled.
6. Minimize and restore icons will be different now to avoid confusion
7. On minimization header will stay at the same place
8. Option to pass operator ID to chat. Usefull for integrating with third party applications. Where let say each customer has assigned operator.
9. Separated template for user message. Easier to override
10. Finnish language
11. Option to edit previous visitor/operator message by pressing Up arrow, just like skype

execute doc/update_db/update_85.sql for update

2.05v

1. Option to hide/show widget copyright small logo. 16x16
2. Option to upload your own logo for small copyright logo in widget left corner.
3. Option to track online visitors then widget is not visible because operators are offline.
4. Roles permission editing window will contain checkboxes instead of combobox.
5. Disabled ssl check for curl request, window update compatibility. Thanks to softaculous
6. Translations now also are generated for chat configuration window. User requested this.

execute doc/update_db/update_84.sql for update

2.04v

1. https://github.com/LiveHelperChat/livehelperchat/issues/412
2. Option to set default theme from back office

execute doc/update_db/update_83.sql for update

2.03v

1. Option to get browser/sound notification about new visitor in online visitors list.

execute doc/update_db/update_82.sql for update

2.02v

1. https://github.com/LiveHelperChat/livehelperchat/issues/405
2. https://github.com/LiveHelperChat/livehelperchat/issues/407

Sponsored feature
3. https://github.com/LiveHelperChat/livehelperchat/issues/408

execute doc/update_db/update_81.sql for update and create a directory 
var/storagetheme - and chmod it

2.01v

1. Restyles back office a little bit. Top menu will take less space.
2. https://github.com/LiveHelperChat/livehelperchat/issues/397
3. https://github.com/LiveHelperChat/livehelperchat/issues/367
4. https://github.com/LiveHelperChat/livehelperchat/issues/401
5. https://github.com/LiveHelperChat/livehelperchat/issues/398
6. https://github.com/LiveHelperChat/livehelperchat/issues/402

execute doc/update_db/update_80.sql for update

2.00v

Features/Changes/Bugfixes
1. https://github.com/LiveHelperChat/livehelperchat/issues/396
2. https://github.com/LiveHelperChat/livehelperchat/issues/393
3. https://github.com/LiveHelperChat/livehelperchat/issues/383
4. Fixed bug then closing tab, tab was closed but user could not reopen it. Tricky part.
5. Updated chrome extension as stated in previous article
6. New module for documents sharing.
7. Updated NodeJs extension. It was used by one of the clients who had now over 3700 chats. So it's quite stable and can be used in production.
8. Forms module now has different layout, which features angularJS support. So your forms can support angular syntax.
9. Chrome extension also was updated as mentioned in one of the previous articles.
10. Changed even them message is send. Previously it was onkeyup which coused new line if enter was pressed in the middle of the message. Now it won't.
11. Changed close/resume/minimize icons.
12. Install will enable online visitors tracking and pro active installations by default now.

execute doc/update_db/update_79.sql for update and create a directory 
var/storagedocshare - and chmod it
var/tmpfiles - and chmod it

1.99v

Features/Changes/Bugfixes

1. https://github.com/LiveHelperChat/livehelperchat/issues/381
2. https://github.com/LiveHelperChat/livehelperchat/issues/382
3. https://github.com/LiveHelperChat/livehelperchat/issues/374
4. https://github.com/LiveHelperChat/livehelperchat/issues/360
5. Then user reopens chat, chat status won't be changed unless it's closed. 

execute doc/update_db/update_78.sql for update
If you are using XMPP notifications edit xmpp notifications and in "XMPP Message about accepted chat" enter
{user_name} has accepted a chat [{chat_id}]
{messages}
{url_accept}

1.98v

Features/Changes/Bugfixes

1. https://github.com/LiveHelperChat/livehelperchat/issues/381
2. https://github.com/LiveHelperChat/livehelperchat/issues/362
3. Changed map link in chat window to be compatible with new google maps version
4. Referer page will open in a new window
5. End range for form's module will be included in combobox also
6. Pure SQL queries for performance improvement in a few places. Also implemented SQL transaction in a few places.
7. Then user naviagates to another page on site to operator will be shown user status with new page.
8. https://github.com/LiveHelperChat/livehelperchat/pull/380
9. https://github.com/LiveHelperChat/livehelperchat/pull/373
10. https://github.com/LiveHelperChat/livehelperchat/pull/379
11. https://github.com/LiveHelperChat/livehelperchat/issues/375
12. Fixed bug then same chat was transfred to department multiple times was not shown.
13. https://github.com/LiveHelperChat/livehelperchat/pull/373
14. Avoid showing widget URL instead of page url, then widget is opened.
15. Now most of generic chat's list are ajax based.
16. Fixed bug then closing tab, tab was not removed from session and upon page refresh was still open.

execute doc/update_db/update_77.sql for update

1.97v

Github changes, another new module
https://github.com/LiveHelperChat/livehelperchat/issues/363
https://github.com/LiveHelperChat/livehelperchat/issues/366

execute doc/update_db/update_76.sql for update and create a directory 
var/storageform - and chmod it

1.96v

Github changes
https://github.com/LiveHelperChat/livehelperchat/issues/345
https://github.com/LiveHelperChat/livehelperchat/issues/346

https://github.com/LiveHelperChat/livehelperchat/issues/348
Sample argument
LHCChatOptions.attr_online = new Array();
LHCChatOptions.attr_online.push({'name':'email','value':'remdex@gmail.com'});
LHCChatOptions.attr_online.push({'name':'phone','value':'370454654'});
LHCChatOptions.attr_online.push({'name':'username','value':'Username here'});

https://github.com/LiveHelperChat/livehelperchat/issues/351
New variable for FAQ template - {url_question}

execute doc/update_db/update_75.sql for update

1.95v

Mega release.

Sponsored features
1. Browser offers, see site for more information.

Other features
2. Hidden option for department, usefull if you want to have fancy department workflow and let say some department to which chat is transfered you wish were invisible to user.
3. Operator won't see others departments visitors in online visitors. Also updated javascript code generation to have this.
4. Option to close embeded chat if operator has closed it faster then user closed it.

In general these changes
https://github.com/LiveHelperChat/livehelperchat/issues/343
https://github.com/LiveHelperChat/livehelperchat/issues/342
https://github.com/LiveHelperChat/livehelperchat/issues/341

execute doc/update_db/update_74.sql for update

1.94v

Features
1. Option to force department hours to take priority over users online status. "Chat configuration" -> "Misc" -> "Ignore users online statuses and use departments online hours".
2. Option to redirect user to leave a message window manually.

execute doc/update_db/update_73.sql for update

1.93v

Features
1. Job title field for operator, this job title field will be shown instead of "Personal assistant" if it's set.
2. Option to assign pro active invitations to particular users. Just enter users id's separated by comma. Perhaps in some far feature i will add more user friendly assigment workflow, or someone will suport it :)
3. {name},{department},{country},{city} variables in subject for mail "Support request from user"
4. Disabled department widget won't be shown. Option to show widget but then in content will be written "Department is disabled"
5. Invisible mode. This allows to open chat without influencing chat status. To operator has to be assigned "Users, groups management" => "Allow user to change his visibility mode"
6. Option to change chat status. To operator has to be assigned "Chat" => "Allow user to change chat status" permission.

execute doc/update_db/update_72.sql for update

1.92v

Features
1. Option to have browser notification for new messages also not only for new chat request we have now. Can be found at "Synchronization and sound settings"
2. Messages line height adjusted
3. Submit button is disabled then user clicks it. I saw some duplicate chat request on demo. I ques users just did not waited enough after form submition.
4. Option to choose refresh interval on online users list.
5. {operator} variable in canned messages.
6. nodejs extension updated.

Bugfixes
1. FF browsers did not showed scrollbar in popup.
2. Then chat was accepted using chrome browser notification was not hidden automatically. Seems there was some internal browser API changes.
3. Some complex cases fixed then site is using https and in some places http. Read http://livehelperchat.com/how-to-configure-https-and-http-259a.html
4. Correct cache key for chatbox then memcached is used.

execute doc/update_db/update_71.sql for update

1.91v

Features
1. Option to set timeout for help tooltip
2. Option to set required e-mail for FAQ
3. E-mail notification for new FAQ item
4. Option to set secure parameter for cookies in chat module
5. Bulgarian and Romanian languages

execute doc/update_db/update_70.sql for update

1.90v

Features
1. Operator voting update upon user vote
2. Changed alert to confirm on new chat request. If user clicks ok. We open chat.
3. Datepicker for date fields.
4. Improved drag & drop logic. Now user won't be able to drag widget outside of it's viewport.
5. Option to have welcome tooltip

execute doc/update_db/update_69.sql for update

1.89v

Features
1. FAQ module supports identifiers and e-mail field. 
https://github.com/remdex/livehelperchat/issues/297
https://github.com/remdex/livehelperchat/issues/292
2. Region support for geo location
https://github.com/remdex/livehelperchat/issues/298
3. BB Code button in chatbox and live help.
4. Saint Martin flag
https://github.com/remdex/livehelperchat/issues/294


Fixes
1. In page embed live help visitors were not redirected to leave a message form.
https://github.com/remdex/livehelperchat/issues/291


execute doc/update_db/update_68.sql for update

1.88v

Features
1. Option to take screenshot in online users list.
2. Danish language

Fixes
1. In right column was incorectly calculated time since last message.

execute doc/update_db/update_67.sql for update

1.87v

Features
1. Option to take user screenshot. Used http://html2canvas.hertzen.com/
2. Option to have BCC recipient in e-mail templates https://github.com/remdex/livehelperchat/issues/282

Changes
1. Changed escape to encodeURIComponent https://github.com/remdex/livehelperchat/issues/288

execute doc/update_db/update_66.sql for update

1.86v

1. Option to set date format. Three new fields in Settings => Time zone settings section. This is available per install and not per individual user.
2. PHP-GeoIP extension support.
3. {nick} support in canned messages.

edit your settings/settings.ini.php file and under 'force_virtual_host' => false,
add
'date_format' => 'Y-m-d',
'date_hour_format' => 'H:i:s',
'date_date_hour_format' => 'Y-m-d H:i:s',


1.85v

1. Canned messages by department
2. Personal canned messages. To operators role have to be assigned "Users" => "Allow user to have personal canned messages"
3. Now then user closes a chat and operator sends a message to user, at site chat will reopen.
4. Option to hide default form fields. These fields can be prefilled but they won't be visible by user.
5. Option to specify max mind city database file.

execute doc/update_db/update_65.sql for update

1.84v

1. Option to set revote timeout, contributed by David Livingston. I just did some cleanup.
2. Window about running version. Like installation version and current version and pending database updates.

execute doc/update_db/update_64.sql for update

1.83v

1. Option to have custom timezone per application and per user. Users can change their time zone in their account.
2. Application time zone can be changed in new configuration link. If no timezone is set in user or application it depends on server.
3. File usability enchancements based on https://github.com/remdex/livehelperchat/issues/246

execute doc/update_db/update_63.sql for update
edit your settings/settings.ini.php file and under 'force_virtual_host' => false,
add 'time_zone' => '',


1.82v

1. Department has a field which help user can be redirected to leave a message form if chat is not accepted for n seconds.
2. Option to redirect user to leave a message form if chat is not accepted for n seconds. Managed in department.
3. Option to set proactive messages based on referring domain. It's enough to enter google keyword for all google domains.
4. Option to hide popup for user if user has visited invitation popup n times. Works only for proactive invitation messages.
5. User support request mail now also has template variable {prefillchat} this variable get's replaced to link to chat. 

execute doc/update_db/update_62.sql for update

1.81v

Features
1. Option to set explicit http mode either http or https. Usefull if chat is running on https and site on http. 
By default we previously just heritage site mode. Now you can explicty define how data should be transfered http or https.
2. Maximum message length for a message. Changable in chat configuration.
3. Added to long message notifications.

Bugfix
After chat was transfered to another user. Operator profile did not changed. Now it does.

execute doc/update_db/update_61.sql for update

1.80v

Features
1. Extension for Node.js enchancements. Moved typing monitoring to Node.js
2. Chatbox Memcache and Redis support. Optimized for sites with a lot of visitors. Hundred of thousands. Chatbox will work with blazing speed then memcached and Node.js is used.

Single server can handle 1K request per second. Not so bad :)

Concurrency Level:      10
Time taken for tests:   0.964 seconds
Complete requests:      1000
Failed requests:        0
Write errors:           0
Total transferred:      40933000 bytes
HTML transferred:       40485000 bytes
Requests per second:    1036.92 [#/sec] (mean)
Time per request:       9.644 [ms] (mean)
Time per request:       0.964 [ms] (mean, across all concurrent requests)
Transfer rate:          41449.31 [Kbytes/sec] received

3. Performance tweaks for chatwidget and startchat

Upgrade.
1. Adjust your settings/settings.ini.php and add the following section. Above 'site_access_options'
'memecache' =>
  		array (
  				'servers' =>
  				array (
  						0 =>
  						array (
  								'host' => '127.0.0.1',
  								'port' => '11211',
  								'weight' => 1,
  						),
  				),
  	),
'redis' => array (
  				'server' => array (
  						'host' => 'localhost',
  						'port' => 6379
  				)
),

Have fun.

1.79v

Features
1. Option to have operator remarks regarding the chat.
2. Chatbox has few other embed options, which allows to have the following use cases: 
2.1 Hide status widget and show content instantly, have content expanded or minimized instantly.
2.2 Disable user option to close a widget. Usefull if you are not showing a status widget.

execute doc/update_db/update_60.sql for update

1.78v

Features
1. Online visitors tracking across domain subdomains. You can set your domain in "Chat configuration" => "Misc" => "Set your domain to enable user tracking across different domain subdomains."
2. Mail templates now supports {country} and {city} variables.

Bugfix
1. /user/login was missing $currentUser instance after php session drop.

execute doc/update_db/update_59.sql for update

1.77v

Features
1. Option to set Long Polling for messages sync.
2. Dumped session if it's not required for anonymous users. Should give some performance boost. Let me know if you encounter any issue and I will fix it in less than 24 hours.
3. Chat tabs interface will show user options as go offline/online. Disable enable sound, this applies also to chrome extension.


If you decide to experiment with Long Polling make sure that.
1. You have enabled it in "Synchronisation and sound settings"
2. Connection to server is less than php script execution time. 29 seconds is good start.
3. Internal message sync interval is not very small. 1.5 second is good start. If you want more real time appearance. Reduce it to half second or so. 
4. You can also decrease standard "Sync for a new user message, interval in seconds" let say to half second. 0.5 or a little bit less. After one polling request another request will be executed after this value.
Good luck with your experimenting.

Bugfix
1. Removed scrollbar in popup if file upload was activated.

Update
execute doc/update_db/update_58.sql for update, I suggest review your "Synchronisation and sound settings" after update if you have tweaked them before.

1.76v

Features
1. MaxMind GEO Service, completely local solution, no need allow connection to third party services.
2. Option to have TOS checkbox. Link is changable in "Configuration" => "Copyright settings" => "Site settings"

execute doc/update_db/update_57.sql for update

1.75v

Features
1. Now you can filter online usrs by department
2. And many other small changes from last version release

execute doc/update_db/update_56.sql for update

1.74v

Features
1. Now you can setup how many times repeat sound notification.
2. Also now you can setup alert message then new chat request comes if regular notifications is not enough for you.

execute doc/update_db/update_55.sql for update

1.73v

Features
1. Chrome extension!!!
Download it from https://github.com/remdex/livehelperchat-extensions/raw/master/browsers-extensions/chrome/lhc/lhc_packed/lhc.crx
or just
https://github.com/remdex/livehelperchat-extensions/tree/master/browsers-extensions/chrome/lhc/lhc_packed
To operator should be assigned permission
"Chat" => "Allow user to user chrome extension"

Bugfixes
1. Use google maps in https if required.
2. Proper file type check.
3. Avoid conflict with third party window.Cookies variable
And some other small bugfixes..


1.72v

Features
1. Redesigned chat configuration list. It's now split into tabs and is more easier to navigate.
2. Option to choose play sound or not opon invitation box to chat is shown.

Bugfixes:
1. Sound was not played then message to user was send manually.
2. If user closed chat and resumed chat and then operator send message chat status did not changed even operator was chating. Now upon first message from operator and if chat is pending it will became active automatically.

execute doc/update_db/update_54.sql for update

1.71v

Features
1. Option to disable a department. If department is disabled it won't appear in department choosing form.

execute doc/update_db/update_53.sql for update

1.70v

1. In 1.69 was introduced drag & drop but IE users could not select any field. This issue was fixed in less than 24h. But if you are experiencing same issue I recommend to update.
2. In this version I added option to turn session cookies for form validation. Some users were reporting for getting spam. You just have to edit "chat configuration" -> "Use session captcha. LHC have to be installed on same domain or subdomain."
and set 1. Please be sure that chat is running on the same domain.

execute doc/update_db/update_52.sql for update

1.69v

//------//
Features
//------//
1. Drag & Drop support for widgets, you can drag site widgets dragging it's header.
2. Department has two separate fields one for E-Mail recipients another one for XMPP recipients. In relation to: https://github.com/remdex/livehelperchat/issues/202
3. Department also now has field for XMPP Group recipients. There can be something as somechat@conference.server.org/LiveChat
4. User also has a field xmpp username, if this field is different then user account e-mail during link clicking this field will be matched to department xmpp recipient and user will be authorised instantly.
So full flexibility to have different e-mail for system itself and different account for XMPP service providers.
5. You can now set how long chat accept link is valid. This can be found in chat configuration section.
6. Upon chat accept link click if link is invalid, user will be redirected to login page and if he is using remember me functionality he will be logged automatically and will see chat window instantly.
7. Accept link generation supports now http and https.
8. Option remove index.php from URL's

Based on
https://github.com/remdex/livehelperchat/issues/202
https://github.com/remdex/livehelperchat/issues/205
https://github.com/remdex/livehelperchat/issues/204

//------//
Changes
//------//
1. Disable posibility to choose to what department transfer chat if chosen department is self.

https://github.com/remdex/livehelperchat/issues/203

//------//
Bugfixes
1. Skype input field was missin in new window creation window.
//------//

//------//
For update
//------//

1. execute doc/update_db/update_51.sql for update

2. Add in your site settings/settings.ini.php under 
'installed' => true,

True will remove index.php from url, also you will have to use .htaccess/nginx conf provided in doc/http_conf_examples
For this to work app has to be installed on root folder, it can be either domain or subdomain.

'force_virtual_host' => false,

1.68v

Features
1. Skype call field in user attributes
2. Online operators listing will show only his department operators.
3. In order to see all operators to operators role has to be assigned "user" => "userlistonlineall" permission

Changes
1. Added check to make sure that cookie contains vid variable. (Some users were reporting that after closing invitation it's shown again instantly, personally
I just cannot reproduce it.)
2. Update to jquery 1.10.2 version.

execute doc/update_db/update_50.sql for update

1.67v

Features
1. Fontello icons for most of the icons
2. Sneek chat preview on lists. No need to accept a chat to see about what user is asking.

Bugfix.
1. After some changes up-votes and down-botes icons colors was ignored.
2. https://github.com/remdex/livehelperchat/issues/196

This is second release in the same day. Be sure that you have also executed doc/update_db/update_48.sql

execute doc/update_db/update_49.sql for update

1.66v

Features
1. Now you can configure to receive an e-mail then chat is closed.
	a. First we check does mail templates has any recipients.
	b. If not then we check for department responsible users.
	c. If not we send an e-mail to admin. 
2. I have added GTalk OAuth2 support for authorisation. It allows to authorize live helper chat to send xmpp messages using OAuth logic. So you won't have to enter your password.
If you are using two steps verification on google, you just have to generate application specific password, that's all.
3. Added more check for install script. mbstring and php_curl extension checks.

Changes
1. Fixes few typos on department edit window.

execute doc/update_db/update_48.sql for update

1.65v

Features
1. XMPP Support, you can just configure XMPP and install Xabber on your Android phone to receive new chat request. You do not have to be online all the time, you can configure your online hours in department.
2. Department online hours, you can set then chat should be online automatically by week days and hours. You can also set after how many seconds new chat callback should be executed.
3. New chat request callback option. This will allow for users implement other handlers like SMS notification etc.
5. Notification about new chats either using XMP or mail. Clicking link in mail will lead you automatically to chat.
6. Statistic page will show how many total up-votes or downvotes has received an operator.

Changes
1. Install script will show precise error.
2. Avoid language confusion in other siteaccess than site_admin.

execute doc/update_db/update_47.sql for update

1.64v

Features
1. Online visitors list will show page title insead of url. URL will be shown as link title.
2. Option to print and mail archived chat.
3. Option to add IP which should not be presented in online visitors list. Also this will avoid Proactive chat invitations to them.

Changes
1. Embed code generation can be reached only from configuration to avoid users misunderstandings.

execute doc/update_db/update_46.sql for update

1.63v

Features
1. Avatars.
2. Chat feedback by voting thumbs down and up.
2. Option to show virtual assistant profile for invitation message.

execute doc/update_db/update_45.sql for update

create directory var/userphoto make sure that php can write to it. just chmod 664 var/userphoto

1.62v

Features
1. FAQ modules URL now supports wildcard at the end.
E.g /shop/basket/*
2. Invitation widget new style. Sound on first invitation.
3. Chat API module for getting users status.

Changes from github for summary:
https://github.com/remdex/livehelperchat/issues/164
https://github.com/remdex/livehelperchat/issues/162
https://github.com/remdex/livehelperchat/issues/163

execute doc/update_db/update_44.sql for update

1.61v

1. Files upload module
1.1 You may have to grant operators few permissions for file upload to work correctly.

execute doc/update_db/update_43.sql

create directory var/storage make sure that php can write to it. just chmod 664 var/storage

1.60v

Features
1. Option fo user to change language in back office. Just for him alone. Usefull if back office is used by people who speaks different languages.
2. Chatbox now supports predefined nick and option to disable nick.

Improvements, Bugfixes
1. Few PHP calls were not compiled. So a little bit more performance gain.
2. Seems if user disabled chat sound, he could not start chat next time. Not sure still.
3. Various other small improvements.

No database update this time.

1.59v

1. Option to disable restore icon in widget. Disables popup opening in site.
2. In proactive message you can set, is mail required or not.

Bugfix.
Small grammar fix.

execute doc/update_db/update_42.sql

1.58v

1. Arhchive module for chats. Now we have unlimited number of chats support. I'm talking about tens of millions of records. If main table becames to big you can just archive the old chats.
This feature took over 20 hours to implement.
2. Indonesian language.
3. Delay for canned messages.
4. Operator is typing will be shown in a different location to avoid it appearing over message text.

execute doc/update_db/update_41.sql

1.57v

1. Option to configure default map position.
2. Departments transfer workflow will pay attention to how many pending chat's there are.
3. Firefox support for notification added.
4. Desktop client will support user typing messages. User status will be shown.

Bugfixes

execute doc/update_db/update_40.sql

1.56v

Features:
1. Automatic transfers between departments.
2. Cronjobs support

Bugfixes:
After upgrade for third parties cookies drop, identifier functionality was lost.

Visit the site for more information how to use these features.

execute doc/update_db/update_39.sql

1.55v

Features:
1. Total pageviews tracking - pageviews during all the visits
2. Visits counting.
3. Option to set, after how many hours pro active chat message should be shown again.
4. Previous users chats in chat tab window.
5. How many times proactive chat message logic was applied counter.
6. User browsing information in chat window.
7. Colors for install step 1

Bugfix:
1. Footpath was stopped tracking if user was having a chat in chatwidget.
2. Online users were tracked even if online users tracking was disabled.
3. There was a bug which coused double time for online user if checking for messages from operator was enabled. Also now we do not update database within each check for message.

execute doc/update_db/update_38.sql

1.54v

Features:
1. Option to turn off or on Resume chat functionality.
2. Reopen chat permission in back office.
3. If chat is closed operator won't be able to send messages untill it's reopened. What user reopened the chat also is logged.

Bugfixes:
1. Footprint was not detected if chat was started from proactive chat message.
2. Messages scroll was lost sometimes during tab's switching.
3. Don't blink title if textarea is active.

execute doc/update_db/update_37.sql

1.53v

Features

1. Option for user to send chat transcript to his e-mail.
2. User options as dropdown menu.
3. User status icon in tab.

execute doc/update_db/update_36.sql

1.52v

Features, sponsored release:

Auto responder.
a. Auto responder in proactive chat invitations.
b. Independent responder.

This allow you to have the following workflow.
1. Then users starts chat. He receives preconfigured message. E.g. "one moment please..."
2. If the agent doesn’t accept within a time period (e.g. 1 minute) to user is send message. "we are currenty busy with another patient right now, can you leave your name and email and we will follow up"

execute doc/update_db/update_35.sql

1.51v

Features:
1. Half spornsored kernel export module. Tutorial will be available on the site.

Changes, Bugfixes:
1. SSL support for desktop client. Just enter URL with https
2. Allow reopen chat if it does not have any messages.
3. If user is chatting do not show proactive message.
4. Just proper JSON support check. Avoids conflict with third party libraries.
5. Mark proactive message as seen during chat starting process.

execute doc/update_db/update_34.sql

1.50v

1. Multiple domains support. No third parties cookies dependency.
It's a relative big updated. Because the biggest part of front end logic was rewrite to drop the need of session.

Bug fix.
1. IE sometimes cached messages checks from operators.

1.49v

1. From now messages like "user has left chat", "user has joined chat" will be shown where you see what user is typing or user is typing message. This will avoid flood in chat itself.
2. You can configure default Operator name for proactive chats.
3. If user starts chat from proactive widget, to user won't be shown message that we are pending operator to join chat.
4. Adjusted how print icon is shown in widget.

execute doc/update_db/update_33.sql

1.48v

1. CSFR protection in sensitive locations and form posts.

1.47v

1. From chat tab you can open popup. Let say you were chatting in tab and you want to open popup. So you can do that now. There is very first icon for that.
2. Then you open let say three chats at the same time and close one. I now activate the very first tab to left. Feels very natural closing workflow.
3. Fixed bug, then closing chat in tab it removed subtabs from other chat tabs.
4. Added more clear way what embed codes system can generate
5. Switched to https support by using double slash E.g //demo.livehelperchat.com -  so I do not have to detect in what enviroment we are running.
6. You now can disable or enable invitation if there is or not online operators.
7. You can set online visitors timeout, to see only the recent visitors.
8. Check messages from operator JS call won't be counted as last visit.
9. Department chosing box will show status of department is it online or offline. First will be shown online departments.
10. Now Surname is optional field, so you can have only name filled.
11. Print option for user and admin.
12. Now you can see what user is typing before he sends message to operator.

execute doc/update_db/update_32.sql

1.46v

1. Now chats can have priority. It can be either embed variable either department attribute. Pending chats with higher priority will appear higher in the list.

execute doc/update_db/update_31.sql

1.45v

1. Spanish translation update from https://www.transifex.com/projects/p/live-helper-chat/
P.s you can find the latest translation on https://www.transifex.com/projects/p/live-helper-chat/

2. Option to override easier embed widget code.
Just override this template
design/defaulttheme/tpl/lhchat/getstatus/container.tpl.php

3. Pro active chat a little bit usability update, no label and sends message on enter click.

4. If user started chat based on proactive chat invitation, assign this message live support user.

Bugfix.
Undefined variable in start chat form.


1.44v

Bugfix.
1. Templates were loosing cache because for template cache identifier was used incorrect server variable. Performance FIX

Updates.
1. Separte template for page header in user part. This allows us to override front end without influencing back office style.
2. Updated to latest colorbox version.
3. Renamed translations files from xml to ts
4. Updated translations
4.1 Chinese
4.2 Czech, new translations
4.3 German

1.43v

Features:
1. Wait time tracking
2. Chat duration tracking
3. Separated admin chat tabs to separate templates for easier override.
4. Option to limit invitations based on pending chats number.

execute doc/update_db/update_30.sql

1.42v

Features:
1. Referer tracking. This allows to see from where initially user has came from.
2. Some other small changes

execute doc/update_db/update_29.sql

1.41v

Features:
1. Site identifier in code generation. Tt can be used to have different invite messages for different domains etc.
https://github.com/remdex/livehelperchat/issues/73
2. Option to turn of online users tracking but completely remove pro active chats invitations table scan and save a little bit of performance.

Enhancements:
1. Template cache by port.
https://github.com/remdex/livehelperchat/issues/66

2. Simpler permission access generation.
https://github.com/remdex/livehelperchat/issues/62

Bugfixes:
1. User who did not had permission to close chat was able to do that because of typo error. It's fixed now.

execute doc/update_db/update_28.sql

1.40.1v

Features:
1. Top menu remaked based on
1.1 https://github.com/raphaelsuzuki/lhc_web-defaulttheme2
1.2 https://github.com/remdex/livehelperchat/issues/36

1.40v

Features:
1. Operator to Operator chat
2. Sound on transfered chat

Bugfix:
1. Windows OS support

No database update needed this time :)

1.39.1v

Features:
1. French translation from icime.me
2. Italian translation from cliccaprezzi.it
3. Option to hide online users tab from operators.
Chat -> Allow user to view online visitors
4. Renamed "Online users" to "Online visitors"

Bugfix:
1. Removed not needed span element in online visitors section.

1.39v

Features:
1. Russian language by http://phone-home.ru
2. Polish language by http://poliman.pl
3. Footprint for user browsing
4. Google map user info with footprint
5. Reworked chat window with additional user info
5. Preview chat window listing update

execute doc/update_db/update_27.sql

1.38v

Features:
1. Pro active chat invitations https://github.com/remdex/livehelperchat/issues/49
2. Detect bots in online users to avoid them appear in online users list
3. Option to delete online user record from online users list.

Bug fixes:
1. If in FAQ widget answer is very big it hides under browser window. I have added rule for scrollbar if height is more than 200px.

execute doc/update_db/update_26.sql

1.37v

1. Online users google map https://github.com/remdex/livehelperchat/issues/45
2. Install style update
3. Statistic module, more updates is coming.
4. System assistant messages. They indicate does user left chat etc.
5. More stable detection then user closes chat window etc.
6. Option to change back office language from back office.
7. Department status for embed codes.

execute doc/update_db/update_25.sql

1.36v

1. German translations.
2. Desktop client translations.
3. Captcha protection.

1.35v

New features:
1. CSS, JS, CSS images now can be overriden in extensions.
2. Debug output window now will show used CSS and JS, including CSS images paths

P.S.
All this was done without any performance loss when the cache is enabled.

1.34v

New features:
1. Option to configure SMTP settings for mail
2. Chrome desktop notifications
3. Allow user to change his online or offline status

execute doc/update_db/update_24.sql

1.33v

New features:
1. New permissions for chat, now operators can or cannot have permission to open already opened chats. This disables reading other persons chats, except for users who have permission to do so.
This permission takes effect only if the user does not have permission to all chats.
2. Leave a message functionality

Enhancements:
1. Added support for managing permissions for extensions. Names will be listed in literal mode not in system mode.

Bugfix:
1. Avoid undefined index expand

execute doc/update_db/update_23.sql

1.32v

1. Chatbox/Shoutbox module.
2. Option to embed Chat, Shoutbox directly in the page.

execute doc/update_db/update_22.sql

1.31v

Feature release:
1. Option to pass custom arguments for chat, these arguments will be visible in the chat form
Example:
<script type="text/javascript">
var LHCChatOptions = {};
LHCChatOptions.attr = new Array();
LHCChatOptions.attr.push({'name':'Basket id','value':'<predefined value>','type':'text','size':12}); // 12 is 100% full row, 6 is 50%
LHCChatOptions.attr.push({'name':'User ID','value':'<predefined value>','type':'hidden','size':0}); // hidden is invisible field, size just zero
(function() {
var po = document.createElement('script'); po.type = 'text/javascript'; po.async = true;
po.src = 'http://<some_domain>/index.php/chat/getstatus/(position)/middle_right';
var s = document.getElementsByTagName('script')[0]; s.parentNode.insertBefore(po, s);
})();
</script>
2. Option to prefill some form attributes in javascript
<script type="text/javascript">
LHCChatOptions.attr_prefill = new Array();
LHCChatOptions.attr_prefill.push({'name':'email','value':'remdex@gmail.com'});
LHCChatOptions.attr_prefill.push({'name':'phone','value':'370888888'});
LHCChatOptions.attr_prefill.push({'name':'username','value':'Remigijus Kiminas'});
(function() {
var po = document.createElement('script'); po.type = 'text/javascript'; po.async = true;
po.src = 'http://<some_domain>/index.php/chat/getstatus/(position)/middle_right';
var s = document.getElementsByTagName('script')[0]; s.parentNode.insertBefore(po, s);
})();
</script>
3. Option to configure a chat popup window width and height, the same for a chat widget also.
4. Send mail to a user, lets say you have missed a chat, but you still want to respond to the user. With this feature you will be able to do so.
5. Dynamic widgets height and width, this will allow you to fit your content dynamically and provides even more improved usability.
6. Improved compatibility with IE8
7. Option to embed FAQ and Questionary module directly in a page

execute doc/update_db/update_21.sql

1.30v

Feature release:
1. Upgrade to Foundation 4 version
2. RTL language support

1.29v

Feature release:
1. FAQ module, show FAQ questions to your customers based on their URL.
2. Custom position from top if middle right or middle left is chosen.
3. Dutch translation, thanks to Robin Stuivenberg
4. MacOS bundle, requires QT 4.7 or 4.8 runtime library. Can anyone compile without dependencies?

execute doc/update_db/update_20.sql

1.28v

Feature release:
1. An even smarter way to check for new messages. It will avoid a query to the messages table and first check that the user last message id is lower than the chat last message id.
It's better to add one query on each message add than to execute two queries each time.
2. Override CSS created in custom theme folders.
3. Different positions for main live helper widget.
4. Small other changes, some HTML cleanup, and debug output movement from main footer.
5. Number of transferred chats will be shown also in transfer tab.

Bugfix:
1. Close dialog, Close chat, Delete stopped working after I introduced new algorithm for checking messages.

execute doc/update_db/update_19.sql

1.27v

Feature release:

Resume:
1. Questionary/Voting module for collecting users feedback.
2. Different positions for live helper main widget

execute doc/update_db/update_18_questionary.sql

1.26v

Small release compared to previous one, but it does one amazing thing. Now all messages from user or operators will be checked with the same query. Last message ID algorithm was implemented.

Resume:
1. Removed status column from messages table, it's not needed anymore.
2. The same check messages algorithm for admin and user.
3. Only one index is needed now for the messages table. It improves write operations and eliminates update in user sync call.

execute doc/update_db/update_17.sql

1.25v

Summary:
This release brings whole bunch of changes, most important is the performance ones. I have spent a lot of time optimizing every single query,
and limiting requests number to minimum.
There is few things I still would like to change, but for the moment it will be just fine. So now every single query is using an index.

Bugfixes:
1. Web interface was missing transferred chats lists.

Performance related:
1. Removed bunch of not needed queries including updates
2. Internal code cleanup.
3. General performance improvements.
4. Every single query was optimized for performance.
5. Missing MySQL indexes were added

Features:
1. Option use to choose which tabs you want to see. Click account to see the options.
2. Account page is now featured by tabs.
3. Transfer can now be done to a remote department or one of user departments user.

Stability:
1. Now if a request fails, for whatever reason, APP will continue synchronization lists.
2. Within each page refresh there was a sound that a user joined the chat, etc. It's very annoying, and now this won't be happening.

execute doc/update_db/update_16.sql

Update. Please make sure you replace ezcomponents folder also.

1.24v

Enchancements:
1. Remember me functionality
2. How many pages user have visited functionality
3. First time user visit tracking

execute doc/update_db/update_15.sql

1.23v

Enchancements:
1. Fixed few more short tags.
2. Implemented - https://github.com/remdex/livehelperchat/issues/9
3. Usability updates for online users. When the URL is very long it stretches the table, so this will be fixed.
4. Option to turn off online operators tabs completely.

execute doc/update_db/update_14.sql

1.22v

Enchancements:
1. Option to monitor online operators by other operators in dashboard.
2. Option to control sound options individually by users.

For upgrade execute
doc/update_db/update_13.sql queries.

1.21v

Enchancements:
https://github.com/remdex/livehelperchat/issues/7
https://github.com/remdex/livehelperchat/issues/6

1. Phone additional field
execute doc/update_db/update_12.sql

2. Now messages will be parsed for URL detection, smileys etc.

1.20v

1. Canned messages
execute doc/update_db/update_10.sql
http://livehelperchat.com/canned-messages-feature-93a.html
http://livehelperchat.com/canned-messages-92a.html

2. Now the operator and user can see when each is typing.
https://github.com/remdex/livehelperchat/issues/4
execute doc/update_db/update_11.sql

1.19v

1. Option to send messages to browsing user
2. Option to change operator message timeout
3. Redesigned the online users window a little bit.
4. For upgrading, please execute doc/update_db/update_9.sql
And add two variables in settings.ini.php file
'https_port' => 443,
'check_for_operator_msg' => 10,
To see where these settings have to be put-
https://github.com/remdex/livehelperchat/blob/bf02444b9142ef39aba21d1a68c8750468d736ab/lhc_web/settings/settings.ini.php

1.18v

1. GEO Detection
2. Page widget availability
3. HTML Code generation upgrades
4. For upgrading, please execute doc/update_db/update_4.sql,doc/update_db/update_5.sql,doc/update_db/update_6.sql queries.
5. Option to block users in a back office and chat window.
6. Option to see users browsing the site
7. Caching options
8. Asynchronous status loading

1.17v

1. Updated database structure a little bit to support the hide online options.
2. Now admin has an option to be hidden. Also status for a departament is now individual.
3. To enable these 2 features, please save admin users.
4. Fixed bug when editing the user password was reset.
5. Status for online will be used lh_userdep instead of users table.
6. For upgrading, please execute doc/update_db/update_3.sql query.

1.16v

This versions changes allows you to do the following things:
1. Extended core so users can override default templates and create custom themes
2. Option to write custom modules without overriding the kernel.
3. Option to override custom modules files.
4. Option to override kernel classes
5. Site access pattern, each site access can have a custom language and so on.
6. Install checks so that cache folder is writable at very beginning.
7. And a lot of other changes...

1.13v

1. Upgraded eZ Components to new version.
2. Upgraded to latest jQuery and JQuery UI

No new features was implemented.

1.12v

1. Made completely compaticble with 5.3 PHP version. Removed ereg
2. Removed lithuanian translations. It will have be now added manually.

No new features was implemented.

1.11v

1. Fixed pagination bug.
2. If empty password was changed, user account password was changed to empty one.

No new features was implemented.

1.1v

1. Implemented module for desktop client of Live helper chat
2. Fixed bug when the chat was transferred always to the first user.
3. Some code cleanup.

1.01v

1. Added a header background
2. Added a logo of Live Helper Chat

******************************
1.0v Initial release 2009-07-26<|MERGE_RESOLUTION|>--- conflicted
+++ resolved
@@ -1,18 +1,5 @@
 4.54v
 
-<<<<<<< HEAD
-1. PHP 8.4 Support fixes.
-2. Docker images were updated with 8.4 PHP version. https://github.com/LiveHelperChat/docker-standalone
-3. Sometimes widget could disappear out of the screen on IOS Safari if user was updating page from dragging page from top to bottom.
-4. Dashboard will show sound and notifications live permission near the user account. https://doc.livehelperchat.com/docs/install#i-dont-get-a-soundnotification-for-new-chats
-5. Bot constructor will allow to change individual trigger position in the trigger group.
-6. Momentary chat history will show active and pending chats.
-7. Transfer between departments will work only through cronjob and not via http request.
-8. Mail import will have option to set how many mails should be imported/checked.
-9. Global typing setting will be respected. It won't show what visitor is typing if NodeJS is used.
-10. Adjusted UX for streaming settings in Rest API
-11. There is cronjob now to check mail import flow manually. https://doc.livehelperchat.com/docs/mail/sample-mailbox#how-to-test-debug
-=======
 1. Improved support for PHP 8.4.
 2. Updated Docker images to use PHP version 8.4. [Docker Standalone](https://github.com/LiveHelperChat/docker-standalone)
 3. Resolved an issue where the widget could disappear off the screen on iOS Safari when the user updated the page by dragging from top to bottom.
@@ -24,7 +11,6 @@
 9. The global typing setting will now be respected, and it won't show what the visitor is typing if NodeJS is used.
 10. Adjusted the user experience for streaming settings in the REST API.
 11. Introduced a cron job to manually check the mail import flow. [Mail Import Debugging](https://doc.livehelperchat.com/docs/mail/sample-mailbox#how-to-test-debug)
->>>>>>> 728127c0
 
 execute doc/update_db/update_322.sql for update
 
