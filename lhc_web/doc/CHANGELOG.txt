--- conflicted
+++ resolved
@@ -2,11 +2,7 @@
 
 1. Incoming webhooks now can be represented in the chat list with an icon.
 
-<<<<<<< HEAD
-execute doc/update_db/update_286.sql for update
-=======
-execute doc/update_db/update_276.sql for update
->>>>>>> 40fabfaa
+execute doc/update_db/update_287.sql for update
 
 4.14v
 
