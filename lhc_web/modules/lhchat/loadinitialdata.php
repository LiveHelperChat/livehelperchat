--- conflicted
+++ resolved
@@ -153,7 +153,6 @@
     }
 }
 
-<<<<<<< HEAD
 $chatmDel = array();
 $chatmOpen = array();
 
@@ -178,11 +177,7 @@
     }
 }
 
-
-$columns = erLhAbstractModelChatColumn::getList(array('ignore_fields' => array('position','conditions','enabled','variable'), 'sort' => 'position ASC, id ASC','filter' => array('enabled' => 1)));
-=======
 $columns = erLhAbstractModelChatColumn::getList(array('ignore_fields' => array('popup_content','position','conditions','enabled','variable'), 'sort' => 'position ASC, id ASC','filter' => array('enabled' => 1)));
->>>>>>> 6e8a3612
 
 $columnsAdd = array();
 foreach ($columns as $column) {
