<?php

if (is_numeric( $Params['user_parameters']['chat_id']) && is_numeric($Params['user_parameters']['item_id']))
{
    $db = ezcDbInstance::get();
    $db->beginTransaction();
    try {

        $transferScope = isset($_POST['obj']) && $_POST['obj'] == 'mail' ? erLhcoreClassModelTransfer::SCOPE_MAIL : erLhcoreClassModelTransfer::SCOPE_CHAT;

        if ($transferScope == erLhcoreClassModelTransfer::SCOPE_CHAT) {
            $Chat = erLhcoreClassModelChat::fetch($Params['user_parameters']['chat_id']);
        } else {
            $Chat = erLhcoreClassModelMailconvConversation::fetch($Params['user_parameters']['chat_id']);
        }

        $errors = array();

        erLhcoreClassChatEventDispatcher::getInstance()->dispatch('chat.before_chat_transfered', array('chat' => & $Chat, 'errors' => & $errors, 'scope' => $transferScope));

        if ( erLhcoreClassChat::hasAccessToRead($Chat) && empty($errors) )
        {
            $currentUser = erLhcoreClassUser::instance();

            if ( isset($_POST['type']) && $_POST['type'] == 'change_owner' ) {

                if ($currentUser->hasAccessTo('lhchat','changeowner')) {

                    $user = erLhcoreClassModelUser::fetch($Params['user_parameters']['item_id']);

                    if ($user instanceof erLhcoreClassModelUser)
                    {

                        $msg = ($transferScope == erLhcoreClassModelTransfer::SCOPE_CHAT) ? (new erLhcoreClassModelmsg()) : (new erLhcoreClassModelMailconvMessageInternal());
                        $msg->chat_id = $Chat->id;
                        $msg->user_id = -1;
                        $msg->time = time();

                        $msg->name_support = (string)$user->name_support;
                        erLhcoreClassChatEventDispatcher::getInstance()->dispatch('chat.before_msg_admin_saved', array('msg' => & $msg, 'chat' => & $Chat, 'user_id' => $user->id));
                        $nickTo = $msg->name_support;

                        $msg->name_support = (string)$currentUser->getUserData()->name_support;
                        erLhcoreClassChatEventDispatcher::getInstance()->dispatch('chat.before_msg_admin_saved', array('msg' => & $msg, 'chat' => & $Chat, 'user_id' => $currentUser->getUserID()));
                        $msg->msg = (string)$msg->name_support . ' ' . erTranslationClassLhTranslation::getInstance()->getTranslation('chat/transferuser', 'has changed owner to') . ' ' . $nickTo;

                        $msg->saveThis();
                        $Chat->last_msg_id = $msg->id;

                        $oldUserId = 0;

                        if ($Chat->user_id > 0) {
                            $oldUserId = $Chat->user_id;
                        }

                        $Chat->last_msg_id = $msg->id;
<<<<<<< HEAD
                        /*$Chat->last_user_msg_time = time();*/

=======
                        $Chat->last_user_msg_time = time();
>>>>>>> f71e136d
                        $Chat->user_id = $user->id;
                        $Chat->status_sub = erLhcoreClassModelChat::STATUS_SUB_OWNER_CHANGED;
                        $Chat->saveThis();

                        erLhcoreClassChat::updateActiveChats($Chat->user_id);

                        if ($oldUserId > 0) {
                            erLhcoreClassChat::updateActiveChats($oldUserId);
                        }

                        $tpl = erLhcoreClassTemplate::getInstance('lhkernel/alert_success.tpl.php');
                        $tpl->set('msg', erTranslationClassLhTranslation::getInstance()->getTranslation('chat/transferuser', 'Chat owner was changed to') . ' ' . $user->name_support);

                        erLhcoreClassChatEventDispatcher::getInstance()->dispatch('chat.chat_owner_changed', array('chat' => & $Chat, 'user' => $user));

                        echo json_encode(['error' => 'false', 'result' => $tpl->fetch(), 'chat_id' => $Params['user_parameters']['chat_id']]);
                    } else {
                        throw new Exception('User could not be found!');
                    }

                } else {
                    throw new Exception('You do not have permission to change owner!');
                }

            } else {

                // Delete any existing transfer for this chat already underway
                $transferLegacy = erLhcoreClassTransfer::getTransferByChat($Params['user_parameters']['chat_id'], $transferScope);

                if (is_array($transferLegacy)) {
                    $chatTransfer = erLhcoreClassTransfer::getSession()->load('erLhcoreClassModelTransfer', $transferLegacy['id']);
                    erLhcoreClassTransfer::getSession()->delete($chatTransfer);
                }

                $Transfer = new erLhcoreClassModelTransfer();
                $Transfer->chat_id = $Chat->id;
                $Transfer->ctime = time();
                $Transfer->transfer_scope = $transferScope;

                $msg = ($transferScope == erLhcoreClassModelTransfer::SCOPE_CHAT) ? (new erLhcoreClassModelmsg()) : (new erLhcoreClassModelMailconvMessageInternal());
                $msg->chat_id = $Chat->id;
                $msg->user_id = -1;

                if (isset($_POST['type']) && $_POST['type'] == 'dep') {
                    $transferConfiguration = erLhcoreClassModelChatConfig::fetch('transfer_configuration')->data;
                    $dep = erLhcoreClassModelDepartament::fetch($Params['user_parameters']['item_id']);

                    $Transfer->dep_id = $dep->id; // Transfer was made to department

                    if (isset($transferConfiguration['change_department']) && $transferConfiguration['change_department'] == true) {
                        $Chat->dep_id = $Transfer->dep_id;
                    }

                    if (isset($transferConfiguration['make_pending']) && $transferConfiguration['make_pending'] == true) {
                        if ($transferScope == erLhcoreClassModelTransfer::SCOPE_CHAT) {
                            $Chat->status = erLhcoreClassModelChat::STATUS_PENDING_CHAT;
                        } else {
                            $Chat->status = erLhcoreClassModelMailconvConversation::STATUS_PENDING;
                        }
                    }

                    if (isset($transferConfiguration['make_unassigned']) && $transferConfiguration['make_unassigned'] == true) {
                        $Chat->user_id = 0;
                    }

                    $msg->name_support = (string)$currentUser->getUserData()->name_support;
                    erLhcoreClassChatEventDispatcher::getInstance()->dispatch('chat.before_msg_admin_saved', array('msg' => & $msg, 'chat' => & $Chat, 'user_id' => $currentUser->getUserID()));

                    $msg->msg = (string)$msg->name_support . ' ' . erTranslationClassLhTranslation::getInstance()->getTranslation('chat/transferuser', 'has transferred chat to') . ' ' . (string)$dep . ' ' . erTranslationClassLhTranslation::getInstance()->getTranslation('chat/transferuser', 'department');

                } else {
                    $Transfer->transfer_to_user_id = $Params['user_parameters']['item_id']; // Transfer was made to user

                    $userTo = erLhcoreClassModelUser::fetch($Transfer->transfer_to_user_id);
                    $msg->name_support = $userTo->name_support;
                    erLhcoreClassChatEventDispatcher::getInstance()->dispatch('chat.before_msg_admin_saved', array('msg' => & $msg, 'chat' => & $Chat, 'user_id' => $userTo->id));
                    $userToNick = $msg->name_support;

                    $msg->name_support = (string)$currentUser->getUserData()->name_support;
                    erLhcoreClassChatEventDispatcher::getInstance()->dispatch('chat.before_msg_admin_saved', array('msg' => & $msg, 'chat' => & $Chat, 'user_id' => $currentUser->getUserID()));
                    $msg->msg = (string)$msg->name_support . ' ' . erTranslationClassLhTranslation::getInstance()->getTranslation('chat/transferuser', 'has transferred chat to') . ' ' . (string)$userToNick;
                }

                $Chat->last_user_msg_time = $msg->time = time();

                // Original department id
                $Transfer->from_dep_id = $Chat->dep_id;

                // User which is transferring
                $Transfer->transfer_user_id = $currentUser->getUserID();

                erLhcoreClassTransfer::getSession()->save($Transfer);

                $tpl = erLhcoreClassTemplate::getInstance('lhkernel/alert_success.tpl.php');
                if (isset($_POST['type']) && $_POST['type'] == 'dep') {
                    $tpl->set('msg', erTranslationClassLhTranslation::getInstance()->getTranslation('chat/transferuser', 'Chat was assigned to selected department'));
                } else {
                    $tpl->set('msg', erTranslationClassLhTranslation::getInstance()->getTranslation('chat/transferuser', 'Chat was assigned to selected user'));
                }

                // Save message
                $msg->saveThis();

                // User who transferred chat
                $Chat->last_msg_id = $msg->id;
                $Chat->transfer_uid = $currentUser->getUserID();
                $Chat->saveThis();

                erLhcoreClassChatEventDispatcher::getInstance()->dispatch('chat.chat_transfered', array('scope' => $transferScope, 'chat' => & $Chat, 'transfer' => $Transfer));

                echo json_encode(['error' => 'false', 'result' => $tpl->fetch(), 'chat_id' => $Params['user_parameters']['chat_id']]);
            }

        } elseif (!empty($errors)) {
            $tpl = erLhcoreClassTemplate::getInstance('lhkernel/validation_error.tpl.php');
            $tpl->set('errors', $errors);
            echo json_encode(['error' => 'false', 'result' => $tpl->fetch(), 'chat_id' => $Params['user_parameters']['chat_id']]);
        }
        $db->commit();
    } catch (Exception $e) {
        $db->rollback();

        $tpl = erLhcoreClassTemplate::getInstance('lhkernel/validation_error.tpl.php');
        $tpl->set('errors', array($e->getMessage()));
        echo json_encode(['error' => 'false', 'result' => $tpl->fetch(), 'chat_id' => $Params['user_parameters']['chat_id']]);
    }
}
exit;
?><|MERGE_RESOLUTION|>--- conflicted
+++ resolved
@@ -54,12 +54,9 @@
                         }
 
                         $Chat->last_msg_id = $msg->id;
-<<<<<<< HEAD
-                        /*$Chat->last_user_msg_time = time();*/
 
-=======
                         $Chat->last_user_msg_time = time();
->>>>>>> f71e136d
+
                         $Chat->user_id = $user->id;
                         $Chat->status_sub = erLhcoreClassModelChat::STATUS_SUB_OWNER_CHANGED;
                         $Chat->saveThis();
