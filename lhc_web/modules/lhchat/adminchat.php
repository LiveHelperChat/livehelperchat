<?php

$tpl = erLhcoreClassTemplate::getInstance('lhchat/adminchat.tpl.php');

$db = ezcDbInstance::get();
$db->beginTransaction();

$chat = erLhcoreClassModelChat::fetchAndLock($Params['user_parameters']['chat_id']);

if ($chat instanceof erLhcoreClassModelChat && erLhcoreClassChat::hasAccessToRead($chat) )
{
	$userData = $currentUser->getUserData();

	if (($userData->invisible_mode == 0 || $chat->user_id == $userData->id) && erLhcoreClassChat::hasAccessToWrite($chat)) {
	    try {

            if ($chat->status == erLhcoreClassModelChat::STATUS_PENDING_CHAT && $chat->user_id != $userData->id && !$currentUser->hasAccessTo('lhchat','open_all')) {
                throw new Exception('You do not have permission to open all pending chats.');
            }

    		$operatorAccepted = false;
    		$chatDataChanged = false;
    		
    	    if ($chat->user_id == 0 && $chat->status != erLhcoreClassModelChat::STATUS_BOT_CHAT && $chat->status != erLhcoreClassModelChat::STATUS_CLOSED_CHAT) {
    	        $currentUser = erLhcoreClassUser::instance();
    	        $chat->user_id = $currentUser->getUserID();

    	        // Change sub status only if visitor has not left a chat
    	        if (!in_array($chat->status_sub, array(erLhcoreClassModelChat::STATUS_SUB_SURVEY_COMPLETED, erLhcoreClassModelChat::STATUS_SUB_USER_CLOSED_CHAT, erLhcoreClassModelChat::STATUS_SUB_SURVEY_SHOW, erLhcoreClassModelChat::STATUS_SUB_CONTACT_FORM))) {
                    $chat->status_sub = erLhcoreClassModelChat::STATUS_SUB_OWNER_CHANGED;
                }

    	        $chatDataChanged = true;
    	    }
    	    
    	    // If status is pending change status to active
    	    if ($chat->status == erLhcoreClassModelChat::STATUS_PENDING_CHAT) {
    	    	$chat->status = erLhcoreClassModelChat::STATUS_ACTIVE_CHAT;

    	    	$chat->wait_time = time() - ($chat->pnd_time > 0 ? $chat->pnd_time : $chat->time);
    	    	$chat->user_id = $currentUser->getUserID();

                // Change sub status only if visitor has not left a chat
                if (!in_array($chat->status_sub, array(erLhcoreClassModelChat::STATUS_SUB_SURVEY_COMPLETED, erLhcoreClassModelChat::STATUS_SUB_USER_CLOSED_CHAT, erLhcoreClassModelChat::STATUS_SUB_SURVEY_SHOW, erLhcoreClassModelChat::STATUS_SUB_CONTACT_FORM))) {
                    $chat->status_sub = erLhcoreClassModelChat::STATUS_SUB_OWNER_CHANGED;
                }

    	    	// User status in event of chat acceptance
    	    	$chat->usaccept = $userData->hide_online;

    	    	$operatorAccepted = true;
    	    	$chatDataChanged = true;
    	    }

    	    // Check does chat transfer record exists if operator opened chat directly
    	    if ($chat->transfer_uid > 0) {
<<<<<<< HEAD
                erLhcoreClassTransfer::handleTransferredChatOpen($chat, $currentUser->getUserID(), erLhcoreClassModelTransfer::SCOPE_CHAT, $operatorAccepted);
=======
                $operatorAcceptedBeforeTransfer = $operatorAccepted;
                erLhcoreClassTransfer::handleTransferredChatOpen($chat, $currentUser->getUserID(), $operatorAccepted);
                
                if ($operatorAcceptedBeforeTransfer == false && $operatorAccepted == true) {
                    $operatorAccepted = false;
                    erLhcoreClassChatEventDispatcher::getInstance()->dispatch('chat.chat_transfer_accepted',array('chat' => & $chat));
                }
>>>>>>> 7c8acc5f
            }

    	    if ($chat->support_informed == 0 || $chat->has_unread_messages == 1 ||  $chat->unread_messages_informed == 1) {
    	    	$chatDataChanged = true;
    	    }
    	    
    	    $tpl->set('arg', $Params['user_parameters_unordered']['arg']);

    	    // Store who has acceped a chat so other operators will be able easily indicate this
    	    if ($operatorAccepted == true) {

                // If chat is transferred to pending state we don't want to process any old events
                $eventPending = erLhcoreClassModelGenericBotChatEvent::findOne(array('filter' => array('chat_id' => $chat->id)));

                if ($eventPending instanceof erLhcoreClassModelGenericBotChatEvent) {
                    $eventPending->removeThis();
                }

    	        $msg = new erLhcoreClassModelmsg();
                $msg->name_support = $userData->name_support;

                erLhcoreClassChatEventDispatcher::getInstance()->dispatch('chat.before_msg_admin_saved', array('msg' => & $msg, 'chat' => & $chat, 'user_id' => $userData->id));

                $msg->msg = (string)$msg->name_support.' '.erTranslationClassLhTranslation::getInstance()->getTranslation('chat/adminchat','has accepted the chat!');
    	        $msg->chat_id = $chat->id;
    	        $msg->user_id = -1;
    	        $msg->time = time();
    	        	       
    	        if ($chat->last_msg_id < $msg->id) {
    	            $chat->last_msg_id = $msg->id;
    	        }
    
    	        erLhcoreClassChat::getSession()->save($msg);
    	    }

            if (is_array($Params['user_parameters_unordered']['arg']) && in_array('background',$Params['user_parameters_unordered']['arg']) && $chat->user_id > 0 && $chat->user_id != $currentUser->getUserID()) {
                // Avoid loading chat in the background if user is not chat owner
                exit();
            }

    	    // Update general chat attributes
            if ($chat->user_id == $currentUser->getUserID() || $chat->user_id == 0 || $chat->status == erLhcoreClassModelChat::STATUS_CLOSED_CHAT) {
                $chat->support_informed = 1;
                $chat->has_unread_messages = 0;
                $chat->unread_messages_informed = 0;
            }

    	    if ($chat->unanswered_chat == 1 && ($chat->user_status_front == 0 || $chat->user_status_front == 2))
    	    {
    	        $chat->unanswered_chat = 0;
    	    }

            $chat->updateThis();

    	    $db->commit();

            $db->beginTransaction();

    	    session_write_close();

    	    if ($chatDataChanged == true) {
    	    	erLhcoreClassChatEventDispatcher::getInstance()->dispatch('chat.data_changed',array('chat' => & $chat,'user' => $currentUser));
    	    }

    	    if ($operatorAccepted == true) {
    	    	erLhcoreClassChatEventDispatcher::getInstance()->dispatch('chat.accept',array('chat' => & $chat,'user' => $currentUser));	    	
    	    	erLhcoreClassChat::updateActiveChats($chat->user_id);	
    
    	    	if ($chat->department !== false) {
    	    	    erLhcoreClassChat::updateDepartmentStats($chat->department);
    	    	}

                if ($chat->auto_responder !== false) {
                    $chat->auto_responder->chat = $chat;
                    $chat->auto_responder->processAccept();
                }

    	    	erLhcoreClassChatWorkflow::presendCannedMsg($chat);
    	    	$options = $chat->department->inform_options_array;
    	    	erLhcoreClassChatWorkflow::chatAcceptedWorkflow(array('department' => $chat->department,'options' => $options),$chat);

    	    	// Just update if some extension modified data and forgot to update.
                // Also this is solving strange issue after chat assignment it's assignment got reset.
                // So this should help if not we will need something more.
                $chat->updateThis();
    	    };
    	    $db->commit();
    	    
    	    $tpl->set('chat',$chat);
            $tpl->set('canEditChat',true);

    	    echo $tpl->fetch();
    	        	    
	    } catch (Exception $e) {
	        $db->rollback();

            $tpl->setFile( 'lhchat/errors/adminchatnopermission.tpl.php');
            $tpl->set('show_close_button',true);
            $tpl->set('auto_close_dialog',true);
            $tpl->set('chat_id',(int)$Params['user_parameters']['chat_id']);
            $tpl->set('chat',$chat);
            echo $tpl->fetch();
            exit;
	    }
	} else {
	    $tpl->set('canEditChat',erLhcoreClassChat::hasAccessToWrite($chat));
	    $tpl->set('chat',$chat);
	    echo $tpl->fetch();
	}

	exit;

} else {
    $tpl->setFile( 'lhchat/errors/adminchatnopermission.tpl.php');
    $tpl->set('show_close_button',true);
    $tpl->set('auto_close_dialog',true);
    $tpl->set('chat_id',(int)$Params['user_parameters']['chat_id']);
    echo $tpl->fetch();
    exit;
}



?><|MERGE_RESOLUTION|>--- conflicted
+++ resolved
@@ -54,17 +54,12 @@
 
     	    // Check does chat transfer record exists if operator opened chat directly
     	    if ($chat->transfer_uid > 0) {
-<<<<<<< HEAD
+                $operatorAcceptedBeforeTransfer = $operatorAccepted;
                 erLhcoreClassTransfer::handleTransferredChatOpen($chat, $currentUser->getUserID(), erLhcoreClassModelTransfer::SCOPE_CHAT, $operatorAccepted);
-=======
-                $operatorAcceptedBeforeTransfer = $operatorAccepted;
-                erLhcoreClassTransfer::handleTransferredChatOpen($chat, $currentUser->getUserID(), $operatorAccepted);
-                
                 if ($operatorAcceptedBeforeTransfer == false && $operatorAccepted == true) {
                     $operatorAccepted = false;
                     erLhcoreClassChatEventDispatcher::getInstance()->dispatch('chat.chat_transfer_accepted',array('chat' => & $chat));
                 }
->>>>>>> 7c8acc5f
             }
 
     	    if ($chat->support_informed == 0 || $chat->has_unread_messages == 1 ||  $chat->unread_messages_informed == 1) {
