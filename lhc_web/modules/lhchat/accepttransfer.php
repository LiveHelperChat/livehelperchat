--- conflicted
+++ resolved
@@ -6,8 +6,6 @@
 
 try {
     if ($Params['user_parameters_unordered']['mode'] == 'chat') {
-<<<<<<< HEAD
-
         if ($Params['user_parameters_unordered']['scope'] == erLhcoreClassModelTransfer::SCOPE_MAIL) {
             $chat = erLhcoreClassModelMailconvConversation::fetch($Params['user_parameters']['transfer_id']);
             $transferLegacy = erLhcoreClassTransfer::getTransferByChat($chat->id, erLhcoreClassModelTransfer::SCOPE_MAIL);
@@ -15,13 +13,6 @@
             $chat = erLhcoreClassModelChat::fetch($Params['user_parameters']['transfer_id']);
             $transferLegacy = erLhcoreClassTransfer::getTransferByChat($chat->id, erLhcoreClassModelTransfer::SCOPE_CHAT);
         }
-
-=======
-        $chat = erLhcoreClassModelChat::fetchAndLock($Params['user_parameters']['transfer_id']) ;
-        
-        $transferLegacy = erLhcoreClassTransfer::getTransferByChat($chat->id);
-        
->>>>>>> aae865ca
         if (is_array($transferLegacy)) {
             $chatTransfer = erLhcoreClassModelTransfer::fetchAndLock($transferLegacy['id']);
         } else {
@@ -29,7 +20,7 @@
         }
         
     } else {    
-<<<<<<< HEAD
+
     	$chatTransfer = erLhcoreClassTransfer::getSession()->load( 'erLhcoreClassModelTransfer', $Params['user_parameters']['transfer_id']);
 
     	if ($chatTransfer->transfer_scope == erLhcoreClassModelTransfer::SCOPE_CHAT) {
@@ -38,10 +29,6 @@
             $chat = erLhcoreClassModelMailconvConversation::fetch($chatTransfer->chat_id);
         }
 
-=======
-        $chatTransfer = erLhcoreClassModelTransfer::fetchAndLock($Params['user_parameters']['transfer_id']);
-        $chat = erLhcoreClassModelChat::fetchAndLock($chatTransfer->chat_id);
->>>>>>> aae865ca
     }
 } catch (Exception $e) {
 	exit;
