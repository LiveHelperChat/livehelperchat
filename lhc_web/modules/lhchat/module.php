--- conflicted
+++ resolved
@@ -238,14 +238,11 @@
 $ViewList['syncadmininterface'] = array(
     'params' => array(),
     'uparams' => array(
-<<<<<<< HEAD
         'mmd',
         'mmdgroups',
         'limitmm',
-=======
         'oopu',
         'oopugroups',
->>>>>>> 7d7567c9
         'subjectd',
         'limits',
         'sdgroups',
@@ -256,14 +253,10 @@
     'ajax' => true,
     'functions' => array( 'use' ),
     'multiple_arguments' => array (
-<<<<<<< HEAD
         'mmd',
         'mmdgroups',
-=======
         'oopu',
         'oopugroups',
-        'subjectd',
->>>>>>> 7d7567c9
         'subjectd',
         'sdgroups',
         'subjectdprod',
