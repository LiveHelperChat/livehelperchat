--- conflicted
+++ resolved
@@ -1,132 +1,128 @@
-<?php
-/**
- * php cron.php -s site_admin -c cron/workflow
- *
- * Run every 10 minits or so. On this cron depends automatic chat transfer and unaswered chats callback.
- *
- * */
-echo "Starting chat/workflow\n";
-
-erLhcoreClassChatEventDispatcher::getInstance()->dispatch('chat.workflow.started',array());
-
-// Unanswered chats callback
-echo erLhcoreClassChatWorkflow::mainUnansweredChatWorkflow();
-
-echo "Closed chats - ",erLhcoreClassChatWorkflow::automaticChatClosing(),"\n";
-
-echo "Purged chats - ",erLhcoreClassChatWorkflow::automaticChatPurge(),"\n";
-
-$db = ezcDbInstance::get();
-
-$assignWorkflowTimeout = erLhcoreClassModelChatConfig::fetch('assign_workflow_timeout')->current_value;
-
-if ($assignWorkflowTimeout > 0) {
-    foreach (erLhcoreClassChat::getList(array('sort' => 'priority DESC, id ASC', 'limit' => 500, 'filterlt' => array('time' => (time() - $assignWorkflowTimeout)),'filter' => array('status' => erLhcoreClassModelChat::STATUS_PENDING_CHAT))) as $chat) {
-        try {
-            $db->beginTransaction();
-            $chat = erLhcoreClassModelChat::fetchAndLock($chat->id);
-            if (is_object($chat) && $chat->status == erLhcoreClassModelChat::STATUS_PENDING_CHAT) {
-                erLhcoreClassChatWorkflow::autoAssign($chat, $chat->department, array('cron_init' => true, 'auto_assign_timeout' => true));
-                erLhcoreClassChatEventDispatcher::getInstance()->dispatch('chat.pending_process_workflow',array('chat' => & $chat));
-            }
-            $db->commit();
-        } catch (Exception $e) {
-            $db->rollback();
-            throw $e;
-        }
-    }
-
-    foreach (erLhcoreClassModelMailconvConversation::getList(array('sort' => 'priority DESC, id ASC', 'limit' => 500, 'customfilter' => ['(`dep_id` IN (SELECT `id` FROM `lh_departament` WHERE `active_mail_balancing` = 1))'], 'filterlt' => array('pnd_time' => (time() - $assignWorkflowTimeout)),'filter' => array('status' => erLhcoreClassModelMailconvConversation::STATUS_PENDING))) as $chat) {
-        try {
-            $db->beginTransaction();
-            $chat = erLhcoreClassModelMailconvConversation::fetchAndLock($chat->id);
-            if (is_object($chat) && $chat->status == erLhcoreClassModelMailconvConversation::STATUS_PENDING) {
-                erLhcoreClassChatWorkflow::autoAssignMail($chat, $chat->department, array('cron_init' => true, 'auto_assign_timeout' => true));
-            }
-            $db->commit();
-        } catch (Exception $e) {
-            $db->rollback();
-            throw $e;
-        }
-    }
-}
-
-foreach (erLhcoreClassChat::getList(array('sort' => 'priority DESC, id ASC', 'limit' => 500, 'filter' => array('status' => erLhcoreClassModelChat::STATUS_PENDING_CHAT))) as $chat) {
-    try {
-        $db->beginTransaction();
-        $chat = erLhcoreClassModelChat::fetchAndLock($chat->id);
-        if (is_object($chat) && $chat->status == erLhcoreClassModelChat::STATUS_PENDING_CHAT) {
-            erLhcoreClassChatWorkflow::autoAssign($chat, $chat->department, array('cron_init' => true, 'auto_assign_timeout' => false));
-            erLhcoreClassChatEventDispatcher::getInstance()->dispatch('chat.pending_process_workflow',array('chat' => & $chat));
-        }
-        $db->commit();
-    } catch (Exception $e) {
-        $db->rollback();
-        throw $e;
-    }
-}
-
-foreach (erLhcoreClassModelMailconvConversation::getList(array('sort' => 'priority DESC, id ASC', 'limit' => 500, 'customfilter' => ['(`dep_id` IN (SELECT `id` FROM `lh_departament` WHERE `active_mail_balancing` = 1))'], 'filter' => array('status' => erLhcoreClassModelMailconvConversation::STATUS_PENDING))) as $chat) {
-    try {
-        $db->beginTransaction();
-            $chat = erLhcoreClassModelMailconvConversation::fetchAndLock($chat->id);
-            if (is_object($chat) && $chat->status == erLhcoreClassModelMailconvConversation::STATUS_PENDING) {
-                erLhcoreClassChatWorkflow::autoAssignMail($chat, $chat->department, array('cron_init' => true, 'auto_assign_timeout' => false));
-            }
-        $db->commit();
-    } catch (Exception $e) {
-        $db->rollback();
-        throw $e;
-    }
-}
-
-<<<<<<< HEAD
-=======
-// Auto Responder In the Background
-foreach (erLhcoreClassChat::getList(array('sort' => 'priority DESC, id ASC', 'limit' => 500, 'filterin' => array('status' => [erLhcoreClassModelChat::STATUS_ACTIVE_CHAT,erLhcoreClassModelChat::STATUS_BOT_CHAT,erLhcoreClassModelChat::STATUS_PENDING_CHAT]))) as $chat) {
-    try {
-
-        $db->beginTransaction();
-
-        $chat = erLhcoreClassModelChat::fetchAndLock($chat->id);
-
-        if ($chat->auto_responder !== false) {
-            $chat->auto_responder->chat = $chat;
-            $chat->auto_responder->process();
-        }
-
-        $db->commit();
-    } catch (Exception $e) {
-        $db->rollback();
-        throw $e;
-    }
-}
-
->>>>>>> 76efab8b
-
-// Inform visitors about unread messages
-erLhcoreClassChatWorkflow::autoInformVisitor(erLhcoreClassModelChatConfig::fetch('inform_unread_message')->current_value);
-
-// Cleanup online visitors
-erLhcoreClassChatCleanup::cleanupOnlineUsers(array('cronjob' => true));
-
-// Cleanup online operators sessions
-erLhcoreClassChatCleanup::onlineOperatorsCleanup(array('cronjob' => true));
-
-// Cleanup online operators sessions
-erLhcoreClassChatCleanup::departmentAvailabilityCleanup(array('cronjob' => true));
-
-// Update footprints table if required
-erLhcoreClassChatCleanup::updateFootprintBackground();
-
-// Cleanup Audit table if required
-erLhcoreClassChatCleanup::cleanupAuditLog();
-
-// Cleanup expired canned messages
-erLhcoreClassChatCleanup::cleanupCannedMessages();
-
-echo "Ended chat/workflow\n";
-
-erLhcoreClassChatEventDispatcher::getInstance()->dispatch('chat.workflow',array());
-
+<?php
+/**
+ * php cron.php -s site_admin -c cron/workflow
+ *
+ * Run every 10 minits or so. On this cron depends automatic chat transfer and unaswered chats callback.
+ *
+ * */
+echo "Starting chat/workflow\n";
+
+erLhcoreClassChatEventDispatcher::getInstance()->dispatch('chat.workflow.started',array());
+
+// Unanswered chats callback
+echo erLhcoreClassChatWorkflow::mainUnansweredChatWorkflow();
+
+echo "Closed chats - ",erLhcoreClassChatWorkflow::automaticChatClosing(),"\n";
+
+echo "Purged chats - ",erLhcoreClassChatWorkflow::automaticChatPurge(),"\n";
+
+$db = ezcDbInstance::get();
+
+$assignWorkflowTimeout = erLhcoreClassModelChatConfig::fetch('assign_workflow_timeout')->current_value;
+
+if ($assignWorkflowTimeout > 0) {
+    foreach (erLhcoreClassChat::getList(array('sort' => 'priority DESC, id ASC', 'limit' => 500, 'filterlt' => array('time' => (time() - $assignWorkflowTimeout)),'filter' => array('status' => erLhcoreClassModelChat::STATUS_PENDING_CHAT))) as $chat) {
+        try {
+            $db->beginTransaction();
+            $chat = erLhcoreClassModelChat::fetchAndLock($chat->id);
+            if (is_object($chat) && $chat->status == erLhcoreClassModelChat::STATUS_PENDING_CHAT) {
+                erLhcoreClassChatWorkflow::autoAssign($chat, $chat->department, array('cron_init' => true, 'auto_assign_timeout' => true));
+                erLhcoreClassChatEventDispatcher::getInstance()->dispatch('chat.pending_process_workflow',array('chat' => & $chat));
+            }
+            $db->commit();
+        } catch (Exception $e) {
+            $db->rollback();
+            throw $e;
+        }
+    }
+
+    foreach (erLhcoreClassModelMailconvConversation::getList(array('sort' => 'priority DESC, id ASC', 'limit' => 500, 'customfilter' => ['(`dep_id` IN (SELECT `id` FROM `lh_departament` WHERE `active_mail_balancing` = 1))'], 'filterlt' => array('pnd_time' => (time() - $assignWorkflowTimeout)),'filter' => array('status' => erLhcoreClassModelMailconvConversation::STATUS_PENDING))) as $chat) {
+        try {
+            $db->beginTransaction();
+            $chat = erLhcoreClassModelMailconvConversation::fetchAndLock($chat->id);
+            if (is_object($chat) && $chat->status == erLhcoreClassModelMailconvConversation::STATUS_PENDING) {
+                erLhcoreClassChatWorkflow::autoAssignMail($chat, $chat->department, array('cron_init' => true, 'auto_assign_timeout' => true));
+            }
+            $db->commit();
+        } catch (Exception $e) {
+            $db->rollback();
+            throw $e;
+        }
+    }
+}
+
+foreach (erLhcoreClassChat::getList(array('sort' => 'priority DESC, id ASC', 'limit' => 500, 'filter' => array('status' => erLhcoreClassModelChat::STATUS_PENDING_CHAT))) as $chat) {
+    try {
+        $db->beginTransaction();
+        $chat = erLhcoreClassModelChat::fetchAndLock($chat->id);
+        if (is_object($chat) && $chat->status == erLhcoreClassModelChat::STATUS_PENDING_CHAT) {
+            erLhcoreClassChatWorkflow::autoAssign($chat, $chat->department, array('cron_init' => true, 'auto_assign_timeout' => false));
+            erLhcoreClassChatEventDispatcher::getInstance()->dispatch('chat.pending_process_workflow',array('chat' => & $chat));
+        }
+        $db->commit();
+    } catch (Exception $e) {
+        $db->rollback();
+        throw $e;
+    }
+}
+
+foreach (erLhcoreClassModelMailconvConversation::getList(array('sort' => 'priority DESC, id ASC', 'limit' => 500, 'customfilter' => ['(`dep_id` IN (SELECT `id` FROM `lh_departament` WHERE `active_mail_balancing` = 1))'], 'filter' => array('status' => erLhcoreClassModelMailconvConversation::STATUS_PENDING))) as $chat) {
+    try {
+        $db->beginTransaction();
+            $chat = erLhcoreClassModelMailconvConversation::fetchAndLock($chat->id);
+            if (is_object($chat) && $chat->status == erLhcoreClassModelMailconvConversation::STATUS_PENDING) {
+                erLhcoreClassChatWorkflow::autoAssignMail($chat, $chat->department, array('cron_init' => true, 'auto_assign_timeout' => false));
+            }
+        $db->commit();
+    } catch (Exception $e) {
+        $db->rollback();
+        throw $e;
+    }
+}
+
+// Auto Responder In the Background
+foreach (erLhcoreClassChat::getList(array('sort' => 'priority DESC, id ASC', 'limit' => 500, 'filterin' => array('status' => [erLhcoreClassModelChat::STATUS_ACTIVE_CHAT,erLhcoreClassModelChat::STATUS_BOT_CHAT,erLhcoreClassModelChat::STATUS_PENDING_CHAT]))) as $chat) {
+    try {
+
+        $db->beginTransaction();
+
+        $chat = erLhcoreClassModelChat::fetchAndLock($chat->id);
+
+        if ($chat->auto_responder !== false) {
+            $chat->auto_responder->chat = $chat;
+            $chat->auto_responder->process();
+        }
+
+        $db->commit();
+    } catch (Exception $e) {
+        $db->rollback();
+        throw $e;
+    }
+}
+
+// Inform visitors about unread messages
+erLhcoreClassChatWorkflow::autoInformVisitor(erLhcoreClassModelChatConfig::fetch('inform_unread_message')->current_value);
+
+// Cleanup online visitors
+erLhcoreClassChatCleanup::cleanupOnlineUsers(array('cronjob' => true));
+
+// Cleanup online operators sessions
+erLhcoreClassChatCleanup::onlineOperatorsCleanup(array('cronjob' => true));
+
+// Cleanup online operators sessions
+erLhcoreClassChatCleanup::departmentAvailabilityCleanup(array('cronjob' => true));
+
+// Update footprints table if required
+erLhcoreClassChatCleanup::updateFootprintBackground();
+
+// Cleanup Audit table if required
+erLhcoreClassChatCleanup::cleanupAuditLog();
+
+// Cleanup expired canned messages
+erLhcoreClassChatCleanup::cleanupCannedMessages();
+
+echo "Ended chat/workflow\n";
+
+erLhcoreClassChatEventDispatcher::getInstance()->dispatch('chat.workflow',array());
+
 ?>