--- conflicted
+++ resolved
@@ -4,13 +4,9 @@
 
 $id = $Params['user_parameters_unordered']['id'];
 
-<<<<<<< HEAD
-erLhcoreClassChat::validateFilterIn($id);
-=======
 if (is_array($id)) {
     erLhcoreClassChat::validateFilterIn($id);
 }
->>>>>>> 68e8887d
 
 $response = array();
 
