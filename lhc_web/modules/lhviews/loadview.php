--- conflicted
+++ resolved
@@ -42,7 +42,6 @@
     $search->requested_at = time();
     $search->updateThis(['update' => ['total_records','updated_at','requested_at']]);
     $content = $tpl->fetch();
-<<<<<<< HEAD
 
 // Mails
 } else if ($search->scope == 'mail') {
@@ -78,7 +77,6 @@
     $search->requested_at = time();
     $search->updateThis(['update' => ['total_records','updated_at','requested_at']]);
     $content = $tpl->fetch();
-=======
 } else {
     erLhcoreClassChatEventDispatcher::getInstance()->dispatch('views.loadview', array(
         'total_records' => & $totalRecords,
@@ -86,7 +84,6 @@
         'search' => $search,
         'uparams' => $Params['user_parameters_unordered']
     ));
->>>>>>> 2a15aa3e
 }
 
 echo json_encode(['body' => $content, 'view_id' => $search->id, 'total_records' => (int)$totalRecords]);
