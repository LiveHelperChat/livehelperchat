--- conflicted
+++ resolved
@@ -11,15 +11,12 @@
 
 if ($search->scope == 'chat') {
     erLhcoreClassModule::redirect('chat/list', '/(view)/'.$search->id.$append);
-<<<<<<< HEAD
 } else if ($search->scope == 'mail') {
     erLhcoreClassModule::redirect('mailconv/conversations', '/(view)/'.$search->id.$append);
-=======
 } else {
     erLhcoreClassChatEventDispatcher::getInstance()->dispatch('views.editview', array(
         'search' => $search
     ));
->>>>>>> 2a15aa3e
 }
 
 exit;
