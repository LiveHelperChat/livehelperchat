<?php

$currentUser = erLhcoreClassUser::instance();
$currentUser->getUserID();

$tpl = erLhcoreClassTemplate::getInstance('lhcannedmsg/import.tpl.php');

if (isset($_POST['remove_old']) && $_POST['remove_old'] == true) {
    $tpl->set('remove_old', true);
}

if (isset($_POST['UploadFileAction'])) {

    if (erLhcoreClassSearchHandler::isFile('files',array('csv'))) {

        $dir = 'var/tmpfiles/';
        erLhcoreClassChatEventDispatcher::getInstance()->dispatch('theme.temppath', array('dir' => & $dir));

        erLhcoreClassFileUpload::mkdirRecursive( $dir );

        $filename = erLhcoreClassSearchHandler::moveUploadedFile('files', $dir);

        $header = NULL;
        $data = array();

        if (($handle = fopen($dir . $filename, 'r')) !== FALSE)
        {
            while (($row = fgetcsv($handle, 10000, ",")) !== FALSE)
            {
                if(!$header)
                    $header = $row;
                else
                    $data[] = array_combine($header, $row);
            }
            fclose($handle);
        }

        unlink($dir . $filename);

        $canned = array_keys((new erLhcoreClassModelCannedMsg())->getState());
        $canned[] = 'tags_plain';
<<<<<<< HEAD
=======
        $canned[] = 'department_ids_front';
>>>>>>> be739403

        $stats = array(
            'updated' => 0,
            'imported' => 0,
            'removed' => 0,
        );

        if ($canned === $header) {

            if (isset($_POST['remove_old']) && $_POST['remove_old'] == true) {
                foreach (erLhcoreClassModelCannedMsg::getList(array('limit' => false)) as $oldCanned) {
                    $oldCanned->removeThis();
                    $stats['removed']++;
                }
            }

            foreach ($data as $item) {

                if (!empty($item['unique_id'])) {
                    $cannedMessage = erLhcoreClassModelCannedMsg::findOne(array('filter' => array('unique_id' => $item['unique_id'])));
                }

                if (!($cannedMessage instanceof erLhcoreClassModelCannedMsg)) {
                    $cannedMessage = new erLhcoreClassModelCannedMsg();
                    $stats['imported']++;
                } else {
                    $stats['updated']++;
                }

                // Set departments
                if (isset($item['department_ids_front']) && !empty($item['department_ids_front'])) {
                    $cannedMessage->department_ids = explode(',', $item['department_ids_front']);
                }

                unset($item['id']);

                $cannedMessage->setState($item);
                $cannedMessage->saveThis();

            }

            $tpl->set('update', $stats);
        } else {
            $tpl->set('errors', [erTranslationClassLhTranslation::getInstance()->getTranslation('canned/import','Expected columns does not match!')]);
        }

    } else {
        $tpl->set('errors', [erTranslationClassLhTranslation::getInstance()->getTranslation('canned/import','Invalid file format')]);
    }
}

$Result['content'] = $tpl->fetch();
$Result['pagelayout'] = 'popup';

?><|MERGE_RESOLUTION|>--- conflicted
+++ resolved
@@ -39,10 +39,7 @@
 
         $canned = array_keys((new erLhcoreClassModelCannedMsg())->getState());
         $canned[] = 'tags_plain';
-<<<<<<< HEAD
-=======
         $canned[] = 'department_ids_front';
->>>>>>> be739403
 
         $stats = array(
             'updated' => 0,
