--- conflicted
+++ resolved
@@ -225,7 +225,6 @@
     exit;
 }
 
-<<<<<<< HEAD
 if (isset($Params['user_parameters_unordered']['export']) && $Params['user_parameters_unordered']['export'] == 5) {
     $tpl = erLhcoreClassTemplate::getInstance('lhmailconv/delete_conversations_archive.tpl.php');
     $tpl->set('action_url', erLhcoreClassDesign::baseurl('mailconv/conversations') . erLhcoreClassSearchHandler::getURLAppendFromInput($filterParams['input_form']));
@@ -260,51 +259,6 @@
     exit;
 }
 
-if (is_numeric($filterParams['input_form']->has_attachment)) {
-    if ($filterParams['input_form']->has_attachment == erLhcoreClassModelMailconvConversation::ATTACHMENT_MIX) {
-        $filterParams['filter']['filterin']['lhc_mailconv_conversation.has_attachment'] = [
-            erLhcoreClassModelMailconvConversation::ATTACHMENT_INLINE,
-            erLhcoreClassModelMailconvConversation::ATTACHMENT_FILE,
-            erLhcoreClassModelMailconvConversation::ATTACHMENT_MIX
-        ];
-    } else if ($filterParams['input_form']->has_attachment == erLhcoreClassModelMailconvConversation::ATTACHMENT_INLINE) {
-        $filterParams['filter']['filterin']['lhc_mailconv_conversation.has_attachment'] = [
-            erLhcoreClassModelMailconvConversation::ATTACHMENT_INLINE,
-            erLhcoreClassModelMailconvConversation::ATTACHMENT_MIX
-        ];
-    } else if ($filterParams['input_form']->has_attachment == erLhcoreClassModelMailconvConversation::ATTACHMENT_FILE) {
-        $filterParams['filter']['filterin']['lhc_mailconv_conversation.has_attachment'] = [
-            erLhcoreClassModelMailconvConversation::ATTACHMENT_FILE,
-            erLhcoreClassModelMailconvConversation::ATTACHMENT_MIX
-        ];
-    } else if ($filterParams['input_form']->has_attachment == erLhcoreClassModelMailconvConversation::ATTACHMENT_EMPTY) {
-        $filterParams['filter']['filter']['lhc_mailconv_conversation.has_attachment'] = erLhcoreClassModelMailconvConversation::ATTACHMENT_EMPTY;
-    } else if ($filterParams['input_form']->has_attachment == 5) { // No attachment (inline)
-        $filterParams['filter']['filternotin']['lhc_mailconv_conversation.has_attachment'] = [
-            erLhcoreClassModelMailconvConversation::ATTACHMENT_INLINE,
-            erLhcoreClassModelMailconvConversation::ATTACHMENT_MIX
-        ];
-    } else if ($filterParams['input_form']->has_attachment == 4) { // No attachment (as file)
-        $filterParams['filter']['filternotin']['lhc_mailconv_conversation.has_attachment'] =  [
-            erLhcoreClassModelMailconvConversation::ATTACHMENT_FILE,
-            erLhcoreClassModelMailconvConversation::ATTACHMENT_MIX
-        ];
-    }
-}
-
-if (is_array($filterParams['input_form']->subject_id) && !empty($filterParams['input_form']->subject_id)) {
-    erLhcoreClassChat::validateFilterIn($filterParams['input_form']->subject_id);
-    $filterParams['filter']['innerjoin']['lhc_mailconv_msg_subject'] = array('`lhc_mailconv_msg_subject`.`conversation_id`','`lhc_mailconv_conversation` . `id`');
-    $filterParams['filter']['filterin']['`lhc_mailconv_msg_subject`.`subject_id`'] = $filterParams['input_form']->subject_id;
-}
-
-if (is_numeric($filterParams['input_form']->is_external)) {
-    $filterParams['filter']['innerjoin']['lhc_mailconv_msg'] = array('`lhc_mailconv_msg`.`conversation_id`','`lhc_mailconv_conversation` . `id`');
-    $filterParams['filter']['filterin']['`lhc_mailconv_msg`.`is_external`'] = $filterParams['input_form']->is_external;
-}
-
-=======
->>>>>>> 3382a1ec
 $db = ezcDbInstance::get();
 
 try {
